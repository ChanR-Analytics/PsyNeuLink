--- conflicted
+++ resolved
@@ -10,12 +10,8 @@
     <option name="IS_MODULE_SDK" value="true" />
     <option name="ADD_CONTENT_ROOTS" value="true" />
     <option name="ADD_SOURCE_ROOTS" value="true" />
-<<<<<<< HEAD
     <module name="PsyNeuLink" />
-=======
-    <module name="" />
     <EXTENSION ID="PythonCoverageRunConfigurationExtension" enabled="false" runner="coverage.py" sample_coverage="true" />
->>>>>>> 6949e0db
     <option name="SCRIPT_NAME" value="$PROJECT_DIR$/Scripts/Nieuwenhuis_documented.py" />
     <option name="PARAMETERS" value="" />
     <option name="SHOW_COMMAND_LINE" value="false" />
