--- conflicted
+++ resolved
@@ -446,7 +446,11 @@
         )
         assert len(T.variable) == 1 and (T.variable[0] == [0., 0., 0., 0.]).all()
         assert len(T.size) == 1 and T.size[0] == 4 and type(T.size[0]) == np.int64
-        assert len(T.size) == 1 and T.size[0] == 4 and type(T.size[0]) == np.int64
+
+    # ------------------------------------------------------------------------------------------------
+    # TEST 2
+    # size = int, variable = list of ints
+
 
     def test_transfer_mech_size_int_inputs_ints(self):
         T = TransferMechanism(
@@ -456,6 +460,11 @@
         val = T.execute([10, 10, 10, 10]).tolist()
         assert val == [[10.0, 10.0, 10.0, 10.0]]
 
+    # ------------------------------------------------------------------------------------------------
+    # TEST 3
+    # size = int, variable = list of floats
+
+
     def test_transfer_mech_size_int_inputs_floats(self):
         T = TransferMechanism(
             name='T',
@@ -464,6 +473,11 @@
         val = T.execute([10.0, 10.0, 10.0, 10.0]).tolist()
         assert val == [[10.0, 10.0, 10.0, 10.0]]
 
+    # ------------------------------------------------------------------------------------------------
+    # TEST 4
+    # size = int, variable = list of functions
+
+
     def test_transfer_mech_size_int_inputs_fns(self):
         T = TransferMechanism(
             name='T',
@@ -473,6 +487,11 @@
         val = T.execute([Linear().execute(), NormalDist().execute(), Exponential().execute(), ExponentialDist().execute()]).tolist()
         assert val == [[np.array([0.]), 0.4001572083672233, np.array([1.]), 0.7872011523172707]]
 
+    # ------------------------------------------------------------------------------------------------
+    # TEST 5
+    # size = float, check if variable is an array of zeros
+
+
     def test_transfer_mech_size_float_inputs_check_var(self):
         T = TransferMechanism(
             name='T',
@@ -481,6 +500,11 @@
         assert len(T.variable) == 1 and (T.variable[0] == [0., 0., 0., 0.]).all()
         assert len(T.size == 1) and T.size[0] == 4.0 and type(T.size[0]) == np.int64
 
+    # ------------------------------------------------------------------------------------------------
+    # TEST 6
+    # size = float, variable = list of ints
+
+
     def test_transfer_mech_size_float_inputs_ints(self):
         T = TransferMechanism(
             name='T',
@@ -489,6 +513,11 @@
         val = T.execute([10, 10, 10, 10]).tolist()
         assert val == [[10.0, 10.0, 10.0, 10.0]]
 
+    # ------------------------------------------------------------------------------------------------
+    # TEST 7
+    # size = float, variable = list of floats
+
+
     def test_transfer_mech_size_float_inputs_floats(self):
         T = TransferMechanism(
             name='T',
@@ -497,6 +526,11 @@
         val = T.execute([10.0, 10.0, 10.0, 10.0]).tolist()
         assert val == [[10.0, 10.0, 10.0, 10.0]]
 
+    # ------------------------------------------------------------------------------------------------
+    # TEST 8
+    # size = float, variable = list of functions
+
+
     def test_transfer_mech_size_float_inputs_fns(self):
         T = TransferMechanism(
             name='T',
@@ -506,6 +540,11 @@
         val = T.execute([Linear().execute(), NormalDist().execute(), Exponential().execute(), ExponentialDist().execute()]).tolist()
         assert val == [[np.array([0.]), 0.4001572083672233, np.array([1.]), 0.7872011523172707]]
 
+    # ------------------------------------------------------------------------------------------------
+    # TEST 9
+    # size = list of ints, check that variable is correct
+
+
     def test_transfer_mech_size_list_of_ints(self):
         T = TransferMechanism(
             name='T',
@@ -513,6 +552,11 @@
         )
         assert len(T.variable) == 3 and len(T.variable[0]) == 2 and len(T.variable[1]) == 3 and len(T.variable[2]) == 4
 
+    # ------------------------------------------------------------------------------------------------
+    # TEST 10
+    # size = list of floats, check that variable is correct
+
+
     def test_transfer_mech_size_list_of_floats(self):
         T = TransferMechanism(
             name='T',
@@ -520,6 +564,9 @@
         )
         assert len(T.variable) == 3 and len(T.variable[0]) == 2 and len(T.variable[1]) == 3 and len(T.variable[2]) == 4
 
+    # ------------------------------------------------------------------------------------------------
+    # TEST 11
+    # size = list of floats, variable = a compatible 2D array: check that variable is correct
     # note that this output under the Linear function is useless/odd, but the purpose of allowing this configuration
     # is for possible user-defined functions that do use unusual shapes.
     def test_transfer_mech_size_var_both_lists(self):
@@ -530,6 +577,11 @@
         )
         assert len(T.variable) == 2 and (T.variable[0] == [1, 2]).all() and (T.variable[1] == [3, 4, 5]).all()
 
+    # ------------------------------------------------------------------------------------------------
+    # TEST 12
+    # size = int, variable = a compatible 2D array: check that variable is correct
+
+
     def test_transfer_mech_size_scalar_var_2d(self):
         T = TransferMechanism(
             name='T',
@@ -539,12 +591,22 @@
         assert len(T.variable) == 2 and (T.variable[0] == [1, 2]).all() and (T.variable[1] == [3, 4]).all()
         assert len(T.size) == 2 and T.size[0] == 2 and T.size[1] == 2
 
+    # ------------------------------------------------------------------------------------------------
+    # TEST 13
+    # variable = a 2D array: check that variable is correct
+
+
     def test_transfer_mech_var_2d_array(self):
         T = TransferMechanism(
             name='T',
             default_variable=[[1, 2], [3, 4]]
         )
         assert len(T.variable) == 2 and (T.variable[0] == [1, 2]).all() and (T.variable[1] == [3, 4]).all()
+
+    # ------------------------------------------------------------------------------------------------
+    # TEST 14
+    # variable = a 1D array, size does not match: check that variable and output are correct
+
 
     def test_transfer_mech_var_1D_size_wrong(self):
         T = TransferMechanism(
@@ -556,6 +618,11 @@
         val = T.execute([10.0, 10.0, 10.0, 10.0]).tolist()
         assert val == [[10.0, 10.0, 10.0, 10.0]]
 
+    # ------------------------------------------------------------------------------------------------
+    # TEST 15
+    # variable = a 1D array, size does not match again: check that variable and output are correct
+
+
     def test_transfer_mech_var_1D_size_wrong_2(self):
         T = TransferMechanism(
             name='T',
@@ -566,6 +633,11 @@
         val = T.execute([10.0, 10.0, 10.0, 10.0]).tolist()
         assert val == [[10.0, 10.0, 10.0, 10.0]]
 
+    # ------------------------------------------------------------------------------------------------
+    # TEST 16
+    # size = int, variable = incompatible array, check variable
+
+
     def test_transfer_mech_size_var_incompatible1(self):
         T = TransferMechanism(
             name='T',
@@ -574,16 +646,12 @@
         )
         assert (T.variable[0] == [1, 2]).all() and (T.variable[1] == [3, 4, 5]).all() and len(T.variable) == 2
 
-<<<<<<< HEAD
     # ------------------------------------------------------------------------------------------------
     # TEST 17
     # size = array, variable = incompatible array, check variable
 
 
     def test_transfer_mech_size_var_incompatible2(self):
-=======
-    def test_transfer_mech_size_var_incompatible1(self):
->>>>>>> 684f1cf8
         T = TransferMechanism(
             name='T',
             size=[2, 2],
@@ -591,6 +659,15 @@
         )
         assert (T.variable[0] == [1, 2]).all() and (T.variable[1] == [3, 4, 5]).all() and len(T.variable) == 2
 
+    # ------------------------------------------------------------------------------------------------
+
+    # INVALID INPUTS
+
+    # ------------------------------------------------------------------------------------------------
+    # TEST 1
+    # size = 0, check less-than-one error
+
+
     def test_transfer_mech_size_zero(self):
         with pytest.raises(ComponentError) as error_text:
             T = TransferMechanism(
@@ -598,6 +675,11 @@
                 size=0,
             )
         assert "is not a positive number" in str(error_text.value)
+
+    # ------------------------------------------------------------------------------------------------
+    # TEST 2
+    # size = -1.0, check less-than-one error
+
 
     def test_transfer_mech_size_negative_one(self):
         with pytest.raises(ComponentError) as error_text:
@@ -621,6 +703,11 @@
     #         )
     #     assert "cast to integer, its value changed" in str(error_text.value)
 
+    # ------------------------------------------------------------------------------------------------
+    # TEST 4
+    # size = 2D array, check too-many-dimensions warning
+
+
     # def test_transfer_mech_size_2d(self):
     #     with pytest.raises(UserWarning) as error_text:
     #         T = TransferMechanism(
@@ -629,6 +716,11 @@
     #         )
     #     assert "had more than one dimension" in str(error_text.value)
 
+    # ------------------------------------------------------------------------------------------------
+    # TEST 5
+    # size = 2D array, check variable is correctly instantiated
+
+
     # for now, since the test above doesn't work, we use this test. 6/30/17 (CW)
     def test_transfer_mech_size_2d(self):
         T = TransferMechanism(
