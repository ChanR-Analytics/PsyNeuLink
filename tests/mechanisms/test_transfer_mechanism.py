import numpy as np
import pytest

from PsyNeuLink.Components.Component import ComponentError
from PsyNeuLink.Components.Mechanisms.Mechanism import MechanismError
from PsyNeuLink.Components.Mechanisms.ProcessingMechanisms.TransferMechanism import TransferMechanism
from PsyNeuLink.Components.Mechanisms.ProcessingMechanisms.TransferMechanism import TransferError
from PsyNeuLink.Components.Functions.Function import Exponential, Integrator, Linear, Logistic, Reduce, Reinforcement, SoftMax
from PsyNeuLink.Components.Functions.Function import ExponentialDist, GammaDist, NormalDist, UniformDist, WaldDist
from PsyNeuLink.Globals.TimeScale import TimeScale
from PsyNeuLink.Globals.Utilities import UtilitiesError

# ======================================= INPUT TESTS ============================================

# VALID INPUTS

# ------------------------------------------------------------------------------------------------
# TEST 1
# variable = list of ints


def test_transfer_mech_inputs_list_of_ints():

    T = TransferMechanism(
        name='T',
        default_input_value=[0, 0, 0, 0],
        time_scale=TimeScale.TIME_STEP
    )
    val = T.execute([10, 10, 10, 10]).tolist()
    assert val == [[10.0, 10.0, 10.0, 10.0]]

# ------------------------------------------------------------------------------------------------
# TEST 2
# variable = list of floats


def test_transfer_mech_inputs_list_of_floats():

    T = TransferMechanism(
        name='T',
        default_input_value=[0, 0, 0, 0],
        time_scale=TimeScale.TIME_STEP
    )
    val = T.execute([10.0, 10.0, 10.0, 10.0]).tolist()
    assert val == [[10.0, 10.0, 10.0, 10.0]]

# ------------------------------------------------------------------------------------------------
# TEST 3
# variable = list of fns

# ******
# Should transfer mech specifically support taking the output of a PNL function as input & reformat it to make sense?
# AND/OR Should transfer mech allow functions to be passed in as input and know how to execute them
# ******


def test_transfer_mech_inputs_list_of_fns():

    T = TransferMechanism(
        name='T',
        default_input_value=[0, 0, 0, 0],
        time_scale=TimeScale.TIME_STEP
    )
    val = T.execute([Linear().execute(), NormalDist().execute(), Exponential().execute(), ExponentialDist().execute()]).tolist()
    assert val == [[np.array([0.]), 0.4001572083672233, np.array([1.]), 0.7872011523172707]]

# ------------------------------------------------------------------------------------------------

# INVALID INPUTS

# ------------------------------------------------------------------------------------------------
# TEST 1
# variable = list of strings


def test_transfer_mech_inputs_list_of_strings():
    with pytest.raises(UtilitiesError) as error_text:
        T = TransferMechanism(
            name='T',
            default_input_value=[0, 0, 0, 0],
            time_scale=TimeScale.TIME_STEP
        )
        T.execute(["one", "two", "three", "four"]).tolist()
    assert "has non-numeric entries" in str(error_text.value)

# ------------------------------------------------------------------------------------------------
# TEST 2
# variable = list of greater length than default input

<<<<<<< HEAD

def test_transfer_mech_inputs_mismatched_with_default_longer():
    with pytest.raises(MechanismError) as error_text:
        T = TransferMechanism(name='T',
                                       default_input_value = [0,0,0,0],
                                       time_scale=TimeScale.TIME_STEP
                                       )
        val = T.execute([1,2,3,4,5]).tolist()
=======
>>>>>>> 8c89bf2c

def test_transfer_mech_inputs_mismatched_with_default_longer():
    with pytest.raises(MechanismError) as error_text:
        T = TransferMechanism(
            name='T',
            default_input_value=[0, 0, 0, 0],
            time_scale=TimeScale.TIME_STEP
        )
        T.execute([1, 2, 3, 4, 5]).tolist()
    assert "does not match required length" in str(error_text.value)

# ------------------------------------------------------------------------------------------------

# TEST 3
# variable = list of shorter length than default input

<<<<<<< HEAD

def test_transfer_mech_inputs_mismatched_with_default_shorter():
    with pytest.raises(MechanismError) as error_text:
        T = TransferMechanism(name='T',
                                       default_input_value = [0,0,0,0,0,0],
                                       time_scale=TimeScale.TIME_STEP
                                       )
        val = T.execute([1,2,3,4,5]).tolist()
=======
>>>>>>> 8c89bf2c

def test_transfer_mech_inputs_mismatched_with_default_shorter():
    with pytest.raises(MechanismError) as error_text:
        T = TransferMechanism(
            name='T',
            default_input_value=[0, 0, 0, 0, 0, 0],
            time_scale=TimeScale.TIME_STEP
        )
        T.execute([1, 2, 3, 4, 5]).tolist()
    assert "does not match required length" in str(error_text.value)

# ======================================= NOISE TESTS ============================================

# VALID NOISE:

# ------------------------------------------------------------------------------------------------
# TEST 1
# variable = List
# noise = Single float


def test_transfer_mech_array_var_float_noise():

    T = TransferMechanism(
        name='T',
        default_input_value=[0, 0, 0, 0],
        function=Linear(),
        noise=5.0,
        time_constant=1.0,
        time_scale=TimeScale.TIME_STEP
    )
    val = T.execute([0, 0, 0, 0]).tolist()
    assert val == [[5.0, 5.0, 5.0, 5.0]]

# ------------------------------------------------------------------------------------------------
# TEST 2
# variable = List
# noise = Single function


def test_transfer_mech_array_var_normal_len_1_noise():

    T = TransferMechanism(
        name='T',
        default_input_value=[0, 0, 0, 0],
        function=Linear(),
        noise=NormalDist().function,
        time_constant=1.0,
        time_scale=TimeScale.TIME_STEP
    )
    val = T.execute([0, 0, 0, 0]).tolist()
    assert val == [[2.240893199201458, 2.240893199201458, 2.240893199201458, 2.240893199201458]]

# ------------------------------------------------------------------------------------------------
# TEST 3
# variable = List
# noise = List of functions


def test_transfer_mech_array_var_normal_array_noise():

    T = TransferMechanism(
        name='T',
        default_input_value=[0, 0, 0, 0],
        function=Linear(),
        noise=[NormalDist().function, NormalDist().function, NormalDist().function, NormalDist().function],
        time_constant=1.0,
        time_scale=TimeScale.TIME_STEP
    )
    val = T.execute([0, 0, 0, 0]).tolist()
    assert val == [[0.7610377251469934, 0.12167501649282841, 0.44386323274542566, 0.33367432737426683]]

# ------------------------------------------------------------------------------------------------
# TEST 4
# variable = List
# noise = List of floats


def test_transfer_mech_array_var_normal_array_noise2():

    T = TransferMechanism(
        name='T',
        default_input_value=[0, 0, 0, 0],
        function=Linear(),
        noise=[5.0, 5.0, 5.0, 5.0],
        time_constant=1.0,
        time_scale=TimeScale.TIME_STEP
    )
    val = T.execute([0, 0, 0, 0]).tolist()
    assert val == [[5.0, 5.0, 5.0, 5.0]]

# ------------------------------------------------------------------------------------------------
# TEST 5
# Noise distribution: Normal


def test_transfer_mech_normal_noise():

    T = TransferMechanism(
        name='T',
        default_input_value=[0, 0, 0, 0],
        function=Linear(),
        noise=NormalDist().function,
        time_constant=1.0,
        time_scale=TimeScale.TIME_STEP
    )
    val = T.execute([0, 0, 0, 0]).tolist()
    assert val == [[2.240893199201458, 2.240893199201458, 2.240893199201458, 2.240893199201458]]

# ------------------------------------------------------------------------------------------------
# TEST 6
# Noise distribution: Exponential


def test_transfer_mech_exponential_noise():

    T = TransferMechanism(
        name='T',
        default_input_value=[0, 0, 0, 0],
        function=Linear(),
        noise=ExponentialDist().function,
        time_constant=1.0,
        time_scale=TimeScale.TIME_STEP
    )
    val = T.execute([0, 0, 0, 0]).tolist()
    assert val == [[0.7872011523172707, 0.7872011523172707, 0.7872011523172707, 0.7872011523172707]]

# ------------------------------------------------------------------------------------------------
# TEST 7
# Noise distribution: Uniform


def test_transfer_mech_Uniform_noise():

    T = TransferMechanism(
        name='T',
        default_input_value=[0, 0, 0, 0],
        function=Linear(),
        noise=UniformDist().function,
        time_constant=1.0,
        time_scale=TimeScale.TIME_STEP
    )
    val = T.execute([0, 0, 0, 0]).tolist()
    assert val == [[0.5448831829968969, 0.5448831829968969, 0.5448831829968969, 0.5448831829968969]]

# ------------------------------------------------------------------------------------------------
# TEST 8
# Noise distribution: Gamma


def test_transfer_mech_Gamma_noise():

    T = TransferMechanism(
        name='T',
        default_input_value=[0, 0, 0, 0],
        function=Linear(),
        noise=GammaDist().function,
        time_constant=1.0,
        time_scale=TimeScale.TIME_STEP
    )
    val = T.execute([0, 0, 0, 0]).tolist()
    assert val == [[0.7872011523172707, 0.7872011523172707, 0.7872011523172707, 0.7872011523172707]]

# ------------------------------------------------------------------------------------------------
# TEST 9
# Noise distribution: Wald


def test_transfer_mech_Wald_noise():

    T = TransferMechanism(
        name='T',
        default_input_value=[0, 0, 0, 0],
        function=Linear(),
        noise=WaldDist().function,
        time_constant=1.0,
        time_scale=TimeScale.TIME_STEP
    )
    val = T.execute([0, 0, 0, 0]).tolist()
    assert val == [[2.5652458745028266, 2.5652458745028266, 2.5652458745028266, 2.5652458745028266]]

# ------------------------------------------------------------------------------------------------

# INVALID NOISE:

# ------------------------------------------------------------------------------------------------
# TEST 1
# variable = List
# noise = Int


def test_transfer_mech_integer_noise():
    with pytest.raises(MechanismError) as error_text:
        T = TransferMechanism(
            name='T',
            default_input_value=[0, 0],
            function=Linear(),
            noise=5,
            time_constant=0.1,
            time_scale=TimeScale.TIME_STEP
        )
        T.execute([0, 0])
    assert 'noise parameter' in str(error_text.value)

# ------------------------------------------------------------------------------------------------
# TEST 2
# variable = List
# noise = List of incorrect shape (>var)


def test_transfer_mech_mismatched_shape_noise():
    with pytest.raises(MechanismError) as error_text:
        T = TransferMechanism(
            name='T',
            default_input_value=[0, 0],
            function=Linear(),
            noise=[5.0, 5.0, 5.0],
            time_constant=0.1,
            time_scale=TimeScale.TIME_STEP
        )
        T.execute()
    assert 'noise parameter' in str(error_text.value)

# ------------------------------------------------------------------------------------------------
# TEST 3
# variable = List
# noise = List of incorrect shape (<var)


def test_transfer_mech_mismatched_shape_noise_2():
    with pytest.raises(MechanismError) as error_text:

        T = TransferMechanism(
            name='T',
            default_input_value=[0, 0, 0],
            function=Linear(),
            noise=[5.0, 5.0],
            time_constant=0.1,
            time_scale=TimeScale.TIME_STEP
        )
        T.execute()
    assert 'noise parameter' in str(error_text.value)

# ------------------------------------------------------------------------------------------------


# ====================================== FUNCTION TESTS ==========================================

# VALID FUNCTIONS:

# ------------------------------------------------------------------------------------------------
# TEST 1
# function = logistic

def test_transfer_mech_logistic_fun():

    T = TransferMechanism(
        name='T',
        default_input_value=[0, 0, 0, 0],
        function=Logistic(),
        time_constant=1.0,
        time_scale=TimeScale.TIME_STEP
    )
    val = T.execute([0, 0, 0, 0]).tolist()
    assert val == [[0.5, 0.5, 0.5, 0.5]]

# ------------------------------------------------------------------------------------------------
# TEST 2
# function = exponential


def test_transfer_mech_exponential_fun():

    T = TransferMechanism(
        name='T',
        default_input_value=[0, 0, 0, 0],
        function=Exponential(),
        time_constant=1.0,
        time_scale=TimeScale.TIME_STEP
    )
    val = T.execute([0, 0, 0, 0]).tolist()
    assert val == [[1.0, 1.0, 1.0, 1.0]]

# ------------------------------------------------------------------------------------------------
# TEST 3
# function = soft max


def test_transfer_mech_softmax_fun():

    T = TransferMechanism(
        name='T',
        default_input_value=[0, 0, 0, 0],
        function=SoftMax(),
        time_constant=1.0,
        time_scale=TimeScale.TIME_STEP
    )
    val = T.execute([0, 0, 0, 0]).tolist()
    assert val == [[1.0, 1.0, 1.0, 1.0]]

# ------------------------------------------------------------------------------------------------
# TEST 4
# function = linear matrix


# def test_transfer_mech_linearmatrix_fun():

#     T = TransferMechanism(
#         name='T',
#         default_input_value=[0, 0, 0, 0],
#         function=LinearMatrix(),
#         time_constant=1.0,
#         time_scale=TimeScale.TIME_STEP
#     )
#     val = T.execute([0, 0, 0, 0]).tolist()
#     assert val == [[1.0, 1.0, 1.0, 1.0]]

# ------------------------------------------------------------------------------------------------

# INVALID FUNCTIONS:

# ------------------------------------------------------------------------------------------------
# TEST 1
# function = Distribution Function


def test_transfer_mech_normal_fun():
    with pytest.raises(TransferError) as error_text:
        T = TransferMechanism(
            name='T',
            default_input_value=[0, 0, 0, 0],
            function=NormalDist(),
            time_constant=1.0,
            time_scale=TimeScale.TIME_STEP
        )
        T.execute([0, 0, 0, 0]).tolist()
    assert "must be a TRANSFER FUNCTION TYPE" in str(error_text.value)


# ------------------------------------------------------------------------------------------------
# TEST 2
# function = Learning Function

def test_transfer_mech_reinforcement_fun():
    with pytest.raises(TransferError) as error_text:
        T = TransferMechanism(
            name='T',
            default_input_value=[0, 0, 0, 0],
            function=Reinforcement(),
            time_constant=1.0,
            time_scale=TimeScale.TIME_STEP
        )
        T.execute([0, 0, 0, 0]).tolist()
    assert "must be a TRANSFER FUNCTION TYPE" in str(error_text.value)

# ------------------------------------------------------------------------------------------------
# TEST 3
# function = Integrator Function


def test_transfer_mech_integrator_fun():
    with pytest.raises(TransferError) as error_text:
        T = TransferMechanism(
            name='T',
            default_input_value=[0, 0, 0, 0],
            function=Integrator(),
            time_constant=1.0,
            time_scale=TimeScale.TIME_STEP
        )
        T.execute([0, 0, 0, 0]).tolist()
    assert "must be a TRANSFER FUNCTION TYPE" in str(error_text.value)

# ------------------------------------------------------------------------------------------------
# TEST 4
# function = Combination Function


def test_transfer_mech_reduce_fun():
    with pytest.raises(TransferError) as error_text:
        T = TransferMechanism(
            name='T',
            default_input_value=[0, 0, 0, 0],
            function=Reduce(),
            time_constant=1.0,
            time_scale=TimeScale.TIME_STEP
        )
        T.execute([0, 0, 0, 0]).tolist()
    assert "must be a TRANSFER FUNCTION TYPE" in str(error_text.value)


# ======================================= TIME_CONSTANT TESTS ============================================

# VALID TIME_CONSTANT PARAMS:

# ------------------------------------------------------------------------------------------------
# TEST 1
# time_constant = 0.8

def test_transfer_mech_time_constant_0_8():
    T = TransferMechanism(
        name='T',
        default_input_value=[0, 0, 0, 0],
        function=Linear(),
        time_constant=0.8,
        time_scale=TimeScale.TIME_STEP
    )
    val = T.execute([1, 1, 1, 1]).tolist()
    assert val == [[0.8, 0.8, 0.8, 0.8]]

# ------------------------------------------------------------------------------------------------
# TEST 2
# time_constant = 1.0


def test_transfer_mech_time_constant_1_0():
    T = TransferMechanism(
        name='T',
        default_input_value=[0, 0, 0, 0],
        function=Linear(),
        time_constant=1.0,
        time_scale=TimeScale.TIME_STEP
    )
    val = T.execute([1, 1, 1, 1]).tolist()
    assert val == [[1.0, 1.0, 1.0, 1.0]]

# ------------------------------------------------------------------------------------------------
# TEST 1
# time_constant = 0.0


def test_transfer_mech_time_constant_0_0():
    T = TransferMechanism(
        name='T',
        default_input_value=[0, 0, 0, 0],
        function=Linear(),
        time_constant=0.0,
        time_scale=TimeScale.TIME_STEP
    )
    val = T.execute([1, 1, 1, 1]).tolist()
    assert val == [[0.0, 0.0, 0.0, 0.0]]

# ------------------------------------------------------------------------------------------------

# INVALID TIME_CONSTANT PARAMS:

# ------------------------------------------------------------------------------------------------
# TEST 1
# time_constant = [0.8,0.8,0.8,0.8]

# *******
# Should PNL support a time_constant list with a separate value for each input?
# *******


def test_transfer_mech_time_constant_0_8_list():
    with pytest.raises(ComponentError) as error_text:
        T = TransferMechanism(
            name='T',
            default_input_value=[0, 0, 0, 0],
            function=Linear(),
            time_constant=[0.8, 0.8, 0.8, 0.8],
            time_scale=TimeScale.TIME_STEP
        )
        T.execute([1, 1, 1, 1]).tolist()
    assert (
        "Value of time_constant param" in str(error_text.value)
        and "must be a float" in str(error_text.value)
    )

# ------------------------------------------------------------------------------------------------
# TEST 2
# time_constant = 2


def test_transfer_mech_time_constant_2():
    with pytest.raises(TransferError) as error_text:
        T = TransferMechanism(
            name='T',
            default_input_value=[0, 0, 0, 0],
            function=Linear(),
            time_constant=2,
            time_scale=TimeScale.TIME_STEP
        )
        T.execute([1, 1, 1, 1]).tolist()
    assert (
        "time_constant parameter" in str(error_text.value)
        and "must be a float between 0 and 1" in str(error_text.value)
    )

# ------------------------------------------------------------------------------------------------
# TEST 3
# time_constant = 1


def test_transfer_mech_time_constant_1():
    with pytest.raises(TransferError) as error_text:
        T = TransferMechanism(
            name='T',
            default_input_value=[0, 0, 0, 0],
            function=Linear(),
            time_constant=1,
            time_scale=TimeScale.TIME_STEP
        )
        T.execute([1, 1, 1, 1]).tolist()
    assert (
        "time_constant parameter" in str(error_text.value)
        and "must be a float between 0 and 1" in str(error_text.value)
    )

# ------------------------------------------------------------------------------------------------
# TEST 4
# time_constant = 1


def test_transfer_mech_time_constant_0():
    with pytest.raises(TransferError) as error_text:
        T = TransferMechanism(
            name='T',
            default_input_value=[0, 0, 0, 0],
            function=Linear(),
            time_constant=0,
            time_scale=TimeScale.TIME_STEP
        )
        T.execute([1, 1, 1, 1]).tolist()
    assert (
        "time_constant parameter" in str(error_text.value)
        and "must be a float between 0 and 1" in str(error_text.value)
    )

# ------------------------------------------------------------------------------------------------<|MERGE_RESOLUTION|>--- conflicted
+++ resolved
@@ -87,20 +87,9 @@
 # TEST 2
 # variable = list of greater length than default input
 
-<<<<<<< HEAD
 
 def test_transfer_mech_inputs_mismatched_with_default_longer():
     with pytest.raises(MechanismError) as error_text:
-        T = TransferMechanism(name='T',
-                                       default_input_value = [0,0,0,0],
-                                       time_scale=TimeScale.TIME_STEP
-                                       )
-        val = T.execute([1,2,3,4,5]).tolist()
-=======
->>>>>>> 8c89bf2c
-
-def test_transfer_mech_inputs_mismatched_with_default_longer():
-    with pytest.raises(MechanismError) as error_text:
         T = TransferMechanism(
             name='T',
             default_input_value=[0, 0, 0, 0],
@@ -114,17 +103,6 @@
 # TEST 3
 # variable = list of shorter length than default input
 
-<<<<<<< HEAD
-
-def test_transfer_mech_inputs_mismatched_with_default_shorter():
-    with pytest.raises(MechanismError) as error_text:
-        T = TransferMechanism(name='T',
-                                       default_input_value = [0,0,0,0,0,0],
-                                       time_scale=TimeScale.TIME_STEP
-                                       )
-        val = T.execute([1,2,3,4,5]).tolist()
-=======
->>>>>>> 8c89bf2c
 
 def test_transfer_mech_inputs_mismatched_with_default_shorter():
     with pytest.raises(MechanismError) as error_text:
