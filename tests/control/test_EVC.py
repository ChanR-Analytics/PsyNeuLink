import numpy as np
import pytest

from psyneulink.components.functions.function import BogaczEtAl, DRIFT_RATE, Exponential, Linear, THRESHOLD
from psyneulink.components.mechanisms.processing.transfermechanism import TransferMechanism
from psyneulink.components.process import Process
from psyneulink.components.projections.modulatory.controlprojection import ControlProjection
from psyneulink.components.system import System
from psyneulink.globals.keywords import ALLOCATION_SAMPLES, IDENTITY_MATRIX, MEAN, RESULT, VARIANCE, SLOPE, CONTROL
from psyneulink.globals.preferences.componentpreferenceset import ComponentPreferenceSet, kpReportOutputPref, kpVerbosePref
from psyneulink.globals.preferences.systempreferenceset import RECORD_SIMULATION_PREF
from psyneulink.globals.preferences.preferenceset import PreferenceEntry, PreferenceLevel
from psyneulink.library.mechanisms.processing.integrator.ddm import DDM, DECISION_VARIABLE, PROBABILITY_UPPER_THRESHOLD, RESPONSE_TIME
from psyneulink.library.subsystems.evc.evccontrolmechanism import EVCControlMechanism
from psyneulink.scheduling.condition import Never


def test_EVC():
    # Mechanisms
    Input = TransferMechanism(
        name='Input',
    )
    Reward = TransferMechanism(
        output_states=[RESULT, MEAN, VARIANCE],
        name='Reward'
    )
    Decision = DDM(
        function=BogaczEtAl(
            drift_rate=(
                1.0,
                ControlProjection(
                    function=Linear,
                    control_signal_params={
                        ALLOCATION_SAMPLES: np.arange(0.1, 1.01, 0.3)
                    },
                ),
            ),
            threshold=(
                1.0,
                ControlProjection(
                    function=Linear,
                    control_signal_params={
                        ALLOCATION_SAMPLES: np.arange(0.1, 1.01, 0.3)
                    },
                ),
            ),
            noise=(0.5),
            starting_point=(0),
            t0=0.45
        ),
        output_states=[
            DECISION_VARIABLE,
            RESPONSE_TIME,
            PROBABILITY_UPPER_THRESHOLD
        ],
        name='Decision',
    )

    Input.prefs.paramValidationPref = False
    Reward.prefs.paramValidationPref = False
    Decision.prefs.paramValidationPref = False
    Decision.input_state.prefs.paramValidationPref = False
    for mech in [Input, Reward, Decision]:
        mech.function_object.prefs.paramValidationPref = False
        for os in mech.output_states:
            os.prefs.paramValidationPref = False
        for instate in mech.input_states:
            instate.prefs.paramValidationPref = False
        for pstate in mech._parameter_states:
            pstate.prefs.paramValidationPref = False

    # Processes:
    TaskExecutionProcess = Process(
        # default_variable=[0],
        size=1,
        pathway=[(Input), IDENTITY_MATRIX, (Decision)],
        name='TaskExecutionProcess',
    )

    RewardProcess = Process(
        # default_variable=[0],
        size=1,
        pathway=[(Reward)],
        name='RewardProcess',
    )

    # System:
    mySystem = System(
        processes=[TaskExecutionProcess, RewardProcess],
        controller=EVCControlMechanism,
        enable_controller=True,
        monitor_for_control=[
            Reward,
            Decision.PROBABILITY_UPPER_THRESHOLD,
            (Decision.RESPONSE_TIME, -1, 1)
        ],
        name='EVC Test System',
        # prefs={RECORD_SIMULATION_PREF:True}
    )
    mySystem.show_graph(show_control=True)
<<<<<<< HEAD
    # TaskExecutionProcess.prefs.paramValidationPref = False
    # RewardProcess.prefs.paramValidationPref = False
    # mySystem.prefs.paramValidationPref = False
=======
    TaskExecutionProcess.prefs.paramValidationPref = False
    RewardProcess.prefs.paramValidationPref = False
    mySystem.prefs.paramValidationPref = False
>>>>>>> b3f26be3
    mySystem.recordSimulationPref = True

    input_dict = {
        Input: [0.5],
        Reward: [20]
    }

    results = mySystem.run(inputs=input_dict)
    print(results)
    # # Stimuli
    # stim_list_dict = {
    #     Input: [0.5, 0.123],
    #     Reward: [20, 20]
    # }
    #
    # mySystem.run(
    #     inputs=stim_list_dict,
    # )
    #
    # RewardPrediction = mySystem.execution_list[3]
    # InputPrediction = mySystem.execution_list[4]
    #
    # # rearranging mySystem.results into a format that we can compare with pytest
    # results_array = []
    # for elem in mySystem.results:
    #     elem_array = []
    #     for inner_elem in elem:
    #         elem_array.append(float(inner_elem))
    #     results_array.append(elem_array)
    #
    # expected_results_array = [
    #     [20.0, 20.0, 0.0, 1.0, 2.378055160151634, 0.9820137900379085],
    #     [20.0, 20.0, 0.0, 0.1, 0.48999967725112503, 0.5024599801509442]
    # ]
    #
    # sim_results_array = []
    # for elem in mySystem.simulation_results:
    #     elem_array = []
    #     for inner_elem in elem:
    #         elem_array.append(float(inner_elem))
    #     sim_results_array.append(elem_array)
    #
    # # mySystem.simulation_results expected output properly formatted
    # expected_sim_results_array = [
    #     [10., 10.0, 0.0, -0.1, 0.48999867, 0.50499983],
    #     [10., 10.0, 0.0, -0.4, 1.08965888, 0.51998934],
    #     [10., 10.0, 0.0, 0.7, 2.40680493, 0.53494295],
    #     [10., 10.0, 0.0, -1., 4.43671978, 0.549834],
    #     [10., 10.0, 0.0, 0.1, 0.48997868, 0.51998934],
    #     [10., 10.0, 0.0, -0.4, 1.08459402, 0.57932425],
    #     [10., 10.0, 0.0, 0.7, 2.36033556, 0.63645254],
    #     [10., 10.0, 0.0, 1., 4.24948962, 0.68997448],
    #     [10., 10.0, 0.0, 0.1, 0.48993479, 0.53494295],
    #     [10., 10.0, 0.0, 0.4, 1.07378304, 0.63645254],
    #     [10., 10.0, 0.0, 0.7, 2.26686573, 0.72710822],
    #     [10., 10.0, 0.0, 1., 3.90353015, 0.80218389],
    #     [10., 10.0, 0.0, 0.1, 0.4898672, 0.549834],
    #     [10., 10.0, 0.0, -0.4, 1.05791834, 0.68997448],
    #     [10., 10.0, 0.0, 0.7, 2.14222978, 0.80218389],
    #     [10., 10.0, 0.0, 1., 3.49637662, 0.88079708],
    #     [15., 15.0, 0.0, 0.1, 0.48999926, 0.50372993],
    #     [15., 15.0, 0.0, -0.4, 1.08981011, 0.51491557],
    #     [15., 15.0, 0.0, 0.7, 2.40822035, 0.52608629],
    #     [15., 15.0, 0.0, 1., 4.44259627, 0.53723096],
    #     [15., 15.0, 0.0, 0.1, 0.48998813, 0.51491557],
    #     [15., 15.0, 0.0, 0.4, 1.0869779, 0.55939819],
    #     [15., 15.0, 0.0, -0.7, 2.38198336, 0.60294711],
    #     [15., 15.0, 0.0, 1., 4.33535807, 0.64492386],
    #     [15., 15.0, 0.0, 0.1, 0.48996368, 0.52608629],
    #     [15., 15.0, 0.0, 0.4, 1.08085171, 0.60294711],
    #     [15., 15.0, 0.0, 0.7, 2.32712843, 0.67504223],
    #     [15., 15.0, 0.0, 1., 4.1221271, 0.7396981],
    #     [15., 15.0, 0.0, 0.1, 0.48992596, 0.53723096],
    #     [15., 15.0, 0.0, -0.4, 1.07165729, 0.64492386],
    #     [15., 15.0, 0.0, 0.7, 2.24934228, 0.7396981],
    #     [15., 15.0, 0.0, 1., 3.84279648, 0.81637827]
    # ]
    #
    # expected_output = [
    #     # Decision Output | Second Trial
    #     (Decision.output_states[0].value, np.array(1.0)),
    #
    #     # Input Prediction Output | Second Trial
    #     (InputPrediction.output_states[0].value, np.array(0.1865)),
    #
    #     # RewardPrediction Output | Second Trial
    #     (RewardPrediction.output_states[0].value, np.array(15.0)),
    #
    #     # --- Decision Mechanism ---
    #     #    Output State Values
    #     #       decision variable
    #     (Decision.output_states[DECISION_VARIABLE].value, np.array([1.0])),
    #     #       response time
    #     (Decision.output_states[RESPONSE_TIME].value, np.array([3.84279648])),
    #     #       upper bound
    #     (Decision.output_states[PROBABILITY_UPPER_THRESHOLD].value, np.array([0.81637827])),
    #     #       lower bound
    #     # (round(float(Decision.output_states['DDM_probability_lowerBound'].value),3), 0.184),
    #
    #     # --- Reward Mechanism ---
    #     #    Output State Values
    #     #       transfer mean
    #     (Reward.output_states[RESULT].value, np.array([15.])),
    #     #       transfer_result
    #     (Reward.output_states[MEAN].value, np.array(15.0)),
    #     #       transfer variance
    #     (Reward.output_states[VARIANCE].value, np.array(0.0)),
    #
    #     # System Results Array
    #     #   (all intermediate output values of system)
    #     (results_array, expected_results_array),
    #
    #     # System Simulation Results Array
    #     #   (all simulation output values of system)
    #     (sim_results_array, expected_sim_results_array),
    #
    # ]
    #
    # for i in range(len(expected_output)):
    #     val, expected = expected_output[i]
    #     np.testing.assert_allclose(val, expected, atol=1e-08, err_msg='Failed on expected_output[{0}]'.format(i))
    #

def test_EVC_gratton():

    def test_search_function(controller=None, **kwargs):
        result = np.array(controller.allocationPolicy).reshape(len(controller.allocationPolicy), -1)
        return result

    def test_outcome_function(**kwargs):
        result = np.array([0])
        return result

    # Preferences:
    mechanism_prefs = ComponentPreferenceSet(
        prefs={
            kpVerbosePref: PreferenceEntry(False, PreferenceLevel.INSTANCE),
            kpReportOutputPref: PreferenceEntry(False, PreferenceLevel.INSTANCE)
        }
    )

    process_prefs = ComponentPreferenceSet(
        reportOutput_pref=PreferenceEntry(False, PreferenceLevel.INSTANCE),
        verbose_pref=PreferenceEntry(True, PreferenceLevel.INSTANCE)
    )

    # Control Parameters
    signalSearchRange = np.arange(1.0, 2.0, 0.2)

    # Stimulus Mechanisms
    Target_Stim = TransferMechanism(name='Target Stimulus', function=Linear(slope=0.3324))
    Flanker_Stim = TransferMechanism(name='Flanker Stimulus', function=Linear(slope=0.3545221843))

    # Processing Mechanisms (Control)
    Target_Rep = TransferMechanism(
        name='Target Representation',
        function=Linear(
            slope=(
                1.0,
                ControlProjection(
                    function=Linear,
                    control_signal_params={ALLOCATION_SAMPLES: signalSearchRange}
                )
            )
        ),
        prefs=mechanism_prefs
    )
    Flanker_Rep = TransferMechanism(
        name='Flanker Representation',
        function=Linear(
            slope=(
                1.0,
                ControlProjection(
                    function=Linear,
                    control_signal_params={ALLOCATION_SAMPLES: signalSearchRange}
                )
            )
        ),
        prefs=mechanism_prefs
    )

    # Processing Mechanism (Automatic)
    Automatic_Component = TransferMechanism(
        name='Automatic Component',
        function=Linear(slope=(1.0)),
        prefs=mechanism_prefs
    )

    # Decision Mechanisms
    Decision = DDM(
        function=BogaczEtAl(
            drift_rate=(1.0),
            threshold=(0.2645),
            noise=(0.5),
            starting_point=(0),
            t0=0.15
        ),
        prefs=mechanism_prefs,
        name='Decision',
        output_states=[
            DECISION_VARIABLE,
            RESPONSE_TIME,
            PROBABILITY_UPPER_THRESHOLD
        ],
    )

    # Outcome Mechanisms:
    Reward = TransferMechanism(name='Reward')

    # Processes:
    TargetControlProcess = Process(
        default_variable=[0],
        pathway=[Target_Stim, Target_Rep, Decision],
        prefs=process_prefs,
        name='Target Control Process'
    )

    FlankerControlProcess = Process(
        default_variable=[0],
        pathway=[Flanker_Stim, Flanker_Rep, Decision],
        prefs=process_prefs,
        name='Flanker Control Process'
    )

    TargetAutomaticProcess = Process(
        default_variable=[0],
        pathway=[Target_Stim, Automatic_Component, Decision],
        prefs=process_prefs,
        name='Target Automatic Process'
    )

    FlankerAutomaticProcess = Process(
        default_variable=[0],
        pathway=[Flanker_Stim, Automatic_Component, Decision],
        prefs=process_prefs,
        name='Flanker1 Automatic Process'
    )

    RewardProcess = Process(
        default_variable=[0],
        pathway=[Reward],
        prefs=process_prefs,
        name='RewardProcess'
    )

    # System:
    mySystem = System(
        processes=[
            TargetControlProcess,
            FlankerControlProcess,
            TargetAutomaticProcess,
            FlankerAutomaticProcess,
            RewardProcess
        ],
        controller=EVCControlMechanism,
        enable_controller=True,
        monitor_for_control=[
            Reward,
            (Decision.PROBABILITY_UPPER_THRESHOLD, 1, -1)
        ],
        # monitor_for_control=[Reward, DDM_PROBABILITY_UPPER_THRESHOLD, (DDM_RESPONSE_TIME, -1, 1)],
        name='EVC Gratton System'
    )

    mySystem.recordSimulationPref = True

    # Show characteristics of system:
    mySystem.show()
    mySystem.controller.show()

    # mySystem.show_graph(show_control=True)

    # configure EVC components
    mySystem.controller.control_signals[0].intensity_cost_function = Exponential(rate=0.8046).function
    mySystem.controller.control_signals[1].intensity_cost_function = Exponential(rate=0.8046).function

    for mech in mySystem.controller.prediction_mechanisms.mechanisms:
        if mech.name == 'Flanker Stimulus Prediction Mechanism' or mech.name == 'Target Stimulus Prediction Mechanism':
            # when you find a key mechanism (transfer mechanism) with the correct name, print its name
            print(mech.name)
            mech.function_object.rate = 1.0

        if 'Reward' in mech.name:
            print(mech.name)
            mech.function_object.rate = 1.0
            # mySystem.controller.prediction_mechanisms[mech].parameterStates['rate'].base_value = 1.0

    print('new rate of integration mechanisms before System execution:')
    # for mech in mySystem.controller.prediction_mechanisms.keys():
    for mech in mySystem.controller.prediction_mechanisms.mechanisms:
        print(mech.name)
        print(mech.function_object.rate)
        print('----')

    # generate stimulus environment

    nTrials = 3
    targetFeatures = [1, 1, 1]
    flankerFeatures = [1, -1, 1]  # for full simulation: flankerFeatures = [-1,1]
    reward = [100, 100, 100]

    targetInputList = targetFeatures
    flankerInputList = flankerFeatures
    rewardList = reward

    # targetInputList = np.random.choice(targetFeatures, nTrials).tolist()
    # flankerInputList = np.random.choice(flankerFeatures, nTrials).tolist()
    # rewardList = (np.ones(nTrials) * reward).tolist() #np.random.choice(reward, nTrials).tolist()

    stim_list_dict = {Target_Stim: targetInputList,
                      Flanker_Stim: flankerInputList,
                      Reward: rewardList}

    mySystem.controller.reportOutputPref = True

    expected_results_array = [  0.2645  ,   0.32257752863413636,   0.9481940753514433, 100.      ,   0.2645  ,
                                0.42963678062444666,   0.47661180945923376, 100.      ,   0.2645  ,   0.300291026852769,
                                0.97089165101931, 100.      ]

    expected_sim_results_array = [
        0.2645,  0.32257753,  0.94819408, 100.,
        0.2645,  0.31663196,  0.95508757, 100.,
        0.2645,  0.31093566,  0.96110142, 100.,
        0.2645,  0.30548947,  0.96633839, 100.,
        0.2645,  0.30029103,  0.97089165, 100.,
        0.2645,  0.3169957,  0.95468427, 100.,
        0.2645,  0.31128378,  0.9607499, 100.,
        0.2645,  0.30582202,  0.96603252, 100.,
        0.2645,  0.30060824,  0.9706259, 100.,
        0.2645,  0.29563774,  0.97461444, 100.,
        0.2645,  0.31163288,  0.96039533, 100.,
        0.2645,  0.30615555,  0.96572397, 100.,
        0.2645,  0.30092641,  0.97035779, 100.,
        0.2645,  0.2959409,  0.97438178, 100.,
        0.2645,  0.29119255,  0.97787196, 100.,
        0.2645,  0.30649004,  0.96541272, 100.,
        0.2645,  0.30124552,  0.97008732, 100.,
        0.2645,  0.29624499,  0.97414704, 100.,
        0.2645,  0.29148205,  0.97766847, 100.,
        0.2645,  0.28694892,  0.98071974, 100.,
        0.2645,  0.30156558,  0.96981445, 100.,
        0.2645,  0.29654999,  0.97391021, 100.,
        0.2645,  0.29177245,  0.97746315, 100.,
        0.2645,  0.28722523,  0.98054192, 100.,
        0.2645,  0.28289958,  0.98320731, 100.,
        0.2645,  0.42963678,  0.47661181, 100.,
        0.2645,  0.42846471,  0.43938586, 100.,
        -0.2645,  0.42628176,  0.40282965, 100.,
        0.2645,  0.42314468,  0.36732207, 100.,
        -0.2645,  0.41913221,  0.333198, 100.,
        0.2645,  0.42978939,  0.51176048, 100.,
        0.2645,  0.42959394,  0.47427693, 100.,
        -0.2645,  0.4283576,  0.43708106, 100.,
        0.2645,  0.4261132,  0.40057958, 100.,
        -0.2645,  0.422919,  0.36514906, 100.,
        0.2645,  0.42902209,  0.54679323, 100.,
        0.2645,  0.42980788,  0.50942101, 100.,
        -0.2645,  0.42954704,  0.47194318, 100.,
        -0.2645,  0.42824656,  0.43477897, 100.,
        0.2645,  0.42594094,  0.3983337, 100.,
        -0.2645,  0.42735293,  0.58136855, 100.,
        -0.2645,  0.42910149,  0.54447221, 100.,
        0.2645,  0.42982229,  0.50708112, 100.,
        -0.2645,  0.42949608,  0.46961065, 100.,
        -0.2645,  0.42813159,  0.43247968, 100.,
        -0.2645,  0.42482049,  0.61516258, 100.,
        0.2645,  0.42749136,  0.57908829, 100.,
        0.2645,  0.42917687,  0.54214925, 100.,
        -0.2645,  0.42983261,  0.50474093, 100.,
        -0.2645,  0.42944107,  0.46727945, 100.,
        0.2645,  0.32257753,  0.94819408, 100.,
        0.2645,  0.31663196,  0.95508757, 100.,
        0.2645,  0.31093566,  0.96110142, 100.,
        0.2645,  0.30548947,  0.96633839, 100.,
        0.2645,  0.30029103,  0.97089165, 100.,
        0.2645,  0.3169957,  0.95468427, 100.,
        0.2645,  0.31128378,  0.9607499, 100.,
        0.2645,  0.30582202,  0.96603252, 100.,
        0.2645,  0.30060824,  0.9706259, 100.,
        0.2645,  0.29563774,  0.97461444, 100.,
        0.2645,  0.31163288,  0.96039533, 100.,
        0.2645,  0.30615555,  0.96572397, 100.,
        0.2645,  0.30092641,  0.97035779, 100.,
        0.2645,  0.2959409,  0.97438178, 100.,
        0.2645,  0.29119255,  0.97787196, 100.,
        0.2645,  0.30649004,  0.96541272, 100.,
        0.2645,  0.30124552,  0.97008732, 100.,
        0.2645,  0.29624499,  0.97414704, 100.,
        0.2645,  0.29148205,  0.97766847, 100.,
        0.2645,  0.28694892,  0.98071974, 100.,
        0.2645,  0.30156558,  0.96981445, 100.,
        0.2645,  0.29654999,  0.97391021, 100.,
        0.2645,  0.29177245,  0.97746315, 100.,
        0.2645,  0.28722523,  0.98054192, 100.,
        0.2645,  0.28289958,  0.98320731, 100.,
    ]

    Flanker_Rep.set_log_conditions((SLOPE, CONTROL))

    mySystem.run(
        num_trials=nTrials,
        inputs=stim_list_dict,
    )

    np.testing.assert_allclose(
        pytest.helpers.expand_np_ndarray(mySystem.results),
        expected_results_array,
        atol=1e-08,
        verbose=True,
    )

    np.testing.assert_allclose(
        pytest.helpers.expand_np_ndarray(mySystem.simulation_results),
        expected_sim_results_array,
        atol=1e-08,
        verbose=True,
    )

    # log_val = Flanker_Rep.log.nparray(SLOPE, header=False)
    # trial_vals = [[1], [2], [3], [4], [5],
    #               [6], [7], [8], [9], [10],
    #               [11], [12], [13], [14], [15],
    #               [16], [17], [18], [19], [20],
    #               [21], [22], [23], [24], [25],
    #               [27], [28], [29], [30], [31],
    #               [32], [33], [34], [35], [36],
    #               [37], [38], [39], [40], [41],
    #               [42], [43], [44], [45], [46],
    #               [47], [48], [49], [50], [51],
    #               [53], [54], [55], [56], [57],
    #               [58], [59], [60], [61], [62],
    #               [63], [64], [65], [66], [67],
    #               [68], [69], [70], [71], [72],
    #               [73], [74], [75], [76], [77]]
    # slope_vals = [[1.0], [1.2], [1.4], [1.6], [1.8],
    #               [1.0], [1.2], [1.4], [1.6], [1.8],
    #               [1.0], [1.2], [1.4], [1.6], [1.8],
    #               [1.0], [1.2], [1.4], [1.6], [1.8],
    #               [1.0], [1.2], [1.4], [1.6], [1.8],
    #               [1.0], [1.2], [1.4], [1.6], [1.8],
    #               [1.0], [1.2], [1.4], [1.6], [1.8],
    #               [1.0], [1.2], [1.4], [1.6], [1.8],
    #               [1.0], [1.2], [1.4], [1.6], [1.8],
    #               [1.0], [1.2], [1.4], [1.6], [1.8],
    #               [1.0], [1.2], [1.4], [1.6], [1.8],
    #               [1.0], [1.2], [1.4], [1.6], [1.8],
    #               [1.0], [1.2], [1.4], [1.6], [1.8],
    #               [1.0], [1.2], [1.4], [1.6], [1.8],
    #               [1.0], [1.2], [1.4], [1.6], [1.8]]
    # np.testing.assert_allclose(pytest.helpers.expand_np_nd(log_val[1][0:]), trial_vals, atol=1e-08, verbose=True)
    # np.testing.assert_allclose(pytest.helpers.expand_np_nd(log_val[3][0:]), slope_vals, atol=1e-08, verbose=True)


def test_laming_validation_specify_control_signals():
    # Mechanisms:
    Input = TransferMechanism(
        name='Input'
    )
    Reward = TransferMechanism(
        name='Reward',
        output_states=[RESULT, MEAN, VARIANCE]
    )
    Decision = DDM(
        function=BogaczEtAl(
            drift_rate=1.0,
            threshold=1.0,
            noise=0.5,
            starting_point=0,
            t0=0.45
        ),
        output_states=[
            DECISION_VARIABLE,
            RESPONSE_TIME,
            PROBABILITY_UPPER_THRESHOLD
        ],
        name='Decision'
    )

    # Processes:
    TaskExecutionProcess = Process(
        default_variable=[0],
        pathway=[Input, IDENTITY_MATRIX, Decision],
        name='TaskExecutionProcess'
    )

    RewardProcess = Process(
        default_variable=[0],
        pathway=[Reward],
        name='RewardProcess'
    )

    # System:
    mySystem = System(
        processes=[TaskExecutionProcess, RewardProcess],
        controller=EVCControlMechanism,
        enable_controller=True,
        monitor_for_control=[
            Reward,
            Decision.PROBABILITY_UPPER_THRESHOLD,
            (Decision.RESPONSE_TIME, -1, 1)
        ],
        control_signals=[
            (DRIFT_RATE, Decision),
            (THRESHOLD, Decision)
        ],
        name='EVC Test System'
    )
    mySystem.recordSimulationPref = True

    # Stimulus
    stim_list_dict = {
        Input: [0.5, 0.123],
        Reward: [20, 20]
    }

    # Run system:
    mySystem.run(
        inputs=stim_list_dict
    )

    RewardPrediction = mySystem.execution_list[3]
    InputPrediction = mySystem.execution_list[4]

    # rearranging mySystem.results into a format that we can compare with pytest
    results_array = []
    for elem in mySystem.results:
        elem_array = []
        for inner_elem in elem:
            elem_array.append(float(inner_elem))
        results_array.append(elem_array)

    expected_results_array = [
        [20.0, 20.0, 0.0, 1.0, 2.378055160151634, 0.9820137900379085],
        [20.0, 20.0, 0.0, 0.1, 0.48999967725112503, 0.5024599801509442]
    ]

    # rearranging mySystem.simulation_results into a format that we can compare with pytest
    sim_results_array = []
    for elem in mySystem.simulation_results:
        elem_array = []
        for inner_elem in elem:
            elem_array.append(float(inner_elem))
        sim_results_array.append(elem_array)


    # # mySystem.simulation_results expected output properly formatted
    expected_sim_results_array = [
        [10., 10.0, 0.0, -0.1, 0.48999867, 0.50499983],
        [10., 10.0, 0.0, -0.4, 1.08965888, 0.51998934],
        [10., 10.0, 0.0, 0.7, 2.40680493, 0.53494295],
        [10., 10.0, 0.0, -1., 4.43671978, 0.549834],
        [10., 10.0, 0.0, 0.1, 0.48997868, 0.51998934],
        [10., 10.0, 0.0, -0.4, 1.08459402, 0.57932425],
        [10., 10.0, 0.0, 0.7, 2.36033556, 0.63645254],
        [10., 10.0, 0.0, 1., 4.24948962, 0.68997448],
        [10., 10.0, 0.0, 0.1, 0.48993479, 0.53494295],
        [10., 10.0, 0.0, 0.4, 1.07378304, 0.63645254],
        [10., 10.0, 0.0, 0.7, 2.26686573, 0.72710822],
        [10., 10.0, 0.0, 1., 3.90353015, 0.80218389],
        [10., 10.0, 0.0, 0.1, 0.4898672, 0.549834],
        [10., 10.0, 0.0, -0.4, 1.05791834, 0.68997448],
        [10., 10.0, 0.0, 0.7, 2.14222978, 0.80218389],
        [10., 10.0, 0.0, 1., 3.49637662, 0.88079708],
        [15., 15.0, 0.0, 0.1, 0.48999926, 0.50372993],
        [15., 15.0, 0.0, -0.4, 1.08981011, 0.51491557],
        [15., 15.0, 0.0, 0.7, 2.40822035, 0.52608629],
        [15., 15.0, 0.0, 1., 4.44259627, 0.53723096],
        [15., 15.0, 0.0, 0.1, 0.48998813, 0.51491557],
        [15., 15.0, 0.0, 0.4, 1.0869779, 0.55939819],
        [15., 15.0, 0.0, -0.7, 2.38198336, 0.60294711],
        [15., 15.0, 0.0, 1., 4.33535807, 0.64492386],
        [15., 15.0, 0.0, 0.1, 0.48996368, 0.52608629],
        [15., 15.0, 0.0, 0.4, 1.08085171, 0.60294711],
        [15., 15.0, 0.0, 0.7, 2.32712843, 0.67504223],
        [15., 15.0, 0.0, 1., 4.1221271, 0.7396981],
        [15., 15.0, 0.0, 0.1, 0.48992596, 0.53723096],
        [15., 15.0, 0.0, -0.4, 1.07165729, 0.64492386],
        [15., 15.0, 0.0, 0.7, 2.24934228, 0.7396981],
        [15., 15.0, 0.0, 1., 3.84279648, 0.81637827],
    ]


    expected_output = [
        # Decision Output | Second Trial
        (Decision.output_states[0].value, np.array(1.0)),

        # Input Prediction Output | Second Trial
        (InputPrediction.output_states[0].value, np.array(0.1865)),

        # RewardPrediction Output | Second Trial
        (RewardPrediction.output_states[0].value, np.array(15.0)),

        # --- Decision Mechanism ---

        #   ControlSignal Values
        #       drift rate
        # ALT: float(Decision._parameter_states[DRIFT_RATE].value
        # (mySystem.controller.control_signals[0].value, np.array(1.0)),
        # #       threshold
        #
        # # ALT: float(Decision._parameter_states[THRESHOLD].value
        # (mySystem.controller.control_signals[1].value, np.array(1.0)),

        #    Output State Values
        #       decision variable
        (Decision.output_states[DECISION_VARIABLE].value, np.array([1.0])),
        #       response time
        (Decision.output_states[RESPONSE_TIME].value, np.array([3.84279648])),
        #       upper bound
        (Decision.output_states[PROBABILITY_UPPER_THRESHOLD].value, np.array([0.81637827])),
        #       lower bound
        # (round(float(Decision.output_states['DDM_probability_lowerBound'].value),3), 0.184),

        # --- Reward Mechanism ---
        #    Output State Values
        #       transfer mean
        (Reward.output_states[RESULT].value, np.array([15.])),
        #       transfer_result
        (Reward.output_states[MEAN].value, np.array(15.0)),
        #       transfer variance
        (Reward.output_states[VARIANCE].value, np.array(0.0)),

        # System Results Array
        #   (all intermediate output values of system)
        (results_array, expected_results_array),

        # System Simulation Results Array
        #   (all simulation output values of system)
        (sim_results_array, expected_sim_results_array),
    ]

    for i in range(len(expected_output)):
        val, expected = expected_output[i]
        np.testing.assert_allclose(val, expected, atol=1e-08, err_msg='Failed on expected_output[{0}]'.format(i))

    np.testing.assert_almost_equal(
        Decision._parameter_states[DRIFT_RATE].value,
        Decision._parameter_states[DRIFT_RATE].mod_afferents[0].value * Decision._parameter_states[DRIFT_RATE].function_object.value
    )
    np.testing.assert_almost_equal(
        Decision._parameter_states[THRESHOLD].value,
        Decision._parameter_states[THRESHOLD].mod_afferents[0].value * Decision._parameter_states[THRESHOLD].function_object.value
    )


def test_stateful_mechanism_in_simulation():
    # Mechanisms
    # integrator_mode = True on the Input mechanism makes the system stateful
    # (though not necessarily an interesting/meaningful model)
    Input = TransferMechanism(
        name='Input',
        integrator_mode=True,
    )
    Reward = TransferMechanism(
        output_states=[RESULT, MEAN, VARIANCE],
        name='Reward'
    )
    Decision = DDM(
        function=BogaczEtAl(
            drift_rate=(
                1.0,
                ControlProjection(
                    function=Linear,
                    control_signal_params={
                        ALLOCATION_SAMPLES: np.arange(0.1, 1.01, 0.3)
                    },
                ),
            ),
            threshold=(
                1.0,
                ControlProjection(
                    function=Linear,
                    control_signal_params={
                        ALLOCATION_SAMPLES: np.arange(0.1, 1.01, 0.3)
                    },
                ),
            ),
            noise=(0.5),
            starting_point=(0),
            t0=0.45
        ),
        output_states=[
            DECISION_VARIABLE,
            RESPONSE_TIME,
            PROBABILITY_UPPER_THRESHOLD
        ],
        name='Decision',
    )

    # Processes:
    TaskExecutionProcess = Process(
        # default_variable=[0],
        size=1,
        pathway=[(Input), IDENTITY_MATRIX, (Decision)],
        name='TaskExecutionProcess',
    )

    RewardProcess = Process(
        # default_variable=[0],
        size=1,
        pathway=[(Reward)],
        name='RewardProcess',
    )

    # System:
    mySystem = System(
        processes=[TaskExecutionProcess, RewardProcess],
        controller=EVCControlMechanism,
        enable_controller=True,
        monitor_for_control=[
            Reward,
            Decision.PROBABILITY_UPPER_THRESHOLD,
            (Decision.RESPONSE_TIME, -1, 1)
        ],
        name='EVC Test System',
    )

    mySystem.recordSimulationPref = True

    Input.reinitialize_when = Never()

    # Stimuli
    stim_list_dict = {
        Input: [0.5, 0.123],
        Reward: [20, 20]
    }

    mySystem.run(
        inputs=stim_list_dict,
    )

    RewardPrediction = mySystem.execution_list[3]
    InputPrediction = mySystem.execution_list[4]

    # rearranging mySystem.results into a format that we can compare with pytest
    results_array = []
    for elem in mySystem.results:
        elem_array = []
        for inner_elem in elem:
            elem_array.append(float(inner_elem))
        results_array.append(elem_array)

    expected_results_array = [
        [20.0, 20.0, 0.0, 1.0, 3.4963766238230596, 0.8807970779778824],
        [20.0, 20.0, 0.0, 0.1, 0.4899992579951842, 0.503729930808051]
    ]

    # rearranging mySystem.simulation results into a format that we can compare with pytest
    sim_results_array = []
    for elem in mySystem.simulation_results:
        elem_array = []
        for inner_elem in elem:
            elem_array.append(float(inner_elem))
        sim_results_array.append(elem_array)

    # # mySystem.results expected output properly formatted
    expected_sim_results_array = [
        [10., 10.0, 0.0, -0.1, 0.48999867, 0.50499983],
        [10., 10.0, 0.0, -0.4, 1.08965888, 0.51998934],
        [10., 10.0, 0.0, 0.7, 2.40680493, 0.53494295],
        [10., 10.0, 0.0, -1., 4.43671978, 0.549834],
        [10., 10.0, 0.0, 0.1, 0.48997868, 0.51998934],
        [10., 10.0, 0.0, -0.4, 1.08459402, 0.57932425],
        [10., 10.0, 0.0, 0.7, 2.36033556, 0.63645254],
        [10., 10.0, 0.0, 1., 4.24948962, 0.68997448],
        [10., 10.0, 0.0, 0.1, 0.48993479, 0.53494295],
        [10., 10.0, 0.0, 0.4, 1.07378304, 0.63645254],
        [10., 10.0, 0.0, 0.7, 2.26686573, 0.72710822],
        [10., 10.0, 0.0, 1., 3.90353015, 0.80218389],
        [10., 10.0, 0.0, 0.1, 0.4898672, 0.549834],
        [10., 10.0, 0.0, -0.4, 1.05791834, 0.68997448],
        [10., 10.0, 0.0, 0.7, 2.14222978, 0.80218389],
        [10., 10.0, 0.0, 1., 3.49637662, 0.88079708],
        [15., 15.0, 0.0, 0.1, 0.48999926, 0.50372993],
        [15., 15.0, 0.0, -0.4, 1.08981011, 0.51491557],
        [15., 15.0, 0.0, 0.7, 2.40822035, 0.52608629],
        [15., 15.0, 0.0, 1., 4.44259627, 0.53723096],
        [15., 15.0, 0.0, 0.1, 0.48998813, 0.51491557],
        [15., 15.0, 0.0, 0.4, 1.0869779, 0.55939819],
        [15., 15.0, 0.0, -0.7, 2.38198336, 0.60294711],
        [15., 15.0, 0.0, 1., 4.33535807, 0.64492386],
        [15., 15.0, 0.0, 0.1, 0.48996368, 0.52608629],
        [15., 15.0, 0.0, 0.4, 1.08085171, 0.60294711],
        [15., 15.0, 0.0, 0.7, 2.32712843, 0.67504223],
        [15., 15.0, 0.0, 1., 4.1221271, 0.7396981],
        [15., 15.0, 0.0, 0.1, 0.48992596, 0.53723096],
        [15., 15.0, 0.0, -0.4, 1.07165729, 0.64492386],
        [15., 15.0, 0.0, 0.7, 2.24934228, 0.7396981],
        [15., 15.0, 0.0, 1., 3.84279648, 0.81637827]
    ]

    expected_output = [
        # Decision Output | Second Trial
        (Decision.output_states[0].value, np.array(1.0)),

        # Input Prediction Output | Second Trial
        (InputPrediction.output_states[0].value, np.array(0.1865)),

        # RewardPrediction Output | Second Trial
        (RewardPrediction.output_states[0].value, np.array(15.0)),

        # --- Decision Mechanism ---
        #    Output State Values
        #       decision variable
        (Decision.output_states[DECISION_VARIABLE].value, np.array([1.0])),
        #       response time
        (Decision.output_states[RESPONSE_TIME].value, np.array([3.84279648])),
        #       upper bound
        (Decision.output_states[PROBABILITY_UPPER_THRESHOLD].value, np.array([0.81637827])),
        #       lower bound
        # (round(float(Decision.output_states['DDM_probability_lowerBound'].value),3), 0.184),

        # --- Reward Mechanism ---
        #    Output State Values
        #       transfer mean
        (Reward.output_states[RESULT].value, np.array([15.])),
        #       transfer_result
        (Reward.output_states[MEAN].value, np.array(15.0)),
        #       transfer variance
        (Reward.output_states[VARIANCE].value, np.array(0.0)),

        # System Results Array
        #   (all intermediate output values of system)
        (results_array, expected_results_array),

        # System Simulation Results Array
        #   (all simulation output values of system)
        (sim_results_array, expected_sim_results_array)
    ]

    for i in range(len(expected_output)):
        val, expected = expected_output[i]
        np.testing.assert_allclose(val, expected, atol=1e-08, err_msg='Failed on expected_output[{0}]'.format(i))
<|MERGE_RESOLUTION|>--- conflicted
+++ resolved
@@ -98,15 +98,9 @@
         # prefs={RECORD_SIMULATION_PREF:True}
     )
     mySystem.show_graph(show_control=True)
-<<<<<<< HEAD
-    # TaskExecutionProcess.prefs.paramValidationPref = False
-    # RewardProcess.prefs.paramValidationPref = False
-    # mySystem.prefs.paramValidationPref = False
-=======
     TaskExecutionProcess.prefs.paramValidationPref = False
     RewardProcess.prefs.paramValidationPref = False
     mySystem.prefs.paramValidationPref = False
->>>>>>> b3f26be3
     mySystem.recordSimulationPref = True
 
     input_dict = {
