--- conflicted
+++ resolved
@@ -104,7 +104,7 @@
 # from numpy import sqrt, random, abs, tanh, exp
 from PsyNeuLink.Components.Mechanisms.ProcessingMechanisms.ProcessingMechanism import *
 from PsyNeuLink.Components.Functions.Function import Linear, TransferFunction, Integrator, NormalDist
-# from PsyNeuLink.Components.States.OutputState import *
+
 from PsyNeuLink.Components.States.OutputState import OutputState, standard_output_states
 
 # TransferMechanism parameter keywords:
@@ -112,14 +112,15 @@
 TIME_CONSTANT = "time_constant"
 INITIAL_VALUE = 'initial_value'
 
-# TransferMechanism default parameter values:
+# TransferMechanism outputs (used to create and name outputStates):
 Transfer_DEFAULT_LENGTH= 1
 Transfer_DEFAULT_GAIN = 1
 Transfer_DEFAULT_BIAS = 0
 Transfer_DEFAULT_OFFSET = 0
 # Transfer_DEFAULT_RANGE = np.array([])
 
-# This is a convenience class that provides list of standard_output_state names in IDE
+# unused?
+# why not an enum?
 class TRANSFER_OUTPUTS():
         RESULT=RESULT
         MEAN=MEAN
@@ -254,9 +255,9 @@
         COMMENT:
             :py:data:`Transfer_DEFAULT_BIAS <LINK->SHOULD RESOLVE TO VALUE>`
         COMMENT
-    
+
     size : int
-        length of the first (and only) item in `variable <TransferMechanism.variable>` 
+        length of the first (and only) item in `variable <TransferMechanism.variable>`
         (i.e., the vector transformed by `function <TransferMechanism.function>`.
 
     function : Function :  default Linear
@@ -346,7 +347,7 @@
     # TransferMechanism parameter and control signal assignments):
     paramClassDefaults = Mechanism_Base.paramClassDefaults.copy()
     paramClassDefaults.update({NOISE: None})
-
+        # TIME_SCALE: TimeScale.TRIAL,
     standard_output_states = standard_output_states.copy()
 
     paramNames = paramClassDefaults.keys()
@@ -495,14 +496,11 @@
 
         elif callable(noise):
             self.noise_function = True
-<<<<<<< HEAD
-=======
             if isinstance(self.variable, (np.ndarray, list)):
                 new_noise = []
                 for i in self.variable:
                     new_noise.append(self.noise)
                 noise = new_noise
->>>>>>> ea227662
 
         elif isinstance(noise, float):
             self.noise_function = False
@@ -589,21 +587,13 @@
         range = self.range
         noise = self.noise
         if self.noise_function:
-<<<<<<< HEAD
-            if isinstance(noise, (list, np.ndarray)):
-                new_noise = []
-                for n in noise:
-                    new_noise.append(n())
-                noise = new_noise
-            elif isinstance(variable, (list, np.ndarray)):
-=======
             print("NOISE  = ", self.noise)
             if isinstance(variable, (list, np.ndarray)):
->>>>>>> ea227662
                 new_noise = []
                 for v in variable[0]:
                     new_noise.append(noise())
                 noise = new_noise
+                print(new_noise)
             else:
                 noise = noise()
 
