--- conflicted
+++ resolved
@@ -290,12 +290,8 @@
 from PsyNeuLink.Globals.Registry import register_category
 from PsyNeuLink.Globals.Utilities import ContentAddressableList, append_type_to_name, convert_to_np_array, iscompatible, parameter_spec
 from PsyNeuLink.Scheduling.Scheduler import Scheduler
-<<<<<<< HEAD
-from PsyNeuLink.Scheduling.TimeScale import CentralClock, TimeScale
-=======
 from PsyNeuLink.Scheduling.TimeScale import TimeScale
 from PsyNeuLink.Composition import Systemm
->>>>>>> 0b45487c
 
 logger = logging.getLogger(__name__)
 
@@ -481,30 +477,12 @@
     if not processes:
         processes = [process()]
 
-<<<<<<< HEAD
-    return System_Base(default_variable=default_variable,
-                       size=size,
-                       processes=processes,
-                       controller=controller,
-                       scheduler=scheduler,
-                       initial_values=initial_values,
-                       enable_controller=enable_controller,
-                       monitor_for_control=monitor_for_control,
-                       control_signals=control_signals,
-                       # learning=learning,
-                       learning_rate=learning_rate,
-                       targets=targets,
-                       params=params,
-                       name=name,
-                       prefs=prefs,
-                       context=context)
-=======
+
     s = Systemm()
     for p in processes:
         s.add_pathway(p)
 
     return s
->>>>>>> 0b45487c
 
 
 class System_Base(System):
