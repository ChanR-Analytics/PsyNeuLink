# Princeton University licenses this file to You under the Apache License, Version 2.0 (the "License");
# you may not use this file except in compliance with the License.  You may obtain a copy of the License at:
#     http://www.apache.org/licenses/LICENSE-2.0
# Unless required by applicable law or agreed to in writing, software distributed under the License is distributed
# on an "AS IS" BASIS, WITHOUT WARRANTIES OR CONDITIONS OF ANY KIND, either express or implied.
# See the License for the specific language governing permissions and limitations under the License.


# ********************************************** Component  ************************************************************


"""

.. _Component_Overview:

Overview
--------

Component is the base class for all of the objects used to create compositions (`processes <Process>` or 
`systems <System>`) in PsyNeuLink.  It defines a common set of attributes possessed, and methods used by all 
component objects.

.. _Component_Creation:

Creating a Component
--------------------

A Component is never created directly.  However, its __init__ method is always called when a subclass is instantiated;
that, in turn, calls a standard set of methods (listed `below <Component_Methods>`) as part of the initialization 
procedure.

.. _Component_Structure:

Component Structure
-------------------

.. _Component_Attributes:

Component Attributes
~~~~~~~~~~~~~~~~~~~~

Every component has the following set of core attributes that govern its operation:

.. _Component_Variable:

* **variable** - the value of the `variable <Component.variable>` attribute is used as the input to its 
  `function <Component.function>`.  Specification of the variable in the constructor for a component determines both 
  its format (e.g., whether it's value is numeric, its dimensionality and shape if it is an array, etc.) as well as 
  its default value (the value used when the component is executed and no input is provided). 

.. _Component_Function:

* **function** - the `function <Component.function>` attribute determines the computation that a component carries out.  
  It is always a PsyNeuLink `Function <Function>` object (itself a PsyNeuLink component).
  
  .. note::
     The `function <Component.function>` of a component can be assigned either a `Function <Function>` object or any
     other callable object in python.  If the latter is assigned, it will be "wrapped" in a `UserDefinedFunction`.  
  
  All components have a default `function <Component.function>` (with a default set of parameters), that is used if it 
  is not otherwise specified.  The `function <Component.function>` can be specified in the 
  function argument of the constructor for the component, using one of the following: 

    * **class** - this must be a subclass of `Function <Function>`, as in the following example::   

        my_component = SomeComponent(function=SomeFunction)
      
      This will create a default instance of the specified subclass, using default values for its parameters. 
    |
    * **Function** - this can be either an existing `Function <Function>` object or the constructor for one, as in the
      following examples:
            
        my_component = SomeComponent(function=SomeFunction)
        
        or
        
        some_function = SomeFunction(some_param=1)
        my_component = SomeComponent(some_function)
        
      The specified Function will be used as a template to create a new Function object that is assigned to the 
      `function_object` attribute of the component, the `function <Function.function>` of which will be assigned as  
      the 'function <Component.function>` attribute of the component.
    
      .. note::
      
        In the current implementation of PsyNeuLink, if a `Function <Function>` object (or the constructor for one) is 
        used to specify the `function <Component.function>` attribute of a component, the Function object specified (or 
        created) is used to determine attributes of the Function object created for and assigned to the component, but  
        is not *itself* assigned to the component.  This is so that `Functions <Function>` can be used as templates for 
        more than one component, without being assigned simultaneously to multiple components.

  A `function <Component.function>` can also be specified in an entry of a 
  `parameter specification dictionary <Mechanism_Creation>` assigned to the `params <Component.params>` argument of the 
  constructor for the component, with the keyword FUNCTION as its key, and one of the specifications above as its 
  value, as in the following example::  

        my_component = SomeComponent(params={FUNCTION:SomeFunction(some_param=1)})

* **function_params** - the `function_params <Component.function>` attribute contains a dictionary of the parameters 
  for the component's `function <Component.function>` and their values.  Each entry is the name of a parameter, and
  its value the value of that parameter.  This dictionary is read-only.  The parameters for the 
  `function_params <Component.function>` can be specified when the component is created in one of the following ways:
  
  * in the **constructor** for a Function -- if that is used to specify the `function <Component.function>` argument,
    as in the following example::

        my_component = SomeComponent(function=SomeFunction(some_param=1, some_param=2)

  * in an argument of the **component's constructor** -- if all of the allowable functions for a component's
    `function <Component.function>` share some or all of their parameters in common, the shared paramters may appear 
    as arguments in the constructor of the component itself, which can be used to set their values.

  * in an entry of a `parameter specification dictionary <Mechanism_Creation>` assigned to the 
    `params <Component.params>` argument of the constructor for the component.  The entry must use the keyword 
    FUNCTION_PARAMS as its key, and its value must be a dictionary containing the parameters and their values.
    The key for each entry in the FUNCTION_PARAMS dictionary must be the name of a parameter, and its value the 
    parameter's value, as in the example below::
    
        my_component = SomeComponent(function=SomeFunction
                                     params={FUNCTION_PARAMS:{SOME_PARAM=1, SOME_OTHER_PARAM=2}})

  The parameters for a `function <Component.function>` can be modified after it has been created by assigning the 
  new value to the corresponding attribute of the component's `function_object`; for example, if the name of the
  parameter is mole, it can be modified as follows::
  
        my_component.function_object.mole = 6.0221409
  
  COMMENT:       
      See `ParameterState_Specifying_Parameters` for details of parameter specification.
  COMMENT

.. _Component_Function_Object:

* **function_object** - the `function_object` attribute refers to the `Function <Function>` assigned to the component; 
  its `function <Function.function>` is assigned to the `function <Component>` attribute of the component.  The 
  parameters of the Function can be modified by assigning values to the attributes corresponding to those parameters 
  (see `function_params` above).

.. _Component_User_Params:

* **user_params** - the `user_params` attribute contains a dictionary of all of the user-modifiable attributes for the
  the component.  This dictionary is read-only.  Changes to the value of an attribute must be made by assigning a 
  value to the attribute directly.
..  
COMMENT:
  INCLUDE IN DEVELOPERS' MANUAL
    * **paramClassDefaults**
    
    * **paramInstanceDefaults**
COMMENT

* **value** - the `value <Component.value>` attribute contains the result (return value) of the component's 
  `function <Component.function>` after the function is called.     
..
* **name** - the `name <Component.name>` attribute contains the name assigned to the component when it was created.  
  If it was not specified, a default is assigned by the registry for subclass (see :doc:`Registry <LINK>` for 
  conventions used in assigning default names and handling of duplicate names).
..
* **prefs** - the `prefs <Components.prefs>` attribute contains the `PreferenceSet` assigned to the component when
  it was created.  If it was not specified, a default is assigned using `classPreferences` defined in __init__.py
  Each individual preference is accessible as an attribute of the component, the name of which is the name of the
  preference (see `PreferenceSet <LINK>` for details).  

COMMENT:
* **log**
COMMENT


COMMENT:
   INCLUDE IN DEVELOPERS' MANUAL
      
    .. _Component_Methods:
    
    Component Methods
    ~~~~~~~~~~~~~~~~~
    
    There are two sets of methods that belong to every component: one set that is called when it is initialized; and 
    another set that can be called to perform various operations common to all components.  Each of these is described 
    briefly below.  All of these methods can be overridden by subclasses to implement customized operations, however   
    it is strongly recommended that the method be called on super() at some point, so that the standard operations are 
    carried out.  Whether customization operations should be performed before or after the call to super is discussed in 
    the descriptions below where relevant. 
    
    .. _Component_Initialization_Methods:
    
    Initialization Methods
    ^^^^^^^^^^^^^^^^^^^^^^
    
    These methods can be overridden by the subclass to customize the initialization process, but should always call the
    corresponding method of the Component base class (using ``super``) to insure full initialization.  There are two
    categories of initializion methods:  validation and instantiation.  
    
    
    .. _Component_Validation_Methods:
    
    * **Validation methods** perform a strictly *syntactic* check, to determine if a value being validated conforms 
    to the format expected for it by the component (i.e., the type of the value and, if it is iterable, the type its 
    elements and/or its length).  The value itself is not checked in any other way (e.g., whether it equals a particular 
    value or falls in a specified range).  If the validation fails, and exception is raised.  Validation methods never 
    make changes the actual value of an attribute, but they may change its format (e.g., from a list to an ndarray) to
    comply with requirements of the component.
    
      * `_validate_variable <Component._validate_variable>` validates the value provided to the keyword:`variable` 
        argument in the constructor for the component.  If it is overridden, customized validation should generally 
        performed *prior* to the call to super(), to allow final processing by the Component base class. 
        
      * `_validate_params <Component._validate_params>` validates the value of any parameters specified in the 
        constructor for the component (whether they are made directly in the argument for a parameter, or in a 
        `parameter specification dictionary <Mechanism_Creation>`.  If it is overridden by a subclass, customized 
        validation should generally be performed *after* the call to super().
    
    * **Instantiation methods** create, assign, and/or perform *semantic* checks on the values of component attributes.  
      Semantic checks may include value and/or range checks, as well as checks of formatting and/or value 
      compatibility with other attributes of the component and/or the attributes of other components (for example, the
      _instantiate_function method checks that the input of the component's `function <Comonent.function>` is compatible 
      with its `variable <Component.variable>`).
    
      * `_instantiate_defaults <Component._instantiate_defaults>` first calls the validation methods, and then  
        assigns the default values for all of the attributes of the instance of the component being created.
        
        _instantiate_attributes_before_function
        _instantiate_function
        _instantiate_attributes_after_function
    
    .. _Component_Callable_Methods:
    
    Callable Methods
    ^^^^^^^^^^^^^^^^
    
    initialize
    assign_params
    reset_params
    execute
COMMENT

.. _Component_Execution:

Execution
~~~~~~~~~

Calls the :keyword:`execute` method of the subclass that, in turn, calls its :keyword:`function`.

COMMENT:
   INCLUDE IN DEVELOPERS' MANUAL
    .. _Component_Class_Reference:
    
    Class Reference
    ---------------
COMMENT

COMMENT:

This module defines the Component abstract class

It also contains:

- arg_name definitions for primary component categories:
    Process
    Mechanism
        types:
            DDM
            [PDP]
    Projection
        types:
            MappingProjection
            ControlProjection
            LearningProjection
    Function
COMMENT

"""

from collections import OrderedDict
from PsyNeuLink.Globals.Utilities import *
from PsyNeuLink.Globals.Preferences.ComponentPreferenceSet import *

class ResetMode(Enum):
    CURRENT_TO_INSTANCE_DEFAULTS = 0
    INSTANCE_TO_CLASS = 1
    ALL_TO_CLASS_DEFAULTS = 2

# Prototype for implementing params as objects rather than dicts
# class Params(object):
#     def __init__(self, **kwargs):
#         for arg in kwargs:
#             self.__setattr__(arg, kwargs[arg])

# Transitional type:
#    for implementing params as attributes that are accessible via current paramsDicts
#    (until params are fully implemented as objects)
from collections import UserDict
class ParamsDict(UserDict):
    """Create, set and get attribute of owner for each key in dict
    
    Creates and maintains an interface to attributes of a component via a dict:
        - any assignment to an entry of the dict creates or updates the value of the attribute with the name of the key
        - any query retrieves the value of the attribute with the name of the key
    Dict itself is maintained in self.data
    
    Notes:  
    * This provides functionality similar to the __dict__ attribute of a python object, 
        but is restricted to the attributes relevant to its role as a PsyNeuLink component.
    * It insures that any instantiation of a function_params attribute is a ReadOnlyOrderedDict
     
    """

    def __init__(self, owner, dict=None):
        super().__init__()
        self.owner = owner
        if dict:
            self.update(dict)
        # if there is a function_params entry in the dict, ensure its entry is created as a ReadOnlyOrderedDict
        if FUNCTION_PARAMS in dict:
            self[FUNCTION_PARAMS] = ReadOnlyOrderedDict(name=FUNCTION_PARAMS)
            for param_name in sorted(list(dict[FUNCTION_PARAMS].keys())):
                self[FUNCTION_PARAMS].__additem__(param_name, dict[FUNCTION_PARAMS][param_name])

    def __getitem__(self, key):

        try:
            # Try to retrieve from attribute of owner object
            return getattr(self.owner, key)
        except AttributeError:
            # If the owner has no such attribute, get from params dict entry
            return super().__getitem__(key)

    def __setitem__(self, key, item):

        # if key is function_params, make sure it creates a ReadOnlyOrderedDict for the value of the entry
        if key is FUNCTION_PARAMS:
            if not isinstance(item, (dict, UserDict)):
                raise ComponentError("Attempt to assign non-dict ({}) to {} attribute of {}".
                                     format(item, FUNCTION_PARAMS, self.owner.name))
            function_params = ReadOnlyOrderedDict(name=FUNCTION_PARAMS)
            for param_name in sorted(list(item.keys())):
                function_params.__additem__(param_name, item[param_name])
            item = function_params

        # keep local dict of entries
        super().__setitem__(key, item)
        # assign value to attrib
        setattr(self.owner, key, item)


parameter_keywords = set()

# suppress_validation_preference_set = ComponentPreferenceSet(prefs = {
#     kpParamValidationPref: PreferenceEntry(False,PreferenceLevel.INSTANCE),
#     kpVerbosePref: PreferenceEntry(False,PreferenceLevel.INSTANCE),
#     kpReportOutputPref: PreferenceEntry(True,PreferenceLevel.INSTANCE)})


# Used as templates for requiredParamClassDefaultTypes for COMPONENT:
class Params(object):
    def __init__(self, **kwargs):
        for arg in kwargs:
            self.__setattr__(arg, kwargs[arg])


class dummy_class:
    def dummy_method(self):
        pass
def dummy_function():
    pass
method_type = type(dummy_class().dummy_method)
function_type = type(dummy_function)


class ComponentLog(IntEnum):
    NONE            = 0
    ALL = 0
    DEFAULTS = NONE


class ComponentError(Exception):
     def __init__(self, error_value):
         self.error_value = error_value

     def __str__(self):
         return repr(self.error_value)

# *****************************************   COMPONENT CLASS  ********************************************************


class Component(object):
    """Implement parent class for Components used by Process, Mechanism, State, and Projection class categories

        Every component is associated with:
         - child class componentName
         - type
         - input (self.variable)
         - execute (method): called to execute it;  it in turn calls self.function
         - function (method): carries out object's core computation
             it can be referenced either as self.function, self.params[FUNCTION] or self.paramsCurrent[FUNCTION]
         - function_object (Function): the object to which function belongs (and that defines it's parameters)
         - output (value: self.value)
         - outputValue (return from self.execute: concatenated set of values of outputStates)
         - class and instance variable defaults
         - class and instance param defaults
        The components's execute method (<subclass>.execute is the component's primary method
            (e.g., it is the one called when process, mechanism, state and projections objects are updated);
            the following attributes for or associated with the method are defined for every component object:
                + execute (method) - the execute method itself
                + value (value) - the output of the execute method
            the latter is used for typing and/or templating other variables (e.g., self.variable):
                type checking is generally done using Utilities.iscompatible(); for iterables (lists, tuples, dicts):
                    if the template (the "reference" arg) has entries (e.g., [1, 2, 3]), comparisons will include length
                    if the template is empty (e.g., [], {}, or ()), length will not be checked
                    if the template has only numbers, then the candidate must as well


        The component itself can be called without any arguments (in which case it uses its instance defaults) or
            one or more variables (as defined by the subclass) followed by an optional params dictionary
        The variable(s) can be a function reference, in which case the function is called to resolve the value;
            however:  it must be "wrapped" as an item in a list, so that it is not called before being passed
                      it must of course return a variable of the type expected for the variable
        The default variableList is a list of default values, one for each of the variables defined in the child class
        The params argument is a dictionary; the key for each entry is the parameter name, associated with its value.
            + component subclasses can define the param FUNCTION:<method or Function class>
        The component can be called with a params argument, which should contain entries for one or more of its params;
            - those values will be assigned to paramsCurrent at run time (overriding previous values in paramsCurrent)
            - if the component is called without a variable and/or params argument, it uses paramInstanceDefaults
        The instance defaults can be assigned at initialization or using the _instantiate_defaults class method;
            - if instance defaults are not assigned on initialization, the corresponding class defaults are assigned
        Parameters can be REQUIRED to be in paramClassDefaults (for which there is no default value to assign)
            - for all classes, by listing the name and type in requiredParamClassDefaultTypes dict of the Function class
            - in subclasses, by inclusion in requiredParamClassDefaultTypes (via copy and update) in class definition
            * NOTE: inclusion in requiredParamClasssDefault simply acts as a template;  it does NOT implement the param
        Each component child class must initialize itself by calling super(childComponentName).__init__()
            with a default value for its variable, and optionally an instance default paramList.

        A subclass MUST either:
            - implement a <class>.function method OR
            - specify paramClassDefaults[FUNCTION:<Function>];
            - this is checked in Component._instantiate_function()
            - if params[FUNCTION] is NOT specified, it is assigned to self.function (so that it can be referenced)
            - if params[FUNCTION] IS specified, it assigns it's value to self.function (superceding existing value):
                self.function is aliased to it (in Component._instantiate_function):
                    if FUNCTION is found on initialization:
                        if it is a reference to an instantiated function, self.function is pointed to it
                        if it is a class reference to a function:
                            it is instantiated using self.variable and FUNCTION_PARAMS (if they are there too)
                            this works, since _validate_params is always called after _validate_variable
                            so self.variable can be used to initialize function
                            to the method referenced by paramInstanceDefaults[FUNCTION] (see below)
                    if paramClassDefaults[FUNCTION] is not found, it's value is assigned to self.function
                    if neither paramClassDefaults[FUNCTION] nor self.function is found, an exception is raised
        - self.value is determined for self.execute which calls self.function in Component._instantiate_function

        NOTES:
            * In the current implementation, validation is:
              - top-level only (items in lists, tuples and dictionaries are not checked, nor are nested items)
              - for type only (it is oblivious to content)
              - forgiving (e.g., no distinction is made among numberical types)
            * However, more restrictive validation (e.g., recurisve, range checking, etc.) can be achieved
                by overriding the class _validate_variable and _validate_params methods

    Class attributes:
        + className
        + suffix - " " + className (used to create subclass and instance names)
        + componentCategory - category of Component (i.e., process, mechanism, projection, learning, function)
        + componentType - type of component within a category
                             (e.g., TransferMechanism, MappingProjection, ControlProjection, etc.)
        + requiredParamClassDefaultTypes - dict of param names and types that all subclasses of Component must
        implement;

    Class methods:
        - _validate_variable(variable)
        - _validate_params(request_set, target_set, context)
        - _instantiate_defaults(variable, request_set, assign_missing, target_set, default_set=None
        - reset_params()
        - _check_args(variable, params)
        - _assign_args_to_param_dicts(params, param_names, function_param_names)

    Instance attributes:
        + name
        + componentName - name of particular Function (linear, exponential, integral, etc.)
        + variableClassDefault (value)
        + variableClassDefault_np_info (ndArrayInfo)
        + variableInstanceDefault (value)
        + _variable_not_specified
        + variable (value)
        + variable_np_info (ndArrayInfo)
        + function (method)
        + function_object (Function)
        + paramClassDefaults:
            + FUNCTION
            + FUNCTION_PARAMS
        + paramInstanceDefaults
        + paramsCurrent
        # + parameter_validation
        + user_params
        + runtime_params_in_use
        + recording

    Instance methods:
        + function (implementation is optional; aliased to params[FUNCTION] by default)
    """

    #region CLASS ATTRIBUTES
    className = "COMPONENT"
    suffix = " " + className
# IMPLEMENTATION NOTE:  *** CHECK THAT THIS DOES NOT CAUSE ANY CHANGES AT SUBORDNIATE LEVELS TO PROPOGATE EVERYWHERE
    componentCategory = None
    componentType = None

    initMethod = INIT_FULL_EXECUTE_METHOD

    classPreferenceLevel = PreferenceLevel.SYSTEM
    # Any preferences specified below will override those specified in SystemDefaultPreferences
    # Note: only need to specify setting;  level will be assigned to SYSTEM automatically
    # classPreferences = {
    #     kwPreferenceSetName: 'ComponentCustomClassPreferences',
    #     kp<pref>: <setting>...}

    # Determines whether variableClassDefault can be changed (to match an variable in __init__ method)
    variableClassDefault_locked = False


    # Names and types of params required to be implemented in all subclass paramClassDefaults:
    # Notes:
    # *  entry values here do NOT implement the param; they are simply used as type specs for checking (in __init__)
    # * kwComponentCategory (below) is used as placemarker for Component.Function class; replaced in __init__ below
    #              (can't reference own class directly class block)
    requiredParamClassDefaultTypes = {}
    paramClassDefaults = {}
    #endregion

    def __init__(self,
                 variable_default,
                 param_defaults,
                 name=None,
                 prefs=None,
                 context=None):
        """Assign default preferences; enforce required params; validate and instantiate params and execute method

        Initialization arguments:
        - variable_default (anything): establishes type for the variable, used for validation
        - params_default (dict): assigned as paramInstanceDefaults
        Note: if parameter_validation is off, validation is suppressed (for efficiency) (Component class default = on)

        :param variable_default: (anything but a dict) - value to assign as variableInstanceDefault
        :param param_defaults: (dict) - params to be assigned to paramInstanceDefaults
        :param log: (ComponentLog enum) - log entry types set in self.componentLog
        :param name: (string) - optional, overrides assignment of default (componentName of subclass)
        :return:
        """

        # # MODIFIED 8/14/16 NEW:
        # # PROBLEM: variable has different name for different classes;  need to standardize name across classes
        # try:
        #     if self.value is DEFERRED_INITIALIZATION:
        #         defer_init = True
        # except AttributeError:
        #     pass
        # else:
        #     if defer_init:
        #         self.init_args = locals().copy()
        #         del self.init_args['self']
        #         # del self.init_args['__class__']
        #         return
        context = context + INITIALIZING + ": " + COMPONENT_INIT

        # These insure that subclass values are preserved, while allowing them to be referred to below
        self.variableInstanceDefault = None
        self.paramInstanceDefaults = {}

        # self.componentName = self.componentType
        try:
            self.componentName = self.componentName or self.componentType
        except AttributeError:
            self.componentName = self.componentType
        #endregion

        #region ENFORCE REGISRY
        if self.__class__.__bases__[0].__bases__[0].__bases__[0].__name__ is 'ShellClass':
            try:
                self.__class__.__bases__[0].registry
            except AttributeError:
                raise ComponentError("{0} is a category class and so must implement a registry".
                                    format(self.__class__.__bases__[0].__name__))
        #endregion

        #region ASSIGN PREFS

        # If a PreferenceSet was provided, assign to instance
        if isinstance(prefs, PreferenceSet):
            self.prefs = prefs
            # FIX:  CHECK LEVEL HERE??  OR DOES IT NOT MATTER, AS OWNER WILL BE ASSIGNED DYNAMICALLY??
        # Otherwise, if prefs is a specification dict instantiate it, or if it is None assign defaults
        else:
            self.prefs = ComponentPreferenceSet(owner=self, prefs=prefs, context=context)
        #endregion

        # MODIFIED 9/11/16 NEW:
        # IMPLEMENTATION NOTE:  This is nice and all, but:
        #                       - property version only works for getter, and for class (can't access instance values)
        #                       - attribute version works for getter, but setter sets the attribute and not the pref
        #                       So, for now, hard coding property setters and getters for each preference (see below)
        # Assign prefs to attributes on object
        # for pref in self.prefs.prefsList:
            # # Generate attribute for each pref that returns value of the pref
            # PROBLEM: MAKING AN ASSIGNMENT TO THE ATTRIBUTE WILL NOT AFFECT THE PREFERENCE, JUST THIS ATTRIBUTE
            # setattr(self,
            #         underscore_to_camelCase(pref),
            #         getattr(getattr(self, 'prefs'), underscore_to_camelCase(pref)))
            # PROBLEM: THIS REQUIRES THAT THE PROPERTY IS PUT ON THE CLASS, WHICH GENERATES UNDESIRABLE BEHAVIORS
            #          ALSO, SETTER WON'T WORK PROPERLY HERE EITHER
            # # IMPLEMENT: WITHOUT SETTER:
            # setattr(type(self),
            #         underscore_to_camelCase(pref),
            #         property(lambda self: getattr(getattr(self, 'prefs'), underscore_to_camelCase(pref))))
            # # IMPLEMENT: WITH SETTER:
            # pref_name = underscore_to_camelCase(pref)
            # setattr(type(self),
            #         pref_name,
            #         property(lambda self: getattr(getattr(self, 'prefs'), pref_name),
            #                  lambda self, value: setattr(getattr(getattr(self, 'prefs'), pref_name),
            #                                              pref_name,
            #                                              value)))
        # MODIFIED 9/11/16 END

        #region ASSIGN LOG
        self.log = Log(owner=self)
        self.recording = False
        # Used by run to store return value of execute
        self.results = []
        #endregion


        #region ENFORCE REQUIRED CLASS DEFAULTS

        # All subclasses must implement variableClassDefault
        # Do this here, as _validate_variable might be overridden by subclass
        try:
            if self.variableClassDefault is NotImplemented:
                raise ComponentError("variableClassDefault for {} must be assigned a value or \'None\'".
                                     format(self.componentName))
        except AttributeError:
            raise ComponentError("variableClassDefault must be defined for {} or its base class".
                                format(self.componentName))
        #endregion

        #region CHECK FOR REQUIRED PARAMS

        # All subclasses must implement, in their paramClassDefaults, params of types specified in
        #     requiredClassParams (either above or in subclass defintion)
        # Do the check here, as _validate_params might be overridden by subclass
        for required_param, type_requirements in self.requiredParamClassDefaultTypes.items():
            # # Replace 'Function' placemarker with class reference:
            # type_requirements = [self.__class__ if item=='Function' else item for item in type_requirements]

            # get type for kwComponentCategory specification
            import PsyNeuLink.Components.Functions.Function
            if kwComponentCategory in type_requirements:
               type_requirements[type_requirements.index(kwComponentCategory)] = \
                   type(PsyNeuLink.Components.Functions.Function.Function_Base)

            if required_param not in self.paramClassDefaults.keys():
                raise ComponentError("Param {} must be in paramClassDefaults for {}".
                                    format(required_param, self.name))

            # If the param does not match any of the types specified for it in type_requirements
            # (either as a subclass or instance of the specified subclass):
            try:
                required_param_value = self.paramClassDefaults[required_param]
                if inspect.isclass(required_param_value):
                    OK = (any(issubclass(required_param_value, type_spec) for type_spec in type_requirements))
                else:
                    OK = (any(isinstance(required_param_value, type_spec) for type_spec in type_requirements))
                if not OK:
                    type_names = format(" or ".join("{!s}".format(type.__name__) for (type) in type_requirements))
                    raise ComponentError("Value ({}) of param {} is not appropriate for {};"
                                        "  requires one of the following types: {}".
                                        format(required_param_value.__name__, required_param, self.name, type_names))
            except TypeError:
                pass
        #endregion

        #region ASSIGN DEFAULTS
        # Validate the set passed in and assign to paramInstanceDefaults
        # By calling with assign_missing, this also populates any missing params with ones from paramClassDefaults
        self._instantiate_defaults(variable=variable_default,
                             request_set=param_defaults, # requested set
                             assign_missing=True,        # assign missing params from classPreferences to instanceDefaults
                             target_set=self.paramInstanceDefaults, # destination set to which params are being assigned
                             default_set=self.paramClassDefaults,   # source set from which missing params are assigned
                             context=context
                             )
        #endregion

        #region SET CURRENT VALUES OF VARIABLE AND PARAMS
        self.variable = self.variableInstanceDefault

        self.paramsCurrent = self.paramInstanceDefaults

        self.runtime_params_in_use = False
        #endregion

        #region VALIDATE FUNCTION (self.function and/or self.params[function, FUNCTION_PARAMS])
        self._validate_function(context=context)
        #endregion

        #region INSTANTIATE ATTRIBUTES BEFORE FUNCTION
        # Stub for methods that need to be executed before instantiating function
        #    (e.g., _instantiate_sender and _instantiate_receiver in Projection)
        self._instantiate_attributes_before_function(context=context)
        #endregion

        #region INSTANTIATE FUNCTION and assign output (by way of self.execute) to self.value
        self._instantiate_function(context=context)
        #endregion

        #region INSTANTIATE ATTRIBUTES AFTER FUNCTION
        # Stub for methods that need to be executed after instantiating function
        #    (e.g., instantiate_output_state in Mechanism)
        self._instantiate_attributes_after_function(context=context)
        #endregion

#endregion

    def _deferred_init(self, context=None):
        """Use in subclasses that require deferred initialization
        """
        if self.value is DEFERRED_INITIALIZATION:

            # Flag that object is now being initialized
            # Note: self.value will be resolved to the object's value as part of initialization
            #       (usually in _instantiate_function)
            self.value = INITIALIZING

            del self.init_args['self']

            # Delete function since super doesn't take it as an arg;
            #   the value is stored in paramClassDefaults in assign_ags_to_params_dicts,
            #   and will be restored in _instantiate_function
            try:
                del self.init_args['function']
            except KeyError:
                pass

            try:
                del self.init_args['__class__']
            except KeyError:
                pass

            # Delete reference to dict created by paramsCurrent -> ParamsDict
            try:
                del self.init_args['__pydevd_ret_val_dict']
            except KeyError:
                pass

            # If name is None, mark as deferred so that name can be customized
            #    using info that has become available at time of deferred init
            self.init_args['name'] = self.init_args['name'] or ('deferred_init_' + self.className) or \
                                     DEFERRED_DEFAULT_NAME

            # Complete initialization
            super(self.__class__,self).__init__(**self.init_args)

    def _assign_args_to_param_dicts(self, **kwargs):
        """Assign args passed in __init__() to params

        Get args and their corresponding values from call to self.__init__()
        - get default values for all args and assign to class.paramClassDefaults if they have not already been
        - assign arg values to local copy of params dict
        - override those with any values specified in params dict passed as "params" arg
        """

        # Get args in call to __init__ and create access to default values
        sig = inspect.signature(self.__init__)
        default = lambda val : list(sig.parameters.values())[list(sig.parameters.keys()).index(val)].default

        def parse_arg(arg):
            # Resolves the string value of any args that use keywords as their name
            try:
                name = eval(arg)
            except NameError:
                name = arg
            if inspect.isclass(name):
                name = arg
            return name

        # ASSIGN DEFAULTS TO paramClassDefaults
        # Check if defaults have been assigned to paramClassDefaults, and if not do so
        for arg in kwargs:

            arg_name = parse_arg(arg)


            # The params arg (nor anything in it) is never a default
            if arg_name is kwParams:
                continue

            # Check if param exists in paramClassDefaults
            try:
                self.paramClassDefaults[arg]

            # param corresponding to arg is NOT in paramClassDefaults, so add it
            except:
                # If arg is FUNCTION and it's default is an instance (i.e., not a class)
                if arg_name is FUNCTION and not inspect.isclass(default(arg)):

                    # FIX: REFACTOR Component._instantiate_function TO USE COPY OF INSTANTIATED function

                    function = default(arg)
                    from PsyNeuLink.Components.Functions.Function import Function
                    from inspect import isfunction

                    # It is a PsyNeuLink Function
                    if isinstance(function, Function):
                        # Set it to the class (for compatibility with current implementation of _instantiate_function()
                        # and put its params in FUNCTION_PARAMS
                        self.paramClassDefaults[arg] = default(arg).__class__
                        self.paramClassDefaults[FUNCTION_PARAMS] = default(arg).user_params.copy()

                    # It is a generic function
                    elif isfunction(function):
                        # Assign to paramClassDefaults as is (i.e., don't convert to class), since class is generic
                        # (_instantiate_function also tests for this and leaves it as is)
                        self.paramClassDefaults[arg] = function
                    else:
                        raise ComponentError("Unrecognized object ({}) specified as function for {}".
                                             format(function, self.name))

                # Get defaults values for args listed in FUNCTION_PARAMS
                # Note:  is not an arg, but rather used to package args that belong to a non-instantiated function
                elif arg is FUNCTION_PARAMS:
                    self.paramClassDefaults[FUNCTION_PARAMS] = {}
                    for item in kwargs[arg]:
                        self.paramClassDefaults[FUNCTION_PARAMS][item] = default(item)
                else:
                    if inspect.isclass(default(arg)) and issubclass(default(arg),inspect._empty):
                        raise ComponentError("PROGRAM ERROR: \'{}\' parameter of {} must be assigned a default value "
                                             "in its constructor or in paramClassDefaults (it can be \'None\')".
                                             format(arg, self.__class__.__name__))
                    self.paramClassDefaults[arg] = default(arg)

            # param corresponding to arg IS already in paramClassDefaults, so ignore
            else:
                continue

        # ASSIGN ARG VALUES TO params dicts

        # IMPLEMENTATION NOTE:  Use OrderedDicts for params (as well as user_params and user_param_for_instantiation)
        #                       to insure a consistent order of retrieval (e.g., EVC ControlSignalGridSearch);
        params = OrderedDict() # this is for final params that will be returned;
        params_arg = {}        # this captures values specified in a params arg, that are used to override arg values
        ignore_FUNCTION_PARAMS = False

        # Sort kwargs so that params are entered in params OrderedDict in a consistent (alphabetical) order
        for arg in sorted(list(kwargs.keys())):

            # Put any values (presumably in a dict) passed in the "params" arg in params_arg
            if arg is kwParams:
                params_arg = kwargs[arg]
                continue

            arg_name = parse_arg(arg)

            # For function:
            if arg_name is FUNCTION:

                function = kwargs[arg]

                # function arg is a class
                if inspect.isclass(function):
                    params[FUNCTION] = function
                    # Get copy of default params
                    # IMPLEMENTATION NOTE: this is needed so that function_params gets included in user_params and
                    #                      thereby gets instantiated as a property in _create_attributes_for_user_params
                    params[FUNCTION_PARAMS] = ReadOnlyOrderedDict(name=FUNCTION_PARAMS)
                    for param_name in sorted(list(function().user_params.keys())):
                        params[FUNCTION_PARAMS].__additem__(param_name, function().user_params[param_name])
                    continue

                # function arg is not a class (presumably an object)
                # FIX: REFACTOR Function._instantiate_function TO USE INSTANTIATED function
                else:
                    # Get params from instantiated function
                    # FIX: DOES THIS OVER-WRITE FUNCTION_PARAMS??
                    #      SHOULD IF THEY WERE DERIVED FROM PARAM_CLASS_DEFAULTS;
                    #      BUT SHOULDN'T IF THEY CAME FROM __init__ ARG (I.E., KWARGS)
                    # FIX: GIVE PRECEDENCE TO FUNCTION PARAMS SPECIFIED IN FUNCTION_PARAMS
                    # FIX:     OVER ONES AS ARGS FOR FUNCTION ITSELF
                    # FIX: DOES THE FOLLOWING WORK IN ALL CASES
                    # FIX:    OR DOES TO REINTRODUCE THE OVERWRITE PROBLEM WITH MULTIPLE CONTROL SIGNALS (IN EVC SCRIPT)
                    # FIX: AND, EVEN IF IT DOES, WHAT ABOUT ORDER EFFECTS:
                    # FIX:    CAN IT BE TRUSTED THAT function WILL BE PROCESSED BEFORE FUNCTION_PARAMS,
                    # FIX:     SO THAT FUNCTION_PARAMS WILL ALWAYS COME AFTER AND OVER-RWITE FUNCTION.USER_PARAMS

                    from PsyNeuLink.Components.Functions.Function import Function
                    from inspect import isfunction

                    # It is a PsyNeuLink Function
                    # IMPLEMENTATION NOTE:  REPLACE THIS WITH "CONTINUE" ONCE _instantiate_function IS REFACTORED TO
                    #                       TO ALLOW Function SPECIFICATION (VS. ONLY CLASS)
                    if isinstance(function, Function):
                        # Set it to the class (for compatibility with current implementation of _instantiate_function()
                        params[FUNCTION] = function.__class__
                        # Create ReadOnlyDict for FUNCTION_PARAMS and copy function's params into it
                        params[FUNCTION_PARAMS] = ReadOnlyOrderedDict(name=FUNCTION_PARAMS)
                        for param_name in sorted(list(function.user_params_for_instantiation.keys())):
                            params[FUNCTION_PARAMS].__additem__(param_name,
                                                                function.user_params_for_instantiation[param_name])

                    # It is a generic function
                    elif isfunction(function):
                        # Assign as is (i.e., don't convert to class), since class is generic
                        # (_instantiate_function also tests for this and leaves it as is)
                        params[FUNCTION] = function
                        # FIX: UNCOMMENT WHEN EVC IS GIVEN A PREF SET
                        # if self.verbosePref:
                        #     warnings.warn("{} is not a PsyNeuLink Function, "
                        #                   "therefore runtime_params cannot be used".format(default(arg).__name__))
                    else:
                        raise ComponentError("Unrecognized object ({}) specified as function for {}".
                                             format(fct, self.name))

                    ignore_FUNCTION_PARAMS = True

            elif arg_name is FUNCTION_PARAMS:

                # If function was instantiated object, FUNCTION_PARAMS came from it, so ignore additional specification
                if ignore_FUNCTION_PARAMS:
                    continue
                # # MODIFIED 4/9/17 OLD:
                # params[FUNCTION_PARAMS] = kwargs[arg]
                # MODIFIED 4/9/17 NEW:
                params[FUNCTION_PARAMS] = ReadOnlyOrderedDict(name=FUNCTION_PARAMS)
                for param_name in sorted(list(kwargs[arg].keys())):
                    params[FUNCTION_PARAMS].__additem__(param_name,kwargs[arg][param_name])
                # MODIFIED 4/9/17 END

            # For standard params, assign arg and its default value to paramClassDefaults
            else:
                params[arg] = kwargs[arg]

        # Add or override arg values with any specified in params dict (including FUNCTION_PARAMS)
        if params_arg:

            try:
                # Update params[FUNCTION_PARAMS] with any from param_arg[FUNCTION_PARAMS] (specified in the constructor)
                for param_name in params_arg[FUNCTION_PARAMS].keys():
                    params[FUNCTION_PARAMS].__additem__(param_name, params_arg[FUNCTION_PARAMS][param_name])
                # Convert params_arg[FUNCTION_PARAMS] to ReadOnlyOrderedDict and update it with params[FUNCTION_PARAMS];
                #    this is needed so that when params is updated below,
                #    it updates with the full and updated params[FUNCTION_PARAMS] (i.e, a complete set, from above)
                #    and not just whichever ones were in params_arg[FUNCTION_PARAMS]
                #    (i.e., if the user just specified a subset)
                if isinstance(params_arg[FUNCTION_PARAMS], dict):
                    function_params = params_arg[FUNCTION_PARAMS]
                    params_arg[FUNCTION_PARAMS] = ReadOnlyOrderedDict(name=FUNCTION_PARAMS)
                    for param_name in sorted(list(function_params.keys())):
                        params_arg[FUNCTION_PARAMS].__additem__(param_name, function_params[param_name])
                for param_name in sorted(list(params[FUNCTION_PARAMS].keys())):
                    params_arg[FUNCTION_PARAMS].__additem__(param_name, params[FUNCTION_PARAMS][param_name])
            except KeyError:
                pass

            params.update(params_arg)

        # Save user-accessible params
        # self.user_params = params.copy()
        self.user_params = ReadOnlyOrderedDict(name=USER_PARAMS)
        for param_name in sorted(list(params.keys())):
            self.user_params.__additem__(param_name, params[param_name])


        # Cache a (deep) copy of the user-specified values;  this is to deal with the following:
        #    • _create_attributes_for_user_params assigns properties to each param in user_params;
        #    • the setter for those properties (in make_property) also assigns its value to its entry user_params;
        #    • paramInstanceDefaults are assigned to paramsCurrent in Component.__init__ assigns
        #    • since paramsCurrent is a ParamsDict, it assigns the values of its entries to the corresponding attributes
        #         and the setter assigns those values to the user_params
        #    • therefore, assignments of paramInstance defaults to paramsCurrent in __init__ overwrites the
        #         the user-specified vaules (from the constructor args) in user_params
        self.user_params_for_instantiation = OrderedDict()
        from collections import Iterable
        for param_name in sorted(list(self.user_params.keys())):
            param_value = self.user_params[param_name]
            if isinstance(param_value, (str, np.ndarray, tuple)):
                self.user_params_for_instantiation[param_name] = param_value
            elif isinstance(param_value, Iterable):
                self.user_params_for_instantiation[param_name] = type(self.user_params[param_name])()
                # DICT
                if isinstance(param_value, dict):
                    for k, v in param_value.items():
                        self.user_params_for_instantiation[param_name][k] = v
                elif isinstance(param_value, ReadOnlyOrderedDict):
                    for k in sorted(list(param_value.keys())):
                        self.user_params_for_instantiation[param_name].__additem__(k,param_value[k])
                # SET
                elif isinstance(param_value, set):
                    for i in param_value:
                        self.user_params_for_instantiation[param_name].add(i)
                # OTHER ITERABLE
                else:
                    for i in range(len(param_value)):
                        self.user_params_for_instantiation[param_name].append(param_value[i])
            else:
                self.user_params_for_instantiation[param_name] = param_value

        # Provide opportunity for subclasses to filter final set of params in class-specific way
        # Note:  this is done here to preserve identity of user-specified params assigned to user_params above
        self._filter_params(params)

        # Create property on self for each parameter in user_params
        self._create_attributes_for_user_params(**self.user_params)

        # Return params only for args:
        return params

    def _filter_params(self, params):
        """This provides an opportunity for subclasses to modify the final set of params in a class-specific way;

        Note:
        The default (here) allows user-specified params to override entries in paramClassDefaults with the same name
        """
        pass

    def _create_attributes_for_user_params(self, **kwargs):

        from PsyNeuLink.Components.Functions.Function import Function, Function_Base
        for arg_name, arg_value in kwargs.items():
            if not any(hasattr(parent_class, arg_name) for parent_class in self.__class__.mro()):
                setattr(self.__class__, arg_name, make_property(arg_name, arg_value))
            setattr(self, '_'+arg_name, arg_value)


    def _check_args(self, variable, params=None, target_set=None, context=None):
        """validate variable and params, instantiate variable (if necessary) and assign any runtime params

        Called by functions to validate variable and params
        Validation can be suppressed by turning parameter_validation attribute off
        target_set is a params dictionary to which params should be assigned;
           otherwise, they are assigned to paramsCurrent;

        Does the following:
        - instantiate variable (if missing or callable)
        - validate variable if PARAM_VALIDATION is set
        - assign runtime params to paramsCurrent
        - validate params if PARAM_VALIDATION is set


        :param variable: (anything but a dict) - variable to validate
        :param params: (dict) - params to validate
        :target_set: (dict) - set to which params should be assigned (default: self.paramsCurrent)
        :return:
        """

        # If function is called without any arguments, get default for variable
        if variable is None:
            variable = self.variableInstanceDefault # assigned by the Function class init when initializing

        # If the variable is a function, call it
        if callable(variable):
            variable = variable()

        # Validate variable if parameter_validation is set and the function was called with a variable
        if self.prefs.paramValidationPref and not variable is None:
            if context:
                context = context + SEPARATOR_BAR + FUNCTION_CHECK_ARGS
            else:
                context = FUNCTION_CHECK_ARGS
            self._validate_variable(variable, context=context)
        else:
            self.variable = variable

        # If target_set is not specified, use paramsCurrent
        if target_set is None:
            target_set = self.paramsCurrent

        # # MODIFIED 11/27/16 OLD:
        # # If parameter_validation is set, the function was called with params,
        # #   and they have changed, then validate requested values and assign to target_set
        # if self.prefs.paramValidationPref and params and not params is None and not params is target_set:
        #     # self._validate_params(params, target_set, context=FUNCTION_CHECK_ARGS)
        #     self._validate_params(request_set=params, target_set=target_set, context=context)

        # If params have been passed, treat as runtime params and assign to paramsCurrent
        #   (relabel params as runtime_params for clarity)
        runtime_params = params

        if runtime_params and runtime_params is not None:
            for param_name in self.user_params:
                # IMPLEMENTATION NOTE: FUNCTION_RUNTIME_PARAM_NOT_SUPPORTED
                #    At present, assignment of ``function`` as runtime param is not supported
                #        (this is because paramInstanceDefaults[FUNCTION] could be a class rather than an bound method;
                #        i.e., not yet instantiated;  could be rectified by assignment in _instantiate_function)
                if param_name is FUNCTION:
                    continue
                # If param is specified in runtime_params, then assign it
                if param_name in runtime_params:
                    self.paramsCurrent[param_name] = runtime_params[param_name]
                # Otherwise, (re-)assign to paramInstanceDefaults
                #    this insures that any params that were assigned as runtime on last execution are reset here
                #    (unless they have been assigned another runtime value)
                elif not self.runtimeParamStickyAssignmentPref:
                    self.paramsCurrent[param_name] = self.paramInstanceDefaults[param_name]
            self.runtime_params_in_use = True
        # Otherwise, reset paramsCurrent to paramInstanceDefaults
        elif self.runtime_params_in_use and not self.runtimeParamStickyAssignmentPref:
            # Can't do the following since function could still be a class ref rather than abound method (see below)
            # self.paramsCurrent = self.paramInstanceDefaults
            for param_name in self.user_params:
                # IMPLEMENTATION NOTE: FUNCTION_RUNTIME_PARAM_NOT_SUPPORTED
                #    At present, assignment of ``function`` as runtime param is not supported
                #        (this is because paramInstanceDefaults[FUNCTION] could be a class rather than an bound method;
                #        i.e., not yet instantiated;  could be rectified by assignment in _instantiate_function)
                if param_name is FUNCTION:
                    continue
                self.paramsCurrent[param_name] = self.paramInstanceDefaults[param_name]
            self.runtime_params_in_use = False

        # If parameter_validation is set and they have changed, then validate requested values and assign to target_set
        if self.prefs.paramValidationPref and params and not params is target_set:
            self._validate_params(request_set=params, target_set=target_set, context=context)


    def _instantiate_defaults(self,
                        variable=None,
                        request_set=None,
                        assign_missing=True,
                        target_set=None,
                        default_set=None,
                        context=None
                        ):
        """Validate variable and/or param defaults in requested set and assign values to params in target set

          Variable can be any type other than a dictionary (reserved for use as params)
          request_set must contain a dict of params to be assigned to target_set (??and paramInstanceDefaults??)
          If assign_missing option is set, then any params defined for the class
              but not included in the requested set are assigned values from the default_set;
              if request_set is None, then all values in the target_set are assigned from the default_set
              if the default set is not specified, then paramInstanceDefaults is used (see below)
          If target_set and/or default_set is not specified, paramInstanceDefaults is used for whichever is missing
              NOTES:
              * this is the most common case, used for updating of instance defaults:
                  neither target_set nor default_set are specified, and params in request_set are (after validation)
                   assigned to paramInstanceDefaults; any params not specified in the request set will stay the same
                   (even if assign_missing is set)
              * individual instance default values can be set to class defaults by
                  calling with a request_set that has the values from paramInstanceDefaults to be preserved,
                  paramInstanceDefaults as target_set, and paramClassDefaults as default_set
              * all paramInstanceDefaults can be set to class ("factory") defaults by
                  calling with an empty request_set (or =None), paramInstanceDefaults for target_set,
                  and paramClassDefaults as default_set (although reset_params does the same thing)
          Class defaults can not be passed as target_set
              IMPLEMENTATION NOTE:  for now, treating class defaults as hard coded;
                                    could be changed in the future simply by commenting out code below

          If not context:  instantiates function and any states specified in request set
                           (if they have changed from the previous value(s))

        :param variable: (anything but a dict (variable) - value to assign as variableInstanceDefault
        :param request_set: (dict) - params to be assigned
        :param assign_missing: (bool) - controls whether missing params are set to default_set values (default: False)
        :param target_set: (dict) - param set to which assignments should be made
        :param default_set: (dict) - values used for params missing from request_set (only if assign_missing is True)
        :return:
        """

        # Make sure all args are legal
        if variable is not None:
            if isinstance(variable,dict):
                raise ComponentError("Dictionary passed as variable; probably trying to use param set as 1st argument")
        if request_set:
            if not isinstance(request_set, dict):
                raise ComponentError("requested parameter set must be a dictionary")
        if target_set:
            if not isinstance(target_set, dict):
                raise ComponentError("target parameter set must be a dictionary")
        if default_set:
            if not isinstance(default_set, dict):
                raise ComponentError("default parameter set must be a dictionary")

        # IMPLEMENTATION NOTE:  REMOVE
        # # Enforce implementation of variableEncodingDim and valueEncodingDim:
        # try:
        #     self.variableEncodingDim
        # except AttributeError:
        #     raise ComponentError("{0} or its base class must implement variableEncodingDim".
        #                         format(self.__class__.__name__))
        # try:
        #     self.valueEncodingDim
        # except AttributeError:
        #     raise ComponentError("{0} or its base class must implement valueEncodingDim".
        #                         format(self.__class__.__name__))


        # VALIDATE VARIABLE (if not called from assign_params)
        if not any(context_string in context for context_string in {COMMAND_LINE, 'ATTRIBUTE_SETTER'}):
            # if variable has been passed then validate and, if OK, assign as variableInstanceDefault
            self._validate_variable(variable, context=context)
            if variable is None:
                self.variableInstanceDefault = self.variableClassDefault
            else:
                # MODIFIED 6/9/16 (CONVERT TO np.ndarray)
                self.variableInstanceDefault = self.variable

        # If no params were passed, then done
        if request_set is None and  target_set is None and default_set is None:
            return

        # GET AND VALIDATE PARAMS

        # Assign param defaults for target_set and default_set
        if target_set is None:
            target_set = self.paramInstanceDefaults
        if target_set is self.paramClassDefaults:
            raise ComponentError("Altering paramClassDefaults not permitted")

        # # MODIFIED 1/10/17 OLD:
        # if default_set is None:
        #     default_set = self.paramInstanceDefaults
        # # MODIFIED 1/10/17 NEW:
        # # If called from assign_params, restrict to user_params
        # #   as those are the only ones that should be modifiable
        # #   (and are included paramClassDefaults, which will be tested in validate_params)
        # if default_set is None:
        #     if COMMAND_LINE in context:
        #         default_set = self.user_params
        # # Otherwise, use paramInstanceDefaults (i.e., full set of implemented params)
        #     else:
        #         default_set = self.paramInstanceDefaults
        # MODIFIED 1/10/17 NEWER:
        # If called from assign_params, restrict to user_params
        #   as those are the only ones that should be modifiable
        #   (and are included paramClassDefaults, which will be tested in validate_params)
        if default_set is None:
            if any(context_string in context for context_string in {COMMAND_LINE, 'ATTRIBUTE_SETTER'}):
                default_set = {}
                for param_name in request_set:
                    default_set[param_name] = self.paramInstanceDefaults[param_name]
        # Otherwise, use paramInstanceDefaults (i.e., full set of implemented params)
            else:
                default_set = self.paramInstanceDefaults
        # MODIFIED 1/10/17 END


        # IMPLEMENT: IF not context, DO RECURSIVE UPDATE OF DEFAULT WITH REQUEST, THEN SKIP NEXT IF (MAKE IT elif)
        #            (update default_set with request_set)
        #            BUT STILL NEED TO ADDRESS POSSIBLE MISMATCH OF FUNCTION AND FUNCTION_PARAMS (PER BELOW)
        #            IF FUNCTION_PARAMS ARE NOT IN REQUEST SET, AS ONES FROM DEFAULT WILL BE FOR DIFFERENT FUNCTION
        #            AND SHOULD BE CHECKED ANYHOW
        #
        # FROM: http://stackoverflow.com/questions/3232943/update-value-of-a-nested-dictionary-of-varying-depth
        # import collections
        #
        # def update(d, u):
        #     for k, v in u.items():
        #         if isinstance(v, collections.Mapping):
        #             r = update(d.get(k, {}), v)
        #             d[k] = r
        #         else:
        #             d[k] = u[k]
        #     return d


        # If assign_missing option is set,
        #  assign value from specified default set to any params missing from request set
        # Note:  do this before validating execute method and params, as some params may depend on others being present
        if assign_missing:
            if not request_set:
                request_set = {}

            # FIX: DO ALL OF THIS IN VALIDATE PARAMS?
            # FIX:    ?? HOWEVER, THAT MEANS MOVING THE ENTIRE IF STATEMENT BELOW TO THERE
            # FIX:    BECAUSE OF THE NEED TO INTERCEPT THE ASSIGNMENT OF functionParams FROM paramClassDefaults
            # FIX:    ELSE DON'T KNOW WHETHER THE ONES IN request_set CAME FROM CALL TO __init__() OR paramClassDefaults
            # FIX: IF functionParams ARE SPECIFIED, NEED TO FLAG THAT function != defaultFunction
            # FIX:    TO SUPPRESS VALIDATION OF functionParams IN _validate_params (THEY WON'T MATCH paramclassDefaults)
            # Check if function matches one in paramClassDefaults;
            #    if not, suppress assignment of functionParams from paramClassDefaults, as they don't match the function
            # Note: this still allows functionParams included as arg in call to __init__ to be assigned

            # REFERENCE: Conditions for assignment of default function and functionParams
            #     A) default function, default functionParams
            #         example: Projection.__inits__
            #     B) default function, no default functionParams
            #         example: none??
            #     C) no default function, default functionParams
            #         example: ??DDM
            #     D) no default function, no default functionParams
            #         example: System, Process, MonitoringMechanism, WeightedErrorMechanism

            self.assign_default_FUNCTION_PARAMS = True

            try:
                # # MODIFIED 11/30/16 OLD:
                # function = request_set[FUNCTION]
                # MODIFIED 11/30/16 NEW:
                # Copy to keep record of request_set function for comparison below, after request_set has been updated
                import copy
                function = copy.deepcopy(request_set[FUNCTION])
                # MODIFIED 11/30/16 END
            except KeyError:
                # If there is no function specified, then allow functionParams
                # Note: this occurs for objects that have "hard-coded" functions
                self.assign_default_FUNCTION_PARAMS = True
            else:
                # Get function class:
                if inspect.isclass(function):
                    function_class = function
                else:
                    function_class = function.__class__
                # Get default function (from ParamClassDefaults)
                try:
                    default_function = default_set[FUNCTION]
                except KeyError:
                    # This occurs if a function has been specified as an arg in the call to __init__()
                    #     but there is no function spec in paramClassDefaults;
                    # This will be caught, and an exception raised, in _validate_params()
                    pass
                else:
                    # Get default function class
                    if inspect.isclass(function):
                        default_function_class = default_function
                    else:
                        default_function_class = default_function.__class__

                    # If function's class != default function's class, suppress assignment of default functionParams
                    if function_class != default_function_class:
                        self.assign_default_FUNCTION_PARAMS = False

            # Sort to be sure FUNCTION is processed before FUNCTION_PARAMS,
            #    so that latter are evaluated in context of former
            for param_name, param_value in sorted(default_set.items()):

                # MODIFIED 11/30/16 NEW:
                # FUNCTION class has changed, so replace rather than update FUNCTION_PARAMS
                if param_name is FUNCTION:
                    try:
                        if function_class != default_function_class and COMMAND_LINE in context:
                            from PsyNeuLink.Components.Functions.Function import Function_Base
                            if isinstance(function, Function_Base):
                                request_set[FUNCTION] = function.__class__
                            default_set[FUNCTION_PARAMS] = function.user_params
                    # function not yet defined, so allow FUNCTION_PARAMS)
                    except UnboundLocalError:
                        pass
                # FIX: MAY NEED TO ALSO ALLOW assign_default_FUNCTION_PARAMS FOR COMMAND_LINE IN CONTEXT
                # MODIFIED 11/30/16 END

                if param_name is FUNCTION_PARAMS and not self.assign_default_FUNCTION_PARAMS:
                    continue

                # MODIFIED 11/29/16 NEW:
                # Don't replace requested entry with default
                if param_name in request_set:
                    continue
                # MODIFIED 11/29/16 END

                # Add to request_set any entries it is missing fron the default_set
                request_set.setdefault(param_name, param_value)
                # Update any values in a dict
                if isinstance(param_value, dict):
                    for dict_entry_name, dict_entry_value in param_value.items():
                        # MODIFIED 11/29/16 NEW:
                        # Don't replace requested entries
                        if dict_entry_name in request_set[param_name]:
                            continue
                        # MODIFIED 11/29/16 END
                        request_set[param_name].setdefault(dict_entry_name, dict_entry_value)



        # VALIDATE PARAMS

        # if request_set has been passed or created then validate and, if OK, assign to targets
        if request_set:
            self._validate_params(request_set, target_set, context=context)
            # Variable passed validation, so assign as instance_default


<<<<<<< HEAD
    @tc.typecheck
    def assign_params(self, request_set:tc.optional(dict)=None, context=None):
=======
    def assign_params(self, request_set=None, context=None):
>>>>>>> bf65d3d1
        """Validates specified params, adds them TO paramInstanceDefaults, and instantiates any if necessary

        Call _instantiate_defaults with context = COMMAND_LINE, and "validated_set" as target_set.
        Update paramInstanceDefaults with validated_set so that any instantiations (below) are done in proper context.
        Instantiate any items in request set that require it (i.e., function or states).

        """
        context = context or COMMAND_LINE

        self._assign_params(request_set=request_set, context=context)


    @tc.typecheck
    def _assign_params(self, request_set:tc.optional(dict)=None, context=None):

        from PsyNeuLink.Components.Functions.Function import Function
<<<<<<< HEAD
        context = context or COMMAND_LINE
=======
>>>>>>> bf65d3d1

        if not request_set:
            if self.verbosePref:
                warnings.warn("No params specified")
            return

        import copy
        validated_set = {}

        self._instantiate_defaults(request_set=request_set,
                                   target_set=validated_set,
                                   # # MODIFIED 4/14/17 OLD:
                                   # assign_missing=False,
                                   # MODIFIED 4/14/17 NEW:
                                   assign_missing=False,
                                   # MODIFIED 4/14/17 END
                                   context=context)

        self.paramInstanceDefaults.update(validated_set)

        # Turn off paramValidationPref to prevent recursive loop
        #     (since setter for attrib of param calls assign_params if validationPref is True)
        #     and no need to validate, since that has already been done above (in _instantiate_defaults)
<<<<<<< HEAD
        pref_buffer = self.paramValidationPref
        self.paramValidationPref = False

        self.paramsCurrent.update(validated_set)

        self.paramValidationPref = pref_buffer
=======

        pref_buffer = self.prefs._param_validation_pref
        self.paramValidationPref = PreferenceEntry(False, PreferenceLevel.INSTANCE)
        # pref_buffer = self.prefs
        # self.prefs = suppress_validation_preference_set
        # self.prefs = ComponentPreferenceSet(prefs = {
        #     kpParamValidationPref: PreferenceEntry(False,PreferenceLevel.INSTANCE),
        #     kpVerbosePref: PreferenceEntry(False,PreferenceLevel.INSTANCE),
        #     kpReportOutputPref: PreferenceEntry(False,PreferenceLevel.INSTANCE)})

        self.paramsCurrent.update(validated_set)

        self.paramValidationPref = pref_buffer
        # self.prefs = pref_buffer
>>>>>>> bf65d3d1

        # FIX: THIS NEEDS TO BE HANDLED BETTER:
        # FIX: DEAL WITH INPUT_STATES AND PARAMETER_STATES DIRECTLY (RATHER THAN VIA instantiate_attributes_before...)
        # FIX: SAME FOR FUNCTIONS THAT NEED TO BE "WRAPPED"
        # FIX: FIGURE OUT HOW TO DEAL WITH INPUT_STATES
        # FIX: FOR PARAMETER_STATES:
        #        CALL THE FOLLOWING FOR EACH PARAM:
        # FIX: NEED TO CALL

        validated_set_param_names = list(validated_set.keys())

        if INPUT_STATES in validated_set_param_names:
            self._instantiate_attributes_before_function()

        # Give owner a chance to instantiate function and/or function params
        # (e.g., wrap in UserDefineFunction, as per EVCMechanism)
        elif any(isinstance(param_value, (function_type, Function)) or
                      (inspect.isclass(param_value) and issubclass(param_value, Function))
                 for param_value in validated_set.values()):
            self._instantiate_attributes_before_function()


        # If object is a Mechanism or MappingProjection, instantiate ParameterState for param if required
        #    (States don't have ParameterStates)
        from PsyNeuLink.Components.Mechanisms.Mechanism import Mechanism
        from PsyNeuLink.Components.Projections.MappingProjection import MappingProjection
        if isinstance(self, (Mechanism, MappingProjection)):
            # NEED TO DO THIS NO MATTER WHAT, SINCE NEED PARAMETER STATES FOR ALL NEW PARAMS
            # AS IT IS NOW, _instantiate_parameter_states ignores existing parameterStates
            #               but this may cause it to ignore FUNCTION_PARAMS when FUNCTION has changed
            from PsyNeuLink.Components.States.ParameterState import _instantiate_parameter_state
            for param_name in validated_set_param_names:
                _instantiate_parameter_state(owner=self,
                                             param_name=param_name,
                                             param_value=validated_set[param_name],
                                             context=context)

        # If the object's function is being assigned, and it is a class, instantiate it as a Function object
        if FUNCTION in validated_set and inspect.isclass(self.function):
            self._instantiate_function(context=COMMAND_LINE)

        if OUTPUT_STATES in validated_set:
            self._instantiate_attributes_after_function()



    def reset_params(self, mode):
        """Reset current and/or instance defaults

        If called with:
            - CURRENT_TO_INSTANCE_DEFAULTS all current param settings are set to instance defaults
            - INSTANCE_TO_CLASS all instance defaults are set to class defaults
            - ALL_TO_CLASS_DEFAULTS all current and instance param settings are set to class defaults

        :param mode: (ResetMode) - determines which params are reset
        :return none:
        """
        if not isinstance(mode, ResetMode):
            raise ComponentError("Must be called with a valid ResetMode")

        if mode == ResetMode.CURRENT_TO_INSTANCE_DEFAULTS:
            self.params_current = self.paramInstanceDefaults.copy()
        elif mode == ResetMode.INSTANCE_TO_CLASS:
            self.paramInstanceDefaults = self.paramClassDefaults.copy()
        elif mode == ResetMode.ALL_TO_CLASS_DEFAULTS:
            self.params_current = self.paramClassDefaults.copy()
            self.paramInstanceDefaults = self.paramClassDefaults.copy()

    def _validate_variable(self, variable, context=None):
        """Validate variable and assign validated values to self.variable

        Convert variableClassDefault specification and variable (if specified) to list of 1D np.ndarrays:

        VARIABLE SPECIFICATION:                                        ENCODING:
        Simple value variable:                                         0 -> [array([0])]
        Single state array (vector) variable:                         [0, 1] -> [array([0, 1])
        Multiple state variables, each with a single value variable:  [[0], [0]] -> [array[0], array[0]]

        Perform top-level type validation of variable against the variableClassDefault;
            if the type is OK, the value is assigned to self.variable (which should be used by the function)
        This can be overridden by a subclass to perform more detailed checking (e.g., range, recursive, etc.)
        It is called only if the parameter_validation attribute is :keyword:`True` (which it is by default)

        IMPLEMENTATION NOTES:
           * future versions should add hierarchical/recursive content (e.g., range) checking
           * add request/target pattern?? (as per _validate_params) and return validated variable?

        :param variable: (anything other than a dictionary) - variable to be validated:
        :param context: (str)
        :return none:
        """

        if inspect.isclass(variable):
            raise ComponentError("Assignment of class ({}) as a variable (for {}) is not allowed".
                                 format(variable.__name__, self.name))

        pre_converted_variable_class_default = self.variableClassDefault

        # FIX: SAYS "list of np.ndarrays" BELOW, WHICH WOULD BE A 2D ARRAY, BUT CONVERSION BELOW ONLY INDUCES 1D ARRAY
        # FIX: NOTE:  VARIABLE (BELOW) IS CONVERTED TO ONLY 1D ARRAY
        # Convert variableClassDefault to list of np.ndarrays
        # self.variableClassDefault = convert_to_np_array(self.variableClassDefault, 1)

        # If variable is not specified, then:
        #    - assign to (??now np-converted version of) variableClassDefault
        #    - mark as not having been specified
        #    - return
        self._variable_not_specified = False
        if variable is None:
            self.variable = self.variableClassDefault
            self._variable_not_specified = True
            return

        # Otherwise, do some checking on variable before converting to np.ndarray

        # If variable is a ParamValueProjection tuple, get value:
        from PsyNeuLink.Components.Mechanisms.Mechanism import ParamValueProjection
        if isinstance(variable, ParamValueProjection):
            variable = variable.value

        # If variable is callable (function or object reference), call it and assign return to value to variable
        # Note: check for list is necessary since function references must be passed wrapped in a list so that they are
        #       not called before being passed
        if isinstance(variable, list) and callable(variable[0]):
            variable = variable[0]()

        # Convert variable to np.ndarray
        # Note: this insures that self.variable will be AT LEAST 1D;  however, can also be higher:
        #       e.g., given a list specification of [[0],[0]], it will return a 2D np.array
        variable = convert_to_np_array(variable, 1)

        # If variableClassDefault is locked, then check that variable matches it
        if self.variableClassDefault_locked:
            # If variable type matches variableClassDefault
            #    then assign variable to self.variable
            # if (type(variable) == type(self.variableClassDefault) or
            #         (isinstance(variable, numbers.Number) and
            #              isinstance(self.variableClassDefault, numbers.Number))):
            if not variable.dtype is self.variableClassDefault.dtype:
                message = "Variable for {0} (in {1}) must be a {2}".\
                    format(self.componentName, context, pre_converted_variable_class_default.__class__.__name__)
                raise ComponentError(message)

        self.variable = variable

    def _validate_params(self, request_set, target_set=None, context=None):
        """Validate params and assign validated values to targets,

        This performs top-level type validation of params against the paramClassDefaults specifications:
            - checks that param is listed in paramClassDefaults
            - checks that param value is compatible with on in paramClassDefaults
            - if param is a dict, checks entries against corresponding entries paramClassDefaults
            - if all is OK, the value is assigned to the target_set (if it has been provided)
            - otherwise, an exception is raised

        This can be overridden by a subclass to perform more detailed checking (e.g., range, recursive, etc.)
        It is called only if the parameter_validation attribute is :keyword:`True` (which it is by default)

        IMPLEMENTATION NOTES:
           * future versions should add recursive and content (e.g., range) checking
           * should method return validated param set?

        :param dict (request_set) - set of params to be validated:
        :param dict (target_set) - repository of params that have been validated:
        :return none:
        """

        for param_name, param_value in request_set.items():

            # Check that param is in paramClassDefaults (if not, it is assumed to be invalid for this object)
            try:
                self.paramClassDefaults[param_name]
            except KeyError:
                # MODIFIED 11/30/16 NEW:
                # function is a class, so function_params has not yet been implemented
                if param_name is FUNCTION_PARAMS and inspect.isclass(self.function):
                    continue
                # MODIFIED 11/30/16 END
                raise ComponentError("{0} is not a valid parameter for {1}".format(param_name, self.__class__.__name__))

            # The value of the param is None in paramClassDefaults: suppress type checking
            # DOCUMENT:
            # IMPLEMENTATION NOTE: this can be used for params with multiple possible types,
            #                      until type lists are implemented (see below)
            if self.paramClassDefaults[param_name] is None or self.paramClassDefaults[param_name] is NotImplemented:
                if self.prefs.verbosePref:
                    warnings.warn("{0} is specified as None for {1} which suppresses type checking".
                                  format(param_name, self.name))
                if target_set is not None:
                    target_set[param_name] = param_value
                continue

            # If the value in paramClassDefault is a type, check if param value is an instance of it
            if inspect.isclass(self.paramClassDefaults[param_name]):
                if isinstance(param_value, self.paramClassDefaults[param_name]):
                    # MODIFIED 2/14/17 NEW:
                    target_set[param_name] = param_value
                    # MODIFIED 2/14/17 END
                    continue
                # If the value is a Function class, allow any instance of Function class
                from PsyNeuLink.Components.Functions.Function import Function_Base
                if issubclass(self.paramClassDefaults[param_name], Function_Base):
                    # if isinstance(param_value, (function_type, Function_Base)):  <- would allow function of any kind
                    if isinstance(param_value, Function_Base):
                        # MODIFIED 2/14/17 NEW:
                        target_set[param_name] = param_value
                        # MODIFIED 2/14/17 END
                        continue

            # If the value in paramClassDefault is an object, check if param value is the corresponding class
            # This occurs if the item specified by the param has not yet been implemented (e.g., a function)
            if inspect.isclass(param_value):
                if isinstance(self.paramClassDefaults[param_name], param_value):
                    continue

            # If the value is a projection, projection class, or a keyword for one, for anything other than
            #    the FUNCTION param (which is not allowed to be specified as a projection)
            #    then simply assign value to paramClassDefault (implication of not specifying it explicitly);
            #    this also allows it to pass the test below and function execution to occur for initialization;
            from PsyNeuLink.Components.Projections.Projection import Projection, ProjectionRegistry
            # from PsyNeuLink.Components.Projections.ControlProjection import ControlProjection
            # from PsyNeuLink.Components.Projections.LearningProjection import LearningProjection
            if (((isinstance(param_value, str) and
                          param_value in {CONTROL_PROJECTION, LEARNING_PROJECTION, LEARNING}) or
                isinstance(param_value, Projection) or  # These should be just ControlProjection or LearningProjection
                inspect.isclass(param_value) and issubclass(param_value,(Projection)))
                and not param_name is FUNCTION):
                param_value = self.paramClassDefaults[param_name]

            # If self is a Function:
            #    if param is a tuple, get its value (since Functions can't take projection specifications)
            #    if param is a class ref for function, instantiate it as the function
            from PsyNeuLink.Components.Functions.Function import Function_Base
            from PsyNeuLink.Components.ShellClasses import ParamValueProjection
            if isinstance(self, Function_Base):
                if isinstance(param_value, (ParamValueProjection, tuple)):
                    # Get value and assign to param_value for compatibility check below
                    param_value = self._get_param_value_from_tuple(param_value)
                # Value is a class (presumably a Function), so instantiate it as value
                elif (inspect.isclass(param_value) and
                          issubclass(param_value, self.paramClassDefaults[param_name])):
                    # Assign instance to target and move on
                    #  (compatiblity check no longer needed and can't handle function)
                    target_set[param_name] = param_value()
                    continue

            # Value is a ParamValueProjection or 2-item tuple, so extract its value for validation below
            if isinstance(param_value, (ParamValueProjection, tuple)):
                param_value = self._get_param_value_from_tuple(param_value)

            # MODIFIED 12/11/16 OLD:  NO LONGER NEED AS "LISTIFICATION" NOW OCCURS IN assign_args_to_param_dicts
            # # If it is a state specification for a mechanism with a single item, convert to list format
            # if param_name in {INPUT_STATES, OUTPUT_STATES}:
            #     from PsyNeuLink.Components.States.State import State_Base
            #     if (isinstance(param_value, (str, State_Base, dict)) or
            #             is_numeric(param_value) or
            #             (inspect.isclass(param_value) and issubclass(param_value, State_Base))):
            #         param_value = [param_value]
            #         # request_set[param_name] = [param_value]

            # Check if param value is of same type as one with the same name in paramClassDefaults;
            #    don't worry about length

            if iscompatible(param_value, self.paramClassDefaults[param_name], **{kwCompatibilityLength:0}):
                # If param is a dict, check that entry exists in paramClassDefaults
                # IMPLEMENTATION NOTE:
                #    - currently doesn't check compatibility of value with paramClassDefaults
                #      since params can take various forms (e.g., value, tuple, etc.)
                #    - re-instate once paramClassDefaults includes type lists (as per requiredClassParams)
                if isinstance(param_value, dict):

                    # If assign_default_FUNCTION_PARAMS is False, it means that function's class is
                    #     compatible but different from the one in paramClassDefaults;
                    #     therefore, FUNCTION_PARAMS will not match paramClassDefaults;
                    #     instead, check that functionParams are compatible with the function's default params
                    if param_name is FUNCTION_PARAMS and not self.assign_default_FUNCTION_PARAMS:
                        # Get function:
                        try:
                            function = request_set[FUNCTION]
                        except KeyError:
                            # If no function is specified, self.assign_default_FUNCTION_PARAMS should be True
                            # (see _instantiate_defaults above)
                            raise ComponentError("PROGRAM ERROR: No function params for {} so should be able to "
                                                "validate {}".format(self.name, FUNCTION_PARAMS))
                        else:
                            for entry_name, entry_value in param_value.items():
                                try:
                                    function.paramClassDefaults[entry_name]
                                except KeyError:
                                    raise ComponentError("{0} is not a valid entry in {1} for {2} ".
                                                        format(entry_name, param_name, self.name))
                                # add [entry_name] entry to [param_name] dict
                                else:
                                    try:
                                        target_set[param_name][entry_name] = entry_value
                                    # [param_name] dict not yet created, so create it
                                    except KeyError:
                                        target_set[param_name] = {}
                                        target_set[param_name][entry_name] = entry_value
                                    # target_set None
                                    except TypeError:
                                        pass
                    else:
                        for entry_name, entry_value in param_value.items():
                            # Make sure [entry_name] entry is in [param_name] dict in paramClassDefaults
                            try:
                                self.paramClassDefaults[param_name][entry_name]
                            except KeyError:
                                raise ComponentError("{0} is not a valid entry in {1} for {2} ".
                                                    format(entry_name, param_name, self.name))
                            # TBI: (see above)
                            # if not iscompatible(entry_value,
                            #                     self.paramClassDefaults[param_name][entry_name],
                            #                     **{kwCompatibilityLength:0}):
                            #     raise ComponentError("{0} ({1}) in {2} of {3} must be a {4}".
                            #         format(entry_name, entry_value, param_name, self.name,
                            #                type(self.paramClassDefaults[param_name][entry_name]).__name__))
                            else:
                                # add [entry_name] entry to [param_name] dict
                                try:
                                    target_set[param_name][entry_name] = entry_value
                                # [param_name] dict not yet created, so create it
                                except KeyError:
                                    target_set[param_name] = {}
                                    target_set[param_name][entry_name] = entry_value
                                # target_set None
                                except TypeError:
                                    pass

                elif target_set is not None:
                    # Copy any iterables so that deletions can be made to assignments belonging to the instance
                    from collections import Iterable
                    if not isinstance(param_value, Iterable) or isinstance(param_value, str):
                        target_set[param_name] = param_value
                    else:
                        target_set[param_name] = param_value.copy()
            # MODIFIED 4/3/17 KM adding list/array parameter for noise


            # If param is a function_type, allow any other function_type
            # MODIFIED 1/9/16 NEW:
            elif callable(param_value):
                target_set[param_name] = param_value
            # MODIFIED 1/9/16 END
            elif callable(param_value.function):
                target_set[param_name] = param_value
            # Parameter is not a valid type
            else:
                if type(self.paramClassDefaults[param_name]) is type:
                    type_name = 'the name of a subclass of ' + self.paramClassDefaults[param_name].__base__.__name__
                else:
                    type_name = 'an instance of  ' + self.paramClassDefaults[param_name].__name__
                raise ComponentError("Value of {0} param ({1}) must be {2} ".
                                    format(param_name, param_value, type_name))

    def _get_param_value_from_tuple(self, param_spec):
        """Returns param value (first item) of either a ParamValueProjection or an unnamed (value, projection) tuple
        """
        from PsyNeuLink.Components.Mechanisms.Mechanism import ParamValueProjection
        from PsyNeuLink.Components.Projections.Projection import Projection
        # from PsyNeuLink.Components.Projections.ControlProjection import ControlProjection
        # from PsyNeuLink.Components.Projections.LearningProjection import LearningProjection

        if isinstance(param_spec, ParamValueProjection):
            value =  param_spec.value
        elif (isinstance(param_spec, tuple) and len(param_spec) is 2 and
                (param_spec[1] in {CONTROL_PROJECTION, LEARNING_PROJECTION} or
                     isinstance(param_spec[1], Projection) or
                     (inspect.isclass(param_spec[1]) and issubclass(param_spec[1], Projection)))
              ):
            value =  param_spec[0]
        else:
            value = param_spec

        return value

    def _validate_function(self, context=None):
        """Check that either params[FUNCTION] and/or self.execute are implemented

        # FROM _validate_params:
        # It also checks FUNCTION:
        #     if it is specified and is a type reference (rather than an instance),
        #     it instantiates the reference (using FUNCTION_PARAMS if present)
        #     and puts a reference to the instance in target_set[FUNCTION]
        #
        This checks for an execute method in params[FUNCTION].
        It checks for a valid method reference in paramsCurrent, then paramInstanceDefaults, then paramClassDefaults
        If a specification is not present or valid:
            - it checks self.execute and, if present, kwExecute is assigned to it
            - if self.execute is not present or valid, an exception is raised
        When completed, there is guaranteed to be a valid method in paramsCurrent[FUNCTION] and/or self.execute;
            otherwise, an exception is raised

        Notes:
            * no new assignments (to FUNCTION or self.execute) are made here, except:
                if paramsCurrent[kwMethod] specified is not valid,
                an attempt is made to replace with a valid entry from paramInstanceDefaults or paramClassDefaults
            * if FUNCTION is missing, it is assigned to self.execute (if it is present)
            * no instantiations are done here;
            * any assignment(s) to and/or instantiation(s) of self.execute and/or params[FUNCTION]
                is/are carried out in _instantiate_function

        :return:
        """
        # Check if params[FUNCTION] is specified
        try:
            param_set = PARAMS_CURRENT
            function = self._check_FUNCTION(param_set)
            if not function:
                param_set = PARAM_INSTANCE_DEFAULTS
                function, param_set = self._check_FUNCTION(param_set)
                if not function:
                    param_set = PARAM_CLASS_DEFAULTS
                    function, param_set = self._check_FUNCTION(param_set)

        except KeyError:
            # FUNCTION is not specified, so try to assign self.function to it
            try:
                function = self.function
            except AttributeError:
                # self.function is also missing, so raise exception
                raise ComponentError("{} must either implement a function method, specify one as the FUNCTION param in"
                                    " paramClassDefaults, or as the default for the function argument in its init".
                                    format(self.__class__.__name__, FUNCTION))
            else:
                # self.function is None
                # IMPLEMENTATION NOTE:  This is a coding error;  self.function should NEVER be assigned None
                if function is None:
                    raise("PROGRAM ERROR: either {0} must be specified or {1}.function must be implemented for {2}".
                          format(FUNCTION,self.__class__.__name__, self.name))
                # self.function is OK, so return
                elif (isinstance(function, Component) or
                        isinstance(function, function_type) or
                        isinstance(function, method_type)):
                    self.paramsCurrent[FUNCTION] = function
                    return
                # self.function is NOT OK, so raise exception
                else:
                    raise ComponentError("{0} not specified and {1}.function is not a Function object or class"
                                        "or valid method in {2}".
                                        format(FUNCTION, self.__class__.__name__, self.name))

        # paramsCurrent[FUNCTION] was specified, so process it
        else:
            # FUNCTION is valid:
            if function:
                # - if other than paramsCurrent, report (if in VERBOSE mode) and assign to paramsCurrent
                if param_set is not PARAMS_CURRENT:
                    if self.prefs.verbosePref:
                        warnings.warn("{0} ({1}) is not a Function object or a valid method; {2} ({3}) will be used".
                                      format(FUNCTION,
                                             self.paramsCurrent[FUNCTION],
                                             param_set, function))
<<<<<<< HEAD
                        self.paramsCurrent[FUNCTION] = function
=======
                    self.paramsCurrent[FUNCTION] = function
>>>>>>> bf65d3d1

            # FUNCTION was not valid, so try to assign self.function to it;
            else:
                # Try to assign to self.function
                try:
                    function = self.function
                except AttributeError:
                    # self.function is not implemented, SO raise exception
                    raise ComponentError("{0} ({1}) is not a Function object or class or valid method, "
                                        "and {2}.function is not implemented for {3}".
                                        format(FUNCTION,
                                               self.paramsCurrent[FUNCTION],
                                               self.__class__.__name__,
                                               self.name))
                else:
                    # self.function is there and is:
                    # - OK, so just warn that FUNCTION was no good and that self.function will be used
                    if (isinstance(function, Component) or
                            isinstance(function, function_type) or
                            isinstance(function, method_type)):
                        if self.prefs.verbosePref:
                            warnings.warn("{0} ({1}) is not a Function object or class or valid method; "
                                          "{2}.function will be used instead".
                                          format(FUNCTION,
                                                 self.paramsCurrent[FUNCTION],
                                                 self.__class__.__name__))
                    # - NOT OK, so raise exception (FUNCTION and self.function were both no good)
                    else:
                        raise ComponentError("Neither {0} ({1}) nor {2}.function is a Function object or class "
                                            "or a valid method in {3}".
                                            format(FUNCTION, self.paramsCurrent[FUNCTION],
                                                   self.__class__.__name__, self.name))

    def _check_FUNCTION(self, param_set):
        """Check FUNCTION param is a Function,
        """

        function = getattr(self, param_set)[FUNCTION]
        # If it is a Function object, OK so return

        if (isinstance(function, COMPONENT_BASE_CLASS) or
                isinstance(function, function_type) or
                isinstance(function, method_type) or
                callable(function)):

            return function
        # Try as a Function class reference
        else:
            try:
                is_subclass = issubclass(self.paramsCurrent[FUNCTION], COMPONENT_BASE_CLASS)
            # It is not a class reference, so return None
            except TypeError:
                return None
            else:
                # It IS a Function class reference, so return function
                if is_subclass:
                    return function
                # It is NOT a Function class reference, so return none
                else:
                    return None

    def _instantiate_attributes_before_function(self, context=None):
        pass

    def _instantiate_function(self, context=None):
        """Instantiate function defined in <subclass>.function or <subclass>.paramsCurrent[FUNCTION]

        Instantiate params[FUNCTION] if present, and assign it to self.function

        If params[FUNCTION] is present and valid,
            it is assigned as the function's execute method, overriding any direct implementation of self.function

        If FUNCTION IS in params:
            - if it is a Function object, it is simply assigned to self.function;
            - if it is a Function class reference:
                it is instantiated using self.variable and, if present, params[FUNCTION_PARAMS]
        If FUNCTION IS NOT in params:
            - if self.function IS implemented, it is assigned to params[FUNCTION]
            - if self.function IS NOT implemented: program error (should have been caught in _validate_function)
        Upon successful completion:
            - self.function === self.paramsCurrent[FUNCTION]
            - self.execute should always return the output of self.function in the first item of its output array;
                 this is done by Function.execute;  any subclass override should do the same, so that...
            - self.value == value[0] returned by self.execute

        :param request_set:
        :return:
        """
        try:

            function = self.paramsCurrent[FUNCTION]

        # params[FUNCTION] is NOT implemented
        except KeyError:

            function = None

        # params[FUNCTION] IS implemented
        else:
            # If FUNCTION is an already instantiated method:
            if isinstance(function, method_type):
                if issubclass(type(function.__self__), COMPONENT_BASE_CLASS):
                    pass
                # If it is NOT a subclass of Function,
                # - issue warning if in VERBOSE mode
                # - pass through to try self.function below
                else:
                    if self.prefs.verbosePref:
                        warnings.warn("{0} ({1}) is not a subclass of Function".
                                      format(FUNCTION,
                                             self.paramsCurrent[FUNCTION].__class__.__name__,
                                             self.name))

                    function = None

            # If FUNCTION is a Function object, assign it to self.function (overrides hard-coded implementation)
            elif isinstance(function, COMPONENT_BASE_CLASS):
                self.function = function

            # If FUNCTION is a Function class:
            # - instantiate method using:
            #    - self.variable
            #    - params[FUNCTION_PARAMS] (if specified)
            # - issue warning if in VERBOSE mode
            # - assign to self.function and params[FUNCTION]
            elif inspect.isclass(function) and issubclass(function, COMPONENT_BASE_CLASS):
                #  Check if params[FUNCTION_PARAMS] is specified
                try:
                    function_param_specs = self.paramsCurrent[FUNCTION_PARAMS].copy()
                except (KeyError, AttributeError):
                    # FUNCTION_PARAMS not specified, so nullify
                    function_param_specs = {}
                else:
                    # FUNCTION_PARAMS are bad (not a dict):
                    if not isinstance(function_param_specs, dict):
                        # - nullify FUNCTION_PARAMS
                        function_param_specs = {}
                        # - issue warning if in VERBOSE mode
                        if self.prefs.verbosePref:
                            warnings.warn("{0} in {1} ({2}) is not a dict; it will be ignored".
                                          format(FUNCTION_PARAMS, self.name, function_param_specs))
                    # parse entries of FUNCTION_PARAMS dict
                    else:
                        # Get param value from any params specified as ParamValueProjection or (param, projection) tuple
                        from PsyNeuLink.Components.Projections.Projection import Projection
                        from PsyNeuLink.Components.Mechanisms.Mechanism import ParamValueProjection
                        for param_name, param_spec in function_param_specs.items():
                            if isinstance(param_spec, ParamValueProjection):
                                from PsyNeuLink.Components.States.ParameterState import ParameterState
                                function_param_specs[param_name] =  param_spec.value
                            if (isinstance(param_spec, tuple) and len(param_spec) is 2 and
                                    (param_spec[1] in {MAPPING_PROJECTION, CONTROL_PROJECTION, LEARNING_PROJECTION} or
                                         isinstance(param_spec[1], Projection) or
                                         (inspect.isclass(param_spec[1]) and issubclass(param_spec[1], Projection)))
                                ):
                                from PsyNeuLink.Components.States.ParameterState import ParameterState
                                function_param_specs[param_name] =  param_spec[0]

                # Instantiate function from class specification
                function_instance = function(variable_default=self.variable,
                                             params=function_param_specs,
                                             # IMPLEMENTATION NOTE:
                                             #    Don't bother with this, since it has to be assigned explicitly below
                                             #    anyhow, for cases in which function already exists
                                             #    and would require every function to have the owner arg in its __init__
                                             owner=self,
                                             context=context)
                self.paramsCurrent[FUNCTION] = function_instance.function

                # If in VERBOSE mode, report assignment
                if self.prefs.verbosePref:
                    object_name = self.name
                    if self.__class__.__name__ is not object_name:
                        object_name = object_name + " " + self.__class__.__name__
                    try:
                        object_name = object_name + " of " + self.owner.name
                    except AttributeError:
                        pass
                    warnings.warn("{0} assigned as function for {1}".
                                  format(self.paramsCurrent[FUNCTION].__self__.componentName,
                                         object_name))

            # FUNCTION is a generic function (presumably user-defined), so "wrap" it in UserDefinedFunction:
            #   Note: calling UserDefinedFunction.function will call FUNCTION
            elif inspect.isfunction(function):
                

                from PsyNeuLink.Components.Functions.Function import UserDefinedFunction
                self.paramsCurrent[FUNCTION] = UserDefinedFunction(function=function, context=context).function

            # If FUNCTION is NOT a Function class reference:
            # - issue warning if in VERBOSE mode
            # - pass through to try self.function below
            else:
                if self.prefs.verbosePref:
                    warnings.warn("{0} ({1}) is not a subclass of Function".
                                  format(FUNCTION,
                                         self.paramsCurrent[FUNCTION].__class__.__name__,
                                         self.name))
                function = None

        # params[FUNCTION] was not specified (in paramsCurrent, paramInstanceDefaults or paramClassDefaults)
        if not function:
            # Try to assign to self.function
            try:
                self.paramsCurrent[FUNCTION] = self.function
            # If self.function is also not implemented, raise exception
            # Note: this is a "sanity check," as this should have been checked in _validate_function (above)
            except AttributeError:
                raise ComponentError("{0} ({1}) is not a Function object or class, "
                                    "and {2}.function is not implemented".
                                    format(FUNCTION, self.paramsCurrent[FUNCTION],
                                           self.__class__.__name__))
            # If self.function is implemented, warn if in VERBOSE mode
            else:
                if self.prefs.verbosePref:
                    warnings.warn("{0} ({1}) is not a Function object or a specification for one; "
                                  "{1}.function ({}) will be used instead".
                                  format(FUNCTION,
                                         self.paramsCurrent[FUNCTION].__self__.componentName,
                                         self.name,
                                         self.function.__self__.name))

        # Now that function has been instantiated, call self.function
        # to assign its output (and type of output) to self.value
        if not context:
            context = "DIRECT CALL"
        # MODIFIED 8/29/16:  QUESTION:
        # FIX: ?? SHOULD THIS CALL self.execute SO THAT function IS EVALUATED IN CONTEXT,
        # FIX:    AS WELL AS HOW IT HANDLES RETURN VALUES (RE: outputStates AND self.value??
        # ANSWER: MUST BE self.execute AS THE VALUE OF AN OBJECT IS THE OUTPUT OF ITS EXECUTE METHOD, NOT ITS FUNCTION
        # self.value = self.function(context=context+kwSeparator+COMPONENT_INIT)
        self.value = self.execute(context=context)
        if self.value is None:
            raise ComponentError("PROGRAM ERROR: Execute method for {} must return a value".format(self.name))
        self._value_template = self.value

        self.paramInstanceDefaults[FUNCTION] = self.function

        # For all components other than a Function itself, assign function_object and function_params
        from PsyNeuLink.Components.Functions.Function import Function
        if not isinstance(self, Function):
            self.function_object = self.function.__self__
            if not self.function_object.owner:
                self.function_object.owner = self
            elif self.function_object.owner != self:
                raise ComponentError("Function being assigned to {} ({}) belongs to another component: {}".
                                     format(self.name, self.function_object.name, self.function_object.owner.name))

            # IMPLEMENT:  PROGRAMMATICALLY ADD GETTER AND SETTER PROPERTY FOR EACH FUNCTION_PARAM HERE
            #             SEE learning_rate IN LearningMechanism FOR EXAMPLE
            # # MODIFIED 4/1/17 OLD:
            # self.function_params = self.function_object.user_params
            # self.paramInstanceDefaults[FUNCTION_PARAMS] = self.function_params
            # MODIFIED 4/8/17 NEWER:
            # self.function_params = ReadOnlyOrderedDict(name='function_params')
            for param_name in sorted(list(self.function_object.user_params_for_instantiation.keys())):
                self.function_params.__additem__(param_name,
                                                 self.function_object.user_params_for_instantiation[param_name])
            self.paramInstanceDefaults[FUNCTION_PARAMS] = self.function_params
            # MODIFIED 4/1/17 END

    def _instantiate_attributes_after_function(self, context=None):
        pass

    def initialize(self):
        raise ComponentError("{} class does not support initialize() method".format(self.__class__.__name__))

    def execute(self, input=None, params=None, time_scale=None, context=None):
        raise ComponentError("{} class must implement execute".format(self.__class__.__name__))

    def _update_value(self, context=None):
        """Evaluate execute method
        """
        self.value = self.execute(context=context)

    # @property
    # def variable(self):
    #     return self._variable
    #
    # @variable.setter
    # def variable(self, value):
    #     self._variable = value

    @property
    def prefs(self):
        # Whenever pref is accessed, use current owner as context (for level checking)
        self._prefs.owner = self
        return self._prefs

    @prefs.setter
    def prefs(self, pref_set):
        if (isinstance(pref_set, PreferenceSet)):
            # IMPLEMENTATION NOTE:
            # - Complements dynamic assignment of owner in getter (above)
            # - Needed where prefs are assigned before they've been gotten (e.g., in PreferenceSet.__init__()
            # - owner needs to be assigned for call to get_pref_setting_for_level below
            # MODIFIED 6/1/16
            try:
                pref_set.owner = self
            except:
                pass
            # MODIFIED 6/1/16 END
            self._prefs = pref_set
            if self.prefs.verbosePref:
                warnings.warn('PreferenceSet {0} assigned to {1}'.format(pref_set.name, self.name))
            # Make sure that every pref attrib in PreferenceSet is OK
            for pref_name, pref_entry in self.prefs.__dict__.items():
                if '_pref' in pref_name:
                    value, err_msg = self.prefs.get_pref_setting_for_level(pref_name, pref_entry.level)
                    if err_msg and self.prefs.verbosePref:
                        warnings.warn(err_msg)
                    # FIX: VALUE RETURNED SHOULD BE OK, SO ASSIGN IT INSTEAD OF ONE IN pref_set??
                    # FIX: LEVEL SHOULD BE LOWER THAN REQUESTED;  REPLACE RAISE WITH WARNING TO THIS EFFECT
        else:
            raise ComponentError("Attempt to assign non-PreferenceSet {0} to {0}.prefs".
                                format(pref_set, self.name))

    @property
    def params(self):
        return self.paramsCurrent

    @property
    def user_params(self):
        return self._user_params

    @user_params.setter
    def user_params(self, new_params):
        self._user_params = new_params

    @property
    def paramsCurrent(self):
        return self._paramsCurrent

    @paramsCurrent.setter
    def paramsCurrent(self, dict):

        try:
            self._paramsCurrent.update(dict)
        except AttributeError:
            self._paramsCurrent = ParamsDict(self, dict)

            # INSTANTIATE PARAMSCURRENT AS A USER DICT HERE (THAT IS CONFIGURED TO HAVE GETTERS AND SETTERS FOR ITS ENTRIES)
            #    AND COPY THE DICT PASSED IN INTO IT (RATHER THAN SIMPLY ASSIGNING IT;  OR, ASSIGN INITIAL PARAM DICTS
            #    TO THE SAME USER CLASS SO THAT THE ASSIGNMENT IS TO A VERSION OF THE USER DICT
            # WHEN THOSE ENTRIES ARE SET IN USER DICT, REFERENCE THEM USING GETTATTR AND SETATTR
            #    TO THE CORRESPONDING ATTRIBUTES OF THE OWNER OBJECT

    @property
    def verbosePref(self):
        return self.prefs.verbosePref

    @verbosePref.setter
    def verbosePref(self, setting):
        self.prefs.verbosePref = setting

    @property
    def paramValidationPref(self):
        return self.prefs.paramValidationPref

    @paramValidationPref.setter
    def paramValidationPref(self, setting):
        self.prefs.paramValidationPref = setting

    @property
    def reportOutputPref(self):
        return self.prefs.reportOutputPref

    @reportOutputPref.setter
    def reportOutputPref(self, setting):
        self.prefs.reportOutputPref = setting

    @property
    def logPref(self):
        return self.prefs.logPref

    @logPref.setter
    def logPref(self, setting):
        self.prefs.logPref = setting

    @property
    def runtimeParamModulationPref(self):
        return self.prefs.runtimeParamModulationPref

    @runtimeParamModulationPref.setter
    def runtimeParamModulationPref(self, setting):
        self.prefs.runtimeParamModulationPref = setting

    @property
    def runtimeParamStickyAssignmentPref(self):
        return self.prefs.runtimeParamStickyAssignmentPref

    @runtimeParamStickyAssignmentPref.setter
    def runtimeParamStickyAssignmentPref(self, setting):
        self.prefs.runtimeParamStickyAssignmentPref = setting

COMPONENT_BASE_CLASS = Component


# Autoprop
# per Bryn Keller

docs = {'foo': 'Foo controls the fooness, as modulated by the the bar',
        'bar': 'Bar none, the most important property'}

def make_property(name, default_value):
    backing_field = '_' + name

    def getter(self):
        return getattr(self, backing_field)

    def setter(self, val):

        # if self.paramValidationPref and hasattr(self, backing_field):
        if self.paramValidationPref and hasattr(self, PARAMS_CURRENT):
            self._assign_params(request_set={backing_field[1:]:val},
                                context='ATTRIBUTE_SETTER')
        else:
            setattr(self, backing_field, val)

        # setattr(self, backing_field, val)

        # Update user_params dict with new value
        self.user_params.__additem__(name, val)

        # If component is a Function and has an owner, update function_params dict for owner
        from PsyNeuLink.Components.Functions.Function import Function_Base
        if isinstance(self, Function_Base) and self.owner:
            self.owner.function_params.__additem__(name, val)


    # Create the property
    prop = property(getter).setter(setter)

    # # Install some documentation
    # prop.__doc__ = docs[name]
    return prop<|MERGE_RESOLUTION|>--- conflicted
+++ resolved
@@ -1374,12 +1374,7 @@
             # Variable passed validation, so assign as instance_default
 
 
-<<<<<<< HEAD
-    @tc.typecheck
-    def assign_params(self, request_set:tc.optional(dict)=None, context=None):
-=======
     def assign_params(self, request_set=None, context=None):
->>>>>>> bf65d3d1
         """Validates specified params, adds them TO paramInstanceDefaults, and instantiates any if necessary
 
         Call _instantiate_defaults with context = COMMAND_LINE, and "validated_set" as target_set.
@@ -1396,10 +1391,6 @@
     def _assign_params(self, request_set:tc.optional(dict)=None, context=None):
 
         from PsyNeuLink.Components.Functions.Function import Function
-<<<<<<< HEAD
-        context = context or COMMAND_LINE
-=======
->>>>>>> bf65d3d1
 
         if not request_set:
             if self.verbosePref:
@@ -1423,14 +1414,6 @@
         # Turn off paramValidationPref to prevent recursive loop
         #     (since setter for attrib of param calls assign_params if validationPref is True)
         #     and no need to validate, since that has already been done above (in _instantiate_defaults)
-<<<<<<< HEAD
-        pref_buffer = self.paramValidationPref
-        self.paramValidationPref = False
-
-        self.paramsCurrent.update(validated_set)
-
-        self.paramValidationPref = pref_buffer
-=======
 
         pref_buffer = self.prefs._param_validation_pref
         self.paramValidationPref = PreferenceEntry(False, PreferenceLevel.INSTANCE)
@@ -1445,7 +1428,6 @@
 
         self.paramValidationPref = pref_buffer
         # self.prefs = pref_buffer
->>>>>>> bf65d3d1
 
         # FIX: THIS NEEDS TO BE HANDLED BETTER:
         # FIX: DEAL WITH INPUT_STATES AND PARAMETER_STATES DIRECTLY (RATHER THAN VIA instantiate_attributes_before...)
@@ -1899,11 +1881,7 @@
                                       format(FUNCTION,
                                              self.paramsCurrent[FUNCTION],
                                              param_set, function))
-<<<<<<< HEAD
-                        self.paramsCurrent[FUNCTION] = function
-=======
                     self.paramsCurrent[FUNCTION] = function
->>>>>>> bf65d3d1
 
             # FUNCTION was not valid, so try to assign self.function to it;
             else:
