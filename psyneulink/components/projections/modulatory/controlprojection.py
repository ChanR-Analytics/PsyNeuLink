# Princeton University licenses this file to You under the Apache License, Version 2.0 (the "License");
# you may not use this file except in compliance with the License.  You may obtain a copy of the License at:
#     http://www.apache.org/licenses/LICENSE-2.0
# Unless required by applicable law or agreed to in writing, software distributed under the License is distributed
# on an "AS IS" BASIS, WITHOUT WARRANTIES OR CONDITIONS OF ANY KIND, either express or implied.
# See the License for the specific language governing permissions and limitations under the License.


# *********************************************  ControlProjection *********************************************************

"""
.. _ControlProjection_Overview:

Overview
--------

A ControlProjection is a type of `ModulatoryProjection <ModulatoryProjection>` that projects to the `ParameterState
<ParameterState>` of a `ProcessingMechanism <ProcessingMechanism>`. It takes the `value <ControlSignal.value>` of a
`ControlSignal` of a `ControlMechanism <ControlMechanism>` and uses it to  modify the value of the parameter associated
with the ParameterState to which it projects.  All of the ControlProjections in a System, along with its other `control
components <ControlMechanism>`, can be displayed using the System's `show_graph <System.show_graph>` method with
its **show_control** argument assigned as `True`.

.. _ControlProjection_Creation:

Creating a ControlProjection
----------------------------

A ControlProjection can be created using any of the standard ways to `create a Projection <Projection_Creation>`,
or by including it in a `tuple <ParameterState_Tuple_Specification>` that specifies a parameter for a `Mechanism
<Mechanism>`, `MappingProjection`, or the `function <Component.function>` of either of these.  If a ControlProjection
is created explicitly (using its constructor), and its **receiver** argument is not specified, its initialization is
`deferred <ControlProjection_Deferred_Initialization>`.  If it is included in a parameter specification,
the `ParameterState` for the parameter being specified will be assigned as the ControlProjection's `receiver
<ControlProjection.receiver>`. If its **sender** argument is not specified, its assignment depends on the
**receiver**.  If the **receiver** belongs to a Mechanism that is part of a `System`, then the ControlProjection's
`sender <ControlProjection.sender>` is assigned to a `ControlSignal` of the System's `controller`.  Otherwise,
its initialization is `deferred <ControlProjection_Deferred_Initialization>`.

.. _ControlProjection_Deferred_Initialization:

Deferred Initialization
~~~~~~~~~~~~~~~~~~~~~~~

When a ControlProjection is created, its full initialization is `deferred <Component_Deferred_Init>` until its `sender
<ControlProjection.sender>` and `receiver <ControlProjection.receiver>` have been fully specified.  This allows
a ControlProjection to be created before its `sender <ControlProjection.sender>` and/or `receiver
<ControlProjection.receiver>` have been created (e.g., before them in a script), by calling its constructor without
specifying its **sender** or **receiver** arguments. However, for the ControlProjection to be operational,
initialization must be completed by calling its `deferred_init` method. This is not necessary if the ControlProjection
is included in a `tuple specification <ParameterState_Tuple_Specification>` for the parameter of a `Mechanism
<Mechanism>` or its `function <Mechanism_Base.function>`, in which case the deferred initialization is completed
automatically when the `ControlMechanism <ControlMechanism>` is created for the `System` to which the parameter's owner
belongs (see `ControlMechanism_Creation`).


.. _ControlProjection_Structure:

Structure
---------

The `sender <ControlProjection.sender>` of a ControlProjection is a `ControlSignal` of a `ControlMechanism
<ControlMechanism>`. The `value <ControlSignal.value>` of the `sender <ControlProjection.sender>` is used by the
ControlProjection as its `variable <ControlProjection.variable>`;  this is also assigned to its `control_signal
<ControlProjection.control_signal>` attribute, and serves as the input to the ControlProjection's `function
<ControlProjection.function>`.  The default `function <ControlProjection.function>` for a
ControlProjection is an identity function (`Linear` with **slope**\\ =1 and **intercept**\\ =0);  that is, it simply
conveys the value of its `control_signal <ControlProjection.control_signal>` to its `receiver
<ControlProjection.receiver>`, for use in modifying the value of the parameter that it controls. Its `receiver
<ControlProjection.receiver>` is the `ParameterState` for the parameter of the `Mechanism <Mechanism>` or its `function
<Mechanism_Base.function>` that is controlled by the ControlProjection.

.. _ControlProjection_Execution:

Execution
---------

A ControlProjection cannot be executed directly.  It is executed when the `ParameterState` to which it projects is
updated.  Note that this only occurs when the `Mechanism <Mechanism>` to which the `ParameterState` belongs is executed
(see :ref:`Lazy Evaluation <LINK>` for an explanation of "lazy" updating). When a ControlProjection is executed, its
`function <ControlProjection.function>` gets the `control_signal <ControlProjection.control_signal>` from its `sender
<ControlProjection.sender>` and conveys that to its `receiver <ControlProjection.receiver>`.  This is used by the
`receiver <ControlProjection.receiver>` to modify the parameter controlled by the ControlProjection (see
`ModulatorySignal_Modulation` and `ParameterState Execution <ParameterState_Execution>` for how modulation operates and
how this applies to a ParameterState).

.. note::
   The changes to a parameter in response to the execution of a ControlProjection are not applied until the `Mechanism
   <Mechanism>` that receives the ControlProjection are next executed; see :ref:`Lazy Evaluation` for an explanation of
   "lazy" updating).

.. _ControlProjection_Class_Reference:


Class Reference
---------------

"""

import inspect

import typecheck as tc

from psyneulink.components.component import parameter_keywords
from psyneulink.components.functions.function import Linear
from psyneulink.components.mechanisms.adaptive.control.controlmechanism import ControlMechanism
from psyneulink.components.projections.modulatory.modulatoryprojection import ModulatoryProjection_Base
from psyneulink.components.projections.projection import ProjectionError, Projection_Base, projection_keywords
from psyneulink.components.shellclasses import Mechanism, Process_Base
from psyneulink.globals.context import ContextFlags
from psyneulink.globals.keywords import CONTROL, CONTROL_PROJECTION, CONTROL_SIGNAL, PARAMETER_STATE, PROJECTION_SENDER
from psyneulink.globals.preferences.componentpreferenceset import is_pref_set
from psyneulink.globals.preferences.preferenceset import PreferenceLevel

__all__ = [
    'CONTROL_SIGNAL_PARAMS', 'ControlProjection', 'ControlProjectionError',
]

parameter_keywords.update({CONTROL_PROJECTION, CONTROL})
projection_keywords.update({CONTROL_PROJECTION, CONTROL})

CONTROL_SIGNAL_PARAMS = 'control_signal_params'

class ControlProjectionError(Exception):
    def __init__(self, error_value):
        self.error_value = error_value

    def __str__(self):
        return repr(self.error_value)

class ControlProjection(ModulatoryProjection_Base):
    """
    ControlProjection(           \
     sender=None,                \
     receiver=None,              \
     function=Linear,            \
     weight=None,                \
     exponent=None,              \
     control_signal_params=None, \
     params=None,                \
     name=None,                  \
     prefs=None)

    Subclass of `ModulatoryProjection <ModulatoryProjection>` that modulates the value of a `ParameterState` of a
    `Mechanism <Mechanism>`.

    COMMENT:
        Description:
            The ControlProjection class is a type in the Projection category of Component.
            It implements a projection to the ParameterState of a Mechanism that modifies a parameter of its function.
            It:
               - takes a scalar as its input (sometimes referred to as an "allocation")
               - uses its `function` to compute its value (sometimes referred to as its "intensity"
                 based on its input (allocation) its `sender`,
               - used to modify a parameter of the owner of the `receiver` or its `function`.

        ** MOVE:
        ProjectionRegistry:
            All ControlProjections are registered in ProjectionRegistry, which maintains an entry for the subclass,
              a count for all instances of it, and a dictionary of those instances

        Class attributes:
            + color (value): for use in interface design
            + classPreference (PreferenceSet): ControlProjectionPreferenceSet, instantiated in __init__()
            + classPreferenceLevel (PreferenceLevel): PreferenceLevel.TYPE
            + paramClassDefaults:
                FUNCTION:Linear,
                FUNCTION_PARAMS:{SLOPE: 1, INTERCEPT: 0},  # Note: this implements identity function
                PROJECTION_SENDER: ControlMechanism
                CONTROL_SIGNAL_COST_OPTIONS:ControlSignalCosts.DEFAULTS,
                ALLOCATION_SAMPLES: DEFAULT_ALLOCATION_SAMPLES,
    COMMENT


    Arguments
    ---------

    sender : Optional[ControlMechanism or ControlSignal]
        specifies the source of the `control_signal <ControlProjection.control_signal>` for the ControlProjection;
        if it is not specified and cannot be `inferred from context <ControlProjection_Creation>`, initialization is
        `deferred <ControlProjection_Deferred_Initialization>`.

    receiver : Optional[Mechanism or ParameterState]
        specifies the `ParameterState` associated with the parameter to be controlled; if it is not specified,
        and cannot be `inferred from context <ControlProjection_Creation>`, initialization is `deferred
        <ControlProjection_Deferred_Initialization>`.

    function : TransferFunction : default Linear(slope=1, intercept=0)
        specifies the function used to convert the `control_signal <ControlProjection.control_signal>` to the
        ControlProjection's `value <ControlProjection.value>`.

    weight : number : default None
       specifies the value by which to multiply the ControlProjection's `value <ControlProjection.value>`
       before combining it with others (see `weight <ControlProjection.weight>` for additional details).

    exponent : number : default None
       specifies the value by which to exponentiate the ControlProjection's `value <ControlProjection.value>`
       before combining it with others (see `exponent <ControlProjection.exponent>` for additional details).

    control_signal_params pip install --updgrade Sphinx==1.6.2 sphinx-rtd-theme==0.2.4 sphinxcontrib-websupport==1.0.1: Dict[param keyword: param value]
        a `parameter dictionary <ParameterState_Specification>` that can be used to specify the parameters for the
        ControlProjection's `sender <ControlProjection.sender>` (see `ControlSignal_Structure` for a description
        of ControlSignal parameters).

    params : Dict[param keyword: param value] : default None
        a `parameter dictionary <ParameterState_Specification>` that can be used to specify the parameters for
        the ControlProjection, its `function <ControlProjection.function>`, and/or a custom function and its parameters.
        Values specified for parameters in the dictionary override any assigned to those parameters in arguments of the
        constructor.

    name : str : default see ModulatoryProjection `name <ModulatoryProjection.name>`
        specifies the name of the ControlProjection.

    prefs : PreferenceSet or specification dict : default Projection.classPreferences
        specifies the `PreferenceSet` for the ControlProjection; see `prefs <ControlProjection.prefs>` for details.

    Attributes
    ----------

    componentType : CONTROL_PROJECTION

    sender : ControlSignal
        source of the `control_signal <ControlProjection.control_signal>`.

    receiver : ParameterState of Mechanism
        `ParameterState` for the parameter to be modified by the ControlProjection.

    variable : 2d np.array
        same as `control_signal <ControlProjection.control_signal>`.

    control_signal : 1d np.array
        the `value <ControlSignal.value>` of the ControlProjection's `sender <ControlProjection.sender>`.

    function : Function
        assigns the `control_signal` received from the `sender <ControlProjection.sender>` to the
        ControlProjection's `value <ControlProjection.value>`; the default in an identity function.

    value : float
        the value used to modify the parameter controlled by the ControlProjection (see `ModulatorySignal_Modulation`
        and `ParameterState Execution <ParameterState_Execution>` for how modulation operates and how this applies
        to a ParameterState).

    weight : number
       multiplies the `value <ControlProjection.value>` of the ControlProjection after applying `exponent
       <ControlProjection.exponent>`, and before combining it with any others that project to the same `ParameterState`
       to determine how that ParameterState's `variable <ParameterState.variable>` is modified (see description in
       `Projection <Projection_Weight_and_Exponent>` for details).

    exponent : number
        exponentiates the `value <ControlProjection.value>` of the ControlProjection, before applying `weight
        <ControlProjection.weight>`, and before combining it with any others that project to the same `ParameterState`
        to determine how that ParameterState's `variable <ParameterState.variable>` is modified (see description in
        `Projection <Projection_Weight_and_Exponent>` for details).

    name : str
        name of the ControlProjection; if it is not specified in the **name** argument of its constructor,
        a default name is assigned (see ModulatoryProjection `name <ModulatoryProjection.name>`;
        also see `Naming` for conventions regarding duplicate names).

    prefs : PreferenceSet or specification dict
        the `PreferenceSet` for the ControlProjection; if it is not specified in the **prefs** argument of the
        constructor, a default is assigned using `classPreferences` defined in __init__.py (see :doc:`PreferenceSet
        <LINK>` for details).
    """

    color = 0

    componentType = CONTROL_PROJECTION
    className = componentType
    suffix = " " + className

    classPreferenceLevel = PreferenceLevel.TYPE

    class sockets:
        sender=[CONTROL_SIGNAL]
        receiver=[PARAMETER_STATE]

    class ClassDefaults(ModulatoryProjection_Base.ClassDefaults):
        function = Linear

    paramClassDefaults = Projection_Base.paramClassDefaults.copy()
    paramClassDefaults.update({
        PROJECTION_SENDER: ControlMechanism,
    })

    @tc.typecheck
    def __init__(self,
                 sender=None,
                 receiver=None,
                 weight=None,
                 exponent=None,
                 function=Linear,
                 control_signal_params:tc.optional(dict)=None,
                 params=None,
                 name=None,
                 prefs:is_pref_set=None):

        # Assign args to params and functionParams dicts (kwConstants must == arg names)
        params = self._assign_args_to_param_dicts(function=function,
                                                  control_signal_params=control_signal_params,
                                                  params=params)

        # If receiver has not been assigned, defer init to State.instantiate_projection_to_state()
        if (sender is None or sender.context.initialization_status == ContextFlags.DEFERRED_INIT or
                inspect.isclass(receiver) or receiver is None or
                    receiver.context.initialization_status == ContextFlags.DEFERRED_INIT):
            self.context.initialization_status = ContextFlags.DEFERRED_INIT

        # Validate sender (as variable) and params, and assign to variable and paramInstanceDefaults
        # Note: pass name of mechanism (to override assignment of componentName in super.__init__)
        # super(ControlSignal_Base, self).__init__(sender=sender,
        super(ControlProjection, self).__init__(sender=sender,
                                                receiver=receiver,
                                                weight=weight,
                                                exponent=exponent,
                                                params=params,
                                                name=name,
                                                prefs=prefs,
<<<<<<< HEAD
                                                context=ContextFlags.CONSTRUCTOR)
=======
                                                context=self,
                                                function=function,
                                                )
>>>>>>> bf3d16ba

    def _instantiate_sender(self, sender, params=None, context=None):

        """Check if DefaultController is being assigned and if so configure it for the requested ControlProjection

        If self.sender is a Mechanism, re-assign to <Mechanism>.outputState
        Insure that sender.value = self.instance_defaults.variable

        This method overrides the corresponding method of Projection, before calling it, to check if the
            DefaultController is being assigned as sender and, if so:
            - creates projection-dedicated inputState and outputState in DefaultController
            - puts them in DefaultController's input_states and outputStates attributes
            - lengthens variable of DefaultController to accommodate the ControlProjection
            - updates value of the DefaultController (in response to the new variable)
        Notes:
            * the default function of the DefaultControlMechanism simply maps the inputState value to the outputState
            * the params arg is assumed to be a dictionary of params for the ControlSignal of the ControlMechanism

        :return:
        """

        # A Process can't be the sender of a ControlMechanism
        if isinstance(sender, Process_Base):
            raise ProjectionError(
                "PROGRAM ERROR: attempt to add a ControlProjection from a Process {0} "
                "to a Mechanism {0} in pathway list".format(self.name, sender.name)
            )

        # If sender is specified as a Mechanism, validate that it is a ControlMechanism
        if isinstance(sender, Mechanism):
            # If sender is a ControlMechanism, call it to instantiate its ControlSignal projection
            if not isinstance(sender, ControlMechanism):
                raise ControlProjectionError(
                    "Mechanism specified as sender for {} ({}) must be a "
                    "ControlMechanism (but it is a {})".format(
                        self.name, sender.name, sender.__class__.__name__
                    )
                )

        # Call super to instantiate sender
        super()._instantiate_sender(sender, context=context)


    def _instantiate_receiver(self, context=None):
        # FIX: THIS NEEDS TO BE PUT BEFORE _instantiate_function SINCE THAT USES self.receiver
        """Handle situation in which self.receiver was specified as a Mechanism (rather than State)

        Overrides Projection._instantiate_receiver, to require that if the receiver is specified as a Mechanism, then:
            the receiver Mechanism must have one and only one ParameterState;
            otherwise, passes control to Projection_Base._instantiate_receiver for validation

        :return:
        """
        if isinstance(self.receiver, Mechanism):
            # If there is just one param of ParameterState type in the receiver Mechanism
            # then assign it as actual receiver (which must be a State);  otherwise, raise exception
            from psyneulink.components.states.parameterstate import ParameterState
            if len(dict((param_name, state) for param_name, state in self.receiver.paramsCurrent.items()
                    if isinstance(state, ParameterState))) == 1:
                receiver_parameter_state = [state for state in dict.values()][0]
                # Reassign self.receiver to Mechanism's parameterState
                self.receiver = receiver_parameter_state
            else:
                raise ControlProjectionError("Unable to assign ControlProjection ({0}) from {1} to {2}, "
                                         "as it has several ParameterStates;  must specify one (or each) of them"
                                         " as receiver(s)".
                                         format(self.name, self.sender.owner, self.receiver.name))
        # else:
        super(ControlProjection, self)._instantiate_receiver(context=context)

    @property
    def control_signal(self):
        return self.sender.value

<|MERGE_RESOLUTION|>--- conflicted
+++ resolved
@@ -313,16 +313,11 @@
                                                 receiver=receiver,
                                                 weight=weight,
                                                 exponent=exponent,
+                                                function=function,
                                                 params=params,
                                                 name=name,
                                                 prefs=prefs,
-<<<<<<< HEAD
                                                 context=ContextFlags.CONSTRUCTOR)
-=======
-                                                context=self,
-                                                function=function,
-                                                )
->>>>>>> bf3d16ba
 
     def _instantiate_sender(self, sender, params=None, context=None):
 
