--- conflicted
+++ resolved
@@ -467,16 +467,10 @@
                  weight=None,
                  exponent=None,
                  matrix=DEFAULT_MATRIX,
+                 function=None,
                  params=None,
                  name=None,
-<<<<<<< HEAD
                  prefs:is_pref_set=None):
-=======
-                 prefs:is_pref_set=None,
-                 context=None,
-                 function=None,
-                 ):
->>>>>>> bf3d16ba
 
         # Assign args to params and functionParams dicts (kwConstants must == arg names)
         # Assign matrix to function_params for use as matrix param of MappingProjection.function
@@ -496,36 +490,19 @@
             self.context.initialization_status = ContextFlags.DEFERRED_INIT
 
         # Validate sender (as variable) and params, and assign to variable and paramInstanceDefaults
-<<<<<<< HEAD
         super().__init__(sender=sender,
                          receiver=receiver,
                          weight=weight,
                          exponent=exponent,
+                         function=function,
                          params=params,
                          name=name,
                          prefs=prefs,
                          context=ContextFlags.CONSTRUCTOR)
 
-    def _instantiate_parameter_states(self, context=None):
-
-        super()._instantiate_parameter_states(context=context)
-=======
-        super().__init__(
-            sender=sender,
-            receiver=receiver,
-            weight=weight,
-            exponent=exponent,
-            params=params,
-            name=name,
-            prefs=prefs,
-            context=self,
-            function=function,
-        )
-
     def _instantiate_parameter_states(self, function=None, context=None):
 
         super()._instantiate_parameter_states(function=function, context=context)
->>>>>>> bf3d16ba
 
         # FIX: UPDATE FOR LEARNING
         # FIX: UPDATE WITH MODULATION_MODS
