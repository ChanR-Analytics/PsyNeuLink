--- conflicted
+++ resolved
@@ -868,7 +868,7 @@
 from psyneulink.components.states.outputstate import OutputState
 from psyneulink.components.states.parameterstate import ParameterState
 from psyneulink.components.states.state import ADD_STATES, REMOVE_STATES, _parse_state_spec
-<<<<<<< HEAD
+from psyneulink.globals.context import ContextFlags
 from psyneulink.globals.keywords import \
     CHANGED, COMMAND_LINE, EVC_SIMULATION, EXECUTING, EXECUTION_PHASE, FUNCTION, FUNCTION_PARAMS, \
     INITIALIZATION_STATUS, INITIALIZING, INIT_FUNCTION_METHOD_ONLY, INIT__EXECUTE__METHOD_ONLY, \
@@ -877,10 +877,6 @@
     OUTPUT_LABELS_DICT, OUTPUT_STATES, OUTPUT_STATE_PARAMS, PARAMETER_STATES, PARAMETER_STATE_PARAMS, \
     PROCESS_INIT, REFERENCE_VALUE, SEPARATOR_BAR, SOURCE, SYSTEM_INIT, TARGET_LABELS_DICT, UNCHANGED, \
     VALIDATE, VALUE, VARIABLE, kwMechanismComponentCategory, kwMechanismExecuteFunction
-=======
-from psyneulink.globals.context import ContextFlags
-from psyneulink.globals.keywords import CHANGED, COMMAND_LINE, EXECUTING, FUNCTION, FUNCTION_PARAMS, INITIALIZING, INIT_FUNCTION_METHOD_ONLY, INIT__EXECUTE__METHOD_ONLY, INPUT_LABELS_DICT, INPUT_STATES, INPUT_STATE_PARAMS, MONITOR_FOR_CONTROL, MONITOR_FOR_LEARNING, OUTPUT_LABELS_DICT, OUTPUT_STATES, OUTPUT_STATE_PARAMS, PARAMETER_STATES, PARAMETER_STATE_PARAMS, PROCESS_INIT, REFERENCE_VALUE, SEPARATOR_BAR, SET_ATTRIBUTE, SYSTEM_INIT, TARGET_LABELS_DICT, UNCHANGED, VALIDATE, VALUE, VARIABLE, kwMechanismComponentCategory, kwMechanismExecuteFunction
->>>>>>> bf3d16ba
 from psyneulink.globals.preferences.preferenceset import PreferenceLevel
 from psyneulink.globals.registry import register_category, remove_instance_from_registry
 from psyneulink.globals.utilities import ContentAddressableList, append_type_to_name, convert_to_np_array, iscompatible, kwCompatibilityNumeric
@@ -1395,16 +1391,10 @@
 
         super(Mechanism_Base, self).__init__(default_variable=default_variable,
                                              size=size,
+                                             function=function,
                                              param_defaults=params,
                                              prefs=prefs,
-<<<<<<< HEAD
                                              name=name)
-=======
-                                             name=name,
-                                             context=context,
-                                             function=function,
-                                             )
->>>>>>> bf3d16ba
 
         # FUNCTIONS:
 
@@ -2314,24 +2304,6 @@
         if self.prefs.reportOutputPref and (self.context.execution_phase &
                                             ContextFlags.PROCESSING|ContextFlags.LEARNING):
             self._report_mechanism_execution(self.input_values, self.user_params, self.output_state.value)
-<<<<<<< HEAD
-
-        #RE-SET STATE_VALUES AFTER INITIALIZATION
-        # If this is (the end of) an initialization run, restore state values to initial condition
-        # if '_init_' in context: # cxt-test
-        if self.context.initialization_status == ContextFlags.INITIALIZING:
-            for state in self.input_states:
-                self.input_states[state].value = self.input_states[state].instance_defaults.variable
-            for state in self._parameter_states:
-                self._parameter_states[state].value =  getattr(self, '_'+state)
-            for state in self.output_states:
-                # Zero OutputStates in case of recurrence:
-                #    don't want any non-zero values as a residuum of initialization runs to be
-                #    transmittted back via recurrent Projections as initial inputs
-                self.output_states[state].value = self.output_states[state].value * 0.0
-=======
-        #endregion
->>>>>>> bf3d16ba
 
         if self.context.initialization_status & ~(ContextFlags.VALIDATING | ContextFlags.INITIALIZING):
             self._increment_execution_count()
