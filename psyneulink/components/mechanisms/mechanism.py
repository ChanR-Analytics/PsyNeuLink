--- conflicted
+++ resolved
@@ -2600,11 +2600,7 @@
                     function = r'\n({})'.format(state.function_object.__class__.__name__)
                 value = ''
                 if include_value:
-<<<<<<< HEAD
-                    if use_label and self.input_labels:
-=======
                     if use_label:
->>>>>>> 7a27a4ac
                         value = r'\n={}'.format(state.label)
                     else:
                         value = r'\n={}'.format(state.value)
