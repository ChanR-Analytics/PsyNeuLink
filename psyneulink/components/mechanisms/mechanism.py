# Princeton University licenses this file to You under the Apache License, Version 2.0 (the "License");
# you may not use this file except in compliance with the License.  You may obtain a copy of the License at:
#     http://www.apache.org/licenses/LICENSE-2.0
# Unless required by applicable law or agreed to in writing, software distributed under the License is distributed
# on an "AS IS" BASIS, WITHOUT WARRANTIES OR CONDITIONS OF ANY KIND, either express or implied.
# See the License for the specific language governing permissions and limitations under the License.


# ****************************************  MECHANISM MODULE ***********************************************************

"""
..
    * :ref:`Mechanism_Overview`
    * :ref:`Mechanism_Creation`
    * :ref:`Mechanism_Structure`
     * :ref:`Mechanism_Function`
     * :ref:`Mechanism_States`
        * :ref:`Mechanism_InputStates`
        * :ref:`Mechanism_ParameterStates`
        * :ref:`Mechanism_OutputStates`
     * :ref:`Mechanism_Additional_Attributes`
     * :ref:`Mechanism_Role_In_Processes_And_Systems`
    * :ref:`Mechanism_Execution`
     * :ref:`Mechanism_Runtime_Parameters`
    * :ref:`Mechanism_Class_Reference`


.. _Mechanism_Overview:

Overview
--------

A Mechanism takes an input, transforms it in some way, and makes the result available as its output.  There are two
types of Mechanisms in PsyNeuLink:

    * `ProcessingMechanisms <ProcessingMechanism>` aggregate the input they receive from other Mechanisms, and/or the
      input to the `Process` or `System` to which they belong, transform it in some way, and
      provide the result as input to other Mechanisms in the Process or System, or as the output for a Process or
      System itself.  There are a variety of different types of ProcessingMechanism, that accept various forms of
      input and transform them in different ways (see `ProcessingMechanisms <ProcessingMechanism>` for a list).
    ..
    * `AdaptiveMechanisms <AdaptiveMechanism>` monitor the output of one or more other Mechanisms, and use this
      to modulate the parameters of other Mechanisms or Projections.  There are three basic AdaptiveMechanisms:

      * `LearningMechanism <LearningMechanism>` - these receive training (target) values, and compare them with the
        output of a Mechanism to generate `LearningSignals <LearningSignal>` that are used to modify `MappingProjections
        <MappingProjection>` (see `learning <Process_Execution_Learning>`).
      |
      * `ControlMechanism <ControlMechanism>` - these evaluate the output of a specified set of Mechanisms, and
        generate `ControlSignals <ControlSignal>` used to modify the parameters of those or other Mechanisms.
      |
      * `GatingMechanism <GatingMechanism>` - these use their input(s) to determine whether and how to modify the
        `value <State_Base.value>` of the `InputState(s) <InputState>` and/or `OutputState(s) <OutputState>` of other
        Mechanisms.
      |
      Each type of AdaptiveMechanism is associated with a corresponding type of `ModulatorySignal <ModulatorySignal>`
      (a type of `OutputState` specialized for use with the AdaptiveMechanism) and `ModulatoryProjection
      <ModulatoryProjection>`.

Every Mechanism is made up of four fundamental components:

    * `InputState(s) <InputState>` used to receive and represent its input(s);
    ..
    * `Function <Function>` used to transform its input(s) into its output(s);
    ..
    * `ParameterState(s) <ParameterState>` used to represent the parameters of its Function (and/or any
      parameters that are specific to the Mechanism itself);
    ..
    * `OutputState(s) <OutputState>` used to represent its output(s)

These are described in the sections on `Mechanism_Function` and `Mechanism_States` (`Mechanism_InputStates`,
`Mechanism_ParameterStates`, and `Mechanism_OutputStates`), and shown graphically in a `figure <Mechanism_Figure>`,
under `Mechanism_Structure` below.

.. _Mechanism_Creation:

Creating a Mechanism
--------------------

Mechanisms can be created in several ways.  The simplest is to call the constructor for the desired type of Mechanism.
Alternatively, the `mechanism` command can be used to create a specific type of Mechanism or an instance of
`default_mechanism <Mechanism_Base.default_mechanism>`. Mechanisms can also be specified "in context," for example in
the `pathway <Process.pathway>` attribute of a `Process`; the Mechanism can be specified in either of the ways
mentioned above, or using one of the following:

  * the name of an **existing Mechanism**;
  ..
  * the name of a **Mechanism type** (subclass);
  ..
  * a **specification dictionary** -- this can contain an entry specifying the type of Mechanism,
    and/or entries specifying the value of parameters used to instantiate it.
    These should take the following form:

      * *MECHANISM_TYPE*: <name of a Mechanism type>
          if this entry is absent, a `default_mechanism <Mechanism_Base.default_mechanism>` will be created.

      * *NAME*: <str>
          the string will be used as the `name <Mechanism_Base.name>` of the Mechanism;  if this entry is absent,
          the name will be the name of the Mechanism's type, suffixed with an index if there are any others of the
          same type for which a default name has been assigned.

      * <name of parameter>:<value>
          this can contain any of the `standard parameters <Mechanism_Additional_Attributes>` for instantiating a
          Mechanism or ones specific to a particular type of Mechanism (see documentation for the type).  The key must
          be the name of the argument used to specify the parameter in the Mechanism's constructor, and the value must
          be a legal value for that parameter, using any of the ways allowed for `specifying a parameter
          <ParameterState_Specification>`. The parameter values specified will be used to instantiate the Mechanism.
          These can be overridden during execution by specifying `Mechanism_Runtime_Parameters`, either when calling
          the Mechanism's `execute <Mechanism_Base.execute>` or `run <Mechanism_Base.run>` method, or where it is
          specified in the `pathway <Process.pathway>` attribute of a `Process`.

  * **automatically** -- PsyNeuLink automatically creates one or more Mechanisms under some circumstances. For example,
    a `ComparatorMechanism` and `LearningMechanism <LearningMechanism>` are created automatically when `learning is
    specified <Process_Learning_Sequence>` for a Process; and an `ObjectiveMechanism` and `ControlMechanism
    <ControlMechanism>` are created when the `controller <System.controller>` is specified for a `System`.

.. _Mechanism_State_Specification:

Specifying States
~~~~~~~~~~~~~~~~~

Every Mechanism has one or more `InputStates <InputState>`, `ParameterStates <ParameterState>`, and `OutputStates
<OutputState>` (described `below <Mechanism_States>`) that allow it to receive and send `Projections <Projection>`,
and to execute its `function <Mechanism_Base.function>`).  When a Mechanism is created, it automatically creates the
ParameterStates it needs to represent its parameters, including those of its `function <Mechanism_Base.function>`.
It also creates any InputStates and OutputStates required for the Projections it has been assigned. InputStates and
OutputStates, and corresponding Projections (including those from `ModulatorySignals <ModulatorySignal>`) can also be
specified explicitly in the **input_states** and **output_states** arguments of the Mechanism's constructor (see
`Mechanism_InputStates` and `Mechanism_OutputStates`, respectively, as well as the `first example <Mechanism_Example_1>`
below, and `State_Examples`).  They can also be specified in a `parameter specification dictionary
<ParameterState_Specification>` assigned to the Mechanism's **params** argument, using entries with the keys
*INPUT_STATES* and *OUTPUT_STATES*, respectively (see `second example <Mechanism_Example_2>` below).  While
specifying the **input_states** and **output_states** arguments directly is simpler and more convenient,
the dictionary format allows parameter sets to be created elsewhere and/or re-used.  The value of each entry can be
any of the allowable forms for `specifying a state <State_Specification>`. InputStates and OutputStates can also be
added to an existing Mechanism using its `add_states <Mechanism_Base.add_states>` method, although this is generally
not needed and can have consequences that must be considered (e.g., see `note <Mechanism_Add_InputStates_Note>`),
and therefore is not recommended.

.. _Mechanism_Default_State_Suppression_Note:

    .. note::
       When States are specified in the **input_states** or **output_states** arguments of a Mechanism's constructor,
       they replace any default States generated by the Mechanism when it is created (if no States were specified).
       This is particularly relevant for OutputStates, as most Mechanisms create one or more `Standard OutputStates
       <OutputState_Standard>` by default, that have useful properties.  To retain those States if any are specified in
       the **output_states** argument, they must be included along with those states in the **output_states** argument
       (see `examples <State_Standard_OutputStates_Example>`).  The same is true for default InputStates and the
       **input_states** argument.

       This behavior differs from adding a State once the Mechanism is created.  States added to Mechanism using the
       Mechanism's `add_states <Mechanism_Base.add_states>` method, or by assigning the Mechanism in the **owner**
       argument of the State's constructor, are added to the Mechanism without replacing any of its existing States,
       including any default States that may have been generated when the Mechanism was created (see `examples
       <State_Create_State_Examples>` in State).


Examples
^^^^^^^^

.. _Mechanism_Example_1:

The following example creates an instance of a TransferMechanism that names the default InputState ``MY_INPUT``,
and assigns three `Standard OutputStates <OutputState_Standard>`::

    >>> import psyneulink as pnl
    >>> my_mech = pnl.TransferMechanism(input_states=['MY_INPUT'],
    ...                                 output_states=[pnl.RESULT, pnl.MEAN, pnl.VARIANCE])


.. _Mechanism_Example_2:

This shows how the same Mechanism can be specified using a dictionary assigned to the **params** argument::

     >>> my_mech = pnl.TransferMechanism(params={pnl.INPUT_STATES: ['MY_INPUT'],
     ...                                         pnl.OUTPUT_STATES: [pnl.RESULT, pnl.MEAN, pnl.VARIANCE]})

See `State <State_Examples>` for additional examples of specifying the States of a Mechanism.

.. _Mechanism_Parameter_Specification:

Specifying Parameters
~~~~~~~~~~~~~~~~~~~~~

As described `below <Mechanism_ParameterStates>`, Mechanisms have `ParameterStates <ParameterState>` that provide the
current value of a parameter used by the Mechanism and/or its `function <Mechanism_Base.function>` when it is `executed
<Mechanism_Execution>`. These can also be used by a `ControlMechanism <ControlMechanism>` to control the parameters of
the Mechanism and/or it `function <Mechanism_Base.function>`.  The value of any of these, and their control, can be
specified in the corresponding argument of the constructor for the Mechanism and/or its `function
<Mechanism_Base.function>`,  or in a parameter specification dictionary assigned to the **params** argument of its
constructor, as described under `ParameterState_Specification`.


.. _Mechanism_Structure:

Structure
---------

.. _Mechanism_Function:

Function
~~~~~~~~

The core of every Mechanism is its function, which transforms its input to generate its output.  The function is
specified by the Mechanism's `function <Mechanism_Base.function>` attribute.  Every type of Mechanism has at least one
(primary) function, and some have additional (auxiliary) ones (for example, `TransferMechanism` and
`EVCControlMechanism`). Mechanism functions are generally from the PsyNeuLink `Function` class.  Most Mechanisms
allow their function to be specified, using the `function` argument of the Mechanism's constructor.  The function can
be specified using the name of `Function <Function>` class, or its constructor (including arguments that specify its
parameters).  For example, the `function <TransferMechanism.function>` of a `TransferMechanism`, which is `Linear` by
default, can be specified to be the `Logistic` function as follows::

    >>> my_mechanism = pnl.TransferMechanism(function=pnl.Logistic(gain=1.0, bias=-4))

Notice that the parameters of the :keyword:`function` (in this case, `gain` and `bias`) can be specified by including
them in its constructor.  Some Mechanisms support only a single function.  In that case, the :keyword:`function`
argument is not available in the Mechanism's constructor, but it does include arguments for the function's
parameters.  For example, the :keyword:`function` of a `ComparatorMechanism` is always the `LinearCombination` function,
so the Mechanisms' constructor does not have a :keyword:`function` argument.  However, it does have a
**comparison_operation** argument, that is used to set the LinearCombination function's `operation` parameter.

The parameters for a Mechanism's primary function can also be specified as entries in a *FUNCTION_PARAMS* entry of a
`parameter specification dictionary <ParameterState_Specification>` in the **params** argument of the Mechanism's
constructor.  For example, the parameters of the `Logistic` function in the example above can
also be assigned as follows::

    >>> my_mechanism = pnl.TransferMechanism(function=pnl.Logistic,
    ...                                      params={pnl.FUNCTION_PARAMS: {pnl.GAIN: 1.0, pnl.BIAS: -4.0}})

Again, while not as simple as specifying these as arguments in the function's constructor, this format is more flexible.
Any values specified in the parameter dictionary will **override** any specified within the constructor for the function
itself (see `DDM <DDM_Creation>` for an example).

.. _Mechanism_Function_Object:

`function_object <Mechanism_Base.function_object>` Attribute
^^^^^^^^^^^^^^^^^^^^^^^^^^^^^^^^^^^^^^^^^^^^^^^^^^^^^^^^^^^^

The `Function <Function>` Component assigned as the primary function of a Mechanism is assigned to the Mechanism's
`function_object <Component.function_object>` attribute, and its `function <Function_Base.function>` is assigned
to the Mechanism's `function <Mechanism_Base.function>` attribute.

.. note::
   It is important to recognize the distinction between a `Function <Function>` and its `function
   <Function_Base.function>` attribute (note the difference in capitalization).  A *Function* is a PsyNeuLink `Component
   <Component>`, that can be created using a constructor; a *function* is an attribute that contains a callable method
   belonging to a Function, and that is executed when the Component to which the Function belongs is executed.
   Functions are used to assign, store, and apply parameter values associated with their function (see `Function
   <Function_Overview> for a more detailed explanation).

The parameters of a Mechanism's `function <Mechanism_Base.function>` are attributes of its `function_object
<Component.function_object>`, and can be accessed using standard "dot" notation for that object.  For
example, the `gain <Logistic.gain>` and `bias <Logistic.bias>` parameters of the `Logistic` function in the example
above can be access as ``my_mechanism.function_object.gain`` and ``my_mechanism.function_object.bias``.  They are
also assigned to a dictionary in the Mechanism's `function_params <Mechanism_Base.function_params>` attribute,
and can be  accessed using the parameter's name as the key for its entry in the dictionary.  For example,
the parameters in the  example above could also be accessed as ``my_mechanism.function_params[GAIN]`` and
``my_mechanism.function_params[GAIN]``

Some Mechanisms have auxiliary functions that are inherent (i.e., not made available as arguments in the Mechanism's
constructor;  e.g., the `integrator_function <TransferMechanism.integrator_function>` of a `TransferMechanism`);
however, the Mechanism may include parameters for those functions in its constructor (e.g., the **noise** argument in
the constructor for a `TransferMechanism` is used as the `noise <AdaptiveIntegrator.noise>` parameter of the
`AdaptiveIntegrator` assigned to the TransferMechanism's `integrator_function <TransferMechanism.integrator_function>`).

COMMENT:
NOT CURRENTLY IMPLEMENTED
For Mechanisms that offer a selection of functions for the primary function (such as the `TransferMechanism`), if all
of the functions use the same parameters, then those parameters can also be specified as entries in a `parameter
specification dictionary <ParameterState_Specification>` as described above;  however, any parameters that are unique
to a particular function must be specified in a constructor for that function.  For Mechanisms that have additional,
auxiliary functions, those must be specified in arguments for them in the Mechanism's constructor, and their parameters
must be specified in constructors for those functions unless documented otherwise.
COMMENT


COMMENT:
    FOR DEVELOPERS:
    + FUNCTION : function or method :  method used to transform Mechanism input to its output;
        This must be implemented by the subclass, or an exception will be raised;
        each item in the variable of this method must be compatible with a corresponding InputState;
        each item in the output of this method must be compatible  with the corresponding OutputState;
        for any parameter of the method that has been assigned a ParameterState,
        the output of the ParameterState's own execute method must be compatible with
        the value of the parameter with the same name in params[FUNCTION_PARAMS] (EMP)
    + FUNCTION_PARAMS (dict):
        NOTE: function parameters can be specified either as arguments in the Mechanism's __init__ method,
        or by assignment of the function_params attribute for paramClassDefaults.
        Only one of these methods should be used, and should be chosen using the following principle:
        - if the Mechanism implements one function, then its parameters should be provided as arguments in the __init__
        - if the Mechanism implements several possible functions and they do not ALL share the SAME parameters,
            then the function should be provided as an argument but not they parameters; they should be specified
            as arguments in the specification of the function
        each parameter is instantiated as a ParameterState
        that will be placed in <Mechanism_Base>._parameter_states;  each parameter is also referenced in
        the <Mechanism>.function_params dict, and assigned its own attribute (<Mechanism>.<param>).
COMMENT


.. _Mechanism_Custom_Function:

Custom Functions
^^^^^^^^^^^^^^^^

A Mechanism's `function <Mechanism_Base.function>` can be customized by assigning a user-defined function (e.g.,
a lambda function), so long as it takes arguments and returns values that are compatible with those of the
Mechanism's default for that function.  This is also true for auxiliary functions that appear as arguments in a
Mechanism's constructor (e.g., the `EVCControlMechanism`). A user-defined function can be assigned using the Mechanism's
`assign_params` method (the safest means) or by assigning it directly to the corresponding attribute of the Mechanism
(for its primary function, its `function <Mechanism_Base.function>` attribute). It is *strongly advised* that
auxiliary functions that are inherent to a Mechanism (i.e., ones that do *not* appear as an argument in the
Mechanism's constructor, such as the `integrator_function <TransferMechanism.integrator_function>` of a
`TransferMechanism`) *not* be assigned custom functions;  this is because their parameters are included as
arguments in the constructor for the Mechanism, and thus changing the function could produce confusing and/or
unpredictable effects.


COMMENT:
    When a custom function is specified,
    the function itself is assigned to the Mechanism's designated attribute.  At the same time, PsyNeuLink automatically
    creates a `UserDefinedFunction` object, and assigns the custom function to its
    `function <UserDefinedFunction.function>` attribute.
COMMENT

.. _Mechanism_Variable_and_Value:

`variable <Mechanism_Base.variable>` and `value <Mechanism_Base.value>` Attributes
^^^^^^^^^^^^^^^^^^^^^^^^^^^^^^^^^^^^^^^^^^^^^^^^^^^^^^^^^^^^^^^^^^^^^^^^^^^^^^^^^^

The input to a Mechanism's `function <Mechanism_Base.function>` is provided by the Mechanism's `variable
<Mechanism_Base.variable>` attribute.  This is an ndarray that is at least 2d, with one item of its outermost
dimension (axis 0) for each of the Mechanism's `input_states <Mechanism_Base.input_states>` (see
`below <Mechanism_InputStates>`).  The result of the  `function <Mechanism_Base.function>` is placed in the
Mechanism's `value <Mechanism_Base.value>` attribute which is  also at least a 2d array.  The Mechanism's `value
<Mechanism_Base.value>` is referenced by its `OutputStates <Mechanism_OutputStates>` to generate their own `value
<OutputState.value>` attributes, each of which is assigned as the value of an item of the list in the Mechanism's
`output_values <Mechanism_Base.output_values>` attribute (see `Mechanism_OutputStates` below).

.. note::
   The input to a Mechanism is not necessarily the same as the input to its `function <Mechanism_Base.function>`. The
   input to a Mechanism is first processed by its `InputState(s) <Mechanism_InputStates>`, and then assigned to the
   Mechanism's `variable <Mechanism_Base>` attribute, which is used as the input to its `function
   <Mechanism_Base.function>`. Similarly, the result of a Mechanism's function is not necessarily the same as the
   Mechanism's output.  The result of the `function <Mechanism_Base.function>` is assigned to the Mechanism's  `value
   <Mechanism_Base.value>` attribute, which is then used by its `OutputState(s) <Mechanism_OutputStates>` to assign
   items to its `output_values <Mechanism_Base.output_values>` attribute.

.. _Mechanism_States:

States
~~~~~~

Every Mechanism has one or more of each of three types of States:  `InputState(s) <InputState>`,
`ParameterState(s) <ParameterState>`, `and OutputState(s) <OutputState>`.  Generally, these are created automatically
when the Mechanism is created.  InputStates and OutputStates (but not ParameterStates) can also be specified explicitly
for a Mechanism, or added to an existing Mechanism using its `add_states <Mechanism_Base.add_states>` method, as
described `above <Mechanism_State_Specification>`).

.. _Mechanism_Figure:

The three types of States are shown schematically in the figure below, and described briefly in the following sections.

.. figure:: _static/Mechanism_States_fig.svg
   :alt: Mechanism States
   :scale: 75 %
   :align: left

   **Schematic of a Mechanism showing its three types of States** (`InputState`, `ParameterState` and `OutputState`).
   Every Mechanism has at least one (`primary <InputState_Primary>`) InputState and one (`primary
   <OutputState_Primary>`) OutputState, but can have additional states of each type.  It also has one
   `ParameterState` for each of its parameters and the parameters of its `function <Mechanism_Base.function>`.
   The `value <InputState.value>` of each InputState is assigned as an item of the Mechanism's `variable
   <Mechanism_Base.variable>`, and the result of its `function <Mechanism_Base.function>` is assigned as the Mechanism's
   `value <Mechanism_Base.value>`, the items of which are referenced by its OutputStates to determine their own
   `value <OutputState.value>`\\s (see `Mechanism_Variable_and_Value` above, and more detailed descriptions below).

.. _Mechanism_InputStates:

InputStates
^^^^^^^^^^^

These receive, aggregate and represent the input to a Mechanism, and provide this to the Mechanism's `function
<Mechanism_Base.function>`. Usually, a Mechanism has only one (`primary <InputState_Primary>`) `InputState`,
identified in its `input_state <Mechanism_Base.input_state>` attribute. However some Mechanisms have more than one
InputState. For example, a `ComparatorMechanism` has one InputState for its **SAMPLE** and another for its **TARGET**
input. All of the Mechanism's InputStates (including its primary InputState <InputState_Primary>` are listed in its
`input_states <Mechanism_Base.input_states>` attribute (note the plural).  The `input_states
<Mechanism_Base.input_states>` attribute is a ContentAddressableList -- a PsyNeuLink-defined subclass of the Python
class `UserList <https://docs.python.org/3.6/library/collections.html?highlight=userlist#collections.UserList>`_ --
that allows a specific InputState in the list to be accessed using its name as the index for the list (e.g.,
``my_mechanism['InputState name']``).

.. _Mechanism_Variable_and_InputStates:

The `value <InputState.value>` of each InputState for a Mechanism is assigned to a different item of the Mechanism's
`variable <Mechanism_Base.variable>` attribute (a 2d np.array), as well as to a corresponding item of its `input_values
<Mechanism_Base.input_values>` attribute (a list).  The `variable <Mechanism_Base.variable>` provides the input to the
Mechanism's `function <Mechanism_Base.function>`, while its `input_values <Mechanism_Base.input_values>` provides a
convenient way of accessing the value of its individual items.  Because there is a one-to-one correspondence between
a Mechanism's InputStates and the items of its `variable <Mechanism_Base.variable>`, their size along their outermost
dimension (axis 0) must be equal; that is, the number of items in the Mechanism's `variable <Mechanism_Base.variable>`
attribute must equal the number of InputStates in its `input_states <Mechanism_Base.input_states>` attribute. A
Mechanism's constructor does its best to insure this:  if its **default_variable** and/or its **size** argument is
specified, it constructs a number of InputStates (and each with a `value <InputState.value>`) corresponding to the
items specified for the Mechanism's `variable <Mechanism_Base.variable>`, as in the examples below::

    my_mech_A = pnl.TransferMechanism(default_variable=[[0],[0,0]])
    print(my_mech_A.input_states)
    > [(InputState InputState-0), (InputState InputState-1)]
    print(my_mech_A.input_states[0].value)
    > [ 0.]
    print(my_mech_A.input_states[1].value)
    > [ 0.  0.]

    my_mech_B = pnl.TransferMechanism(default_variable=[[0],[0],[0]])
    print(my_mech_B.input_states)
    > [(InputState InputState-0), (InputState InputState-1), (InputState InputState-2)]

Conversely, if the **input_states** argument is used to specify InputStates for the Mechanism, they are used to format
the Mechanism's variable::

    my_mech_C = pnl.TransferMechanism(input_states=[[0,0], 'Hello'])
    print(my_mech_C.input_states)
    > [(InputState InputState-0), (InputState Hello)]
    print(my_mech_C.variable)
    > [array([0, 0]) array([0])]

If both the **default_variable** (or **size**) and **input_states** arguments are specified, then the number and format
of their respective items must be the same (see `State <State_Examples>` for additional examples of specifying States).

If InputStates are added using the Mechanism's `add_states <Mechanism_Base.add_states>` method, then its
`variable <Mechanism_Base.variable>` is extended to accommodate the number of InputStates added (note that this must
be coordinated with the Mechanism's `function <Mechanism_Base.function>`, which takes the Mechanism's `variable
<Mechanism_Base.variable>` as its input (see `note <Mechanism_Add_InputStates_Note>`).

The order in which `InputStates are specified <Mechanism_InputState_Specification>` in the Mechanism's constructor,
and/or `added <Mechanism_Add_InputStates>` using its `add_states <Mechanism_Base.add_states>` method,  determines the
order of the items to which they are assigned assigned in he Mechanism's `variable  <Mechanism_Base.variable>`,
and are listed in its `input_states <Mechanism_Base.input_states>` and `input_values <Mechanism_Base.input_values>`
attribute.  Note that a Mechanism's `input_values <Mechanism_Base.input_values>` attribute has the same information as
the Mechanism's `variable <Mechanism_Base.variable>`, but in the form of a list rather than an ndarray.

.. _Mechanism_InputState_Specification:

**Specifying InputStates and a Mechanism's** `variable <Mechanism_Base.variable>` **Attribute**

When a Mechanism is created, the number and format of the items in its `variable <Mechanism_Base.variable>`
attribute, as well as the number of InputStates it has and their `variable <InputState.variable>` and `value
<InputState.value>` attributes, are determined by one of the following arguments in the Mechanism's constructor:

* **default_variable** (at least 2d ndarray) -- determines the number and format of the items of the Mechanism's
  `variable <Mechanism_Base>` attribute.  The number of items in its outermost dimension (axis 0) determines the
  number of InputStates created for the Mechanism, and the format of each item determines the format for the
  `variable <InputState.variable>` and `value  <InputState.value>` attributes of the corresponding InputState.
  If any InputStates are specified in the **input_states** argument or an *INPUT_STATES* entry of
  a specification dictionary assigned to the **params** argument of the Mechanism's constructor, then the number
  must match the number of items in **default_variable**, or an error is generated.  The format of the items in
  **default_variable** are used to specify the format of the `variable <InputState.variable>` or `value
  <InputState.value>` of the corresponding InputStates for any that are not explicitly specified in the
  **input_states** argument or *INPUT_STATES* entry (see below).
..
* **size** (int, list or ndarray) -- specifies the number and length of items in the Mechanism's variable,
  if **default_variable** is not specified. For example, the following mechanisms are equivalent::
    T1 = TransferMechanism(size = [3, 2])
    T2 = TransferMechanism(default_variable = [[0, 0, 0], [0, 0]])
  The relationship to any specifications in the **input_states** argument or
  *INPUT_STATES* entry of a **params** dictionary is the same as for the **default_variable** argument,
  with the latter taking precedence (see above).
..
* **input_states** (list) -- this can be used to explicitly `specify the InputStates <InputState_Specification>`
  created for the Mechanism. Each item must be an `InputState specification <InputState_Specification>`, and the number
  of items must match the number of items in the **default_variable** argument or **size** argument
  if either of those is specified.  If the `variable <InputState.variable>` and/or `value <InputState.value>`
  is `explicitly specified for an InputState <InputState_Variable_and_Value>` in the **input_states** argument or
  *INPUT_STATES* entry of a **params** dictionary, it must be compatible with the value of the corresponding
  item **default_variable**; otherwise, the format of the item in **default_variable** corresponding to the
  InputState is used to specify the format of its `variable <InputState.variable>` (e.g., the InputState is
  `specified using an OutputState <InputState_Projection_Source_Specification>` to project to it;).  If
  **default_variable** is not specified, a default value is specified by the Mechanism.

COMMENT:
*** ADD SOME EXAMPLES HERE (see `examples <XXX>`)
COMMENT

COMMENT:
*** ADD THESE TO ABOVE WHEN IMPLEMENTED:
    If more InputStates are specified than there are items in `variable <Mechanism_Base.variable>,
        the latter is extended to  match the former.
    If the Mechanism's `variable <Mechanism_Base.variable>` has more than one item, it may still be assigned
        a single InputState;  in that case, the `value <InputState.value>` of that InputState must have the same
        number of items as the Mechanisms's `variable <Mechanism_Base.variable>`.
COMMENT
..
* *INPUT_STATES* entry of a params dict (list) -- specifications are treated in the same manner as those in the
  **input_states** argument, and take precedence over those.

.. _Mechanism_Add_InputStates:

**Adding InputStates**

InputStates can be added to a Mechanism using its `add_states <Mechanism_Base.add_states>` method;  this extends its
`variable <Mechanism_Base.variable>` by a number of items equal to the number of InputStates added, and each new item
is assigned a format compatible with the `value <InputState.value>` of the corresponding InputState added;  if the
InputState's `variable <InputState.variable>` is not specified, it is assigned the default format for an item of the
owner's `variable <Mechanism_Base.variable>` attribute. The InputStates are appended to the end of the list in the
Mechanism's `input_states <Mechanism_Base.input_states>` attribute.  Adding in States in this manner does **not**
replace any existing States, including any default States generated when the Mechanism was constructed (this is
contrast to States specified in a Mechanism's constructor which **do** `replace any default State(s) of the same type
<Mechanism_Default_State_Suppression_Note>`).

.. _Mechanism_Add_InputStates_Note:

.. note::
    Adding InputStates to a Mechanism using its `add_states <Mechanism_Base.add_states>` method may introduce an
    incompatibility with the Mechanism's `function <Mechanism_Base.function>`, which takes the Mechanism's `variable
    <Mechanism_Base.variable>` as its input; such an incompatibility will generate an error.  It may also influence
    the number of OutputStates created for the Mechanism. It is the user's responsibility to ensure that the
    assignment of InputStates to a Mechanism using the `add_states <Mechanism_Base.add_states>` is coordinated with
    the specification of its `function <Mechanism_Base.function>`, so that the total number of InputStates (listed
    in the Mechanism's `input_states <Mechanism_Base.input_states>` attribute matches the number of items expected
    for the input to the function specified in the Mechanism's `function <Mechanism_Base.function>` attribute
    (i.e., its length along axis 0).

.. _Mechanism_InputState_Projections:

**Projections to InputStates**

Each InputState of a Mechanism can receive one or more `Projections <Projection>` from other Mechanisms.  When a
Mechanism is created, a `MappingProjection` is created automatically for any OutputStates or Projections from them
that are in its `InputState specification <InputState_Specification>`, using `AUTO_ASSIGN_MATRIX` as the Projection's
`matrix specification <Mapping_Matrix_Specification>`.  However, if a specification in the **input_states** argument
or an *INPUT_STATES* entry of a **params** dictionary cannot be resolved to an instantiated OutputState at the time the
Mechanism is created, no MappingProjection is assigned to the InputState, and this must be done by some other means;
any specifications in the Mechanism's `input_states <Mechanism_Base.monitored_output_states>` attribute that are not
associated with an instantiated OutputState at the time the Mechanism is executed are ignored.

The `PathwayProjections <PathwayProjection>` (e.g., `MappingProjections <MappingProjection>`) it receives are listed
in its `path_afferents <InputState.path_afferents>` attribute.  If the Mechanism is an `ORIGIN` Mechanism of a
`Process`, this includes a Projection from the `ProcessInputState <Process_Input_And_Output>` for that Process.  Any
`GatingProjections <GatingProjection>` it receives are listed in its `mod_afferents <InputState.mod_afferents>`
attribute.


.. _Mechanism_ParameterStates:

ParameterStates and Parameters
^^^^^^^^^^^^^^^^^^^^^^^^^^^^^^

`ParameterStates <ParameterState>` provide the value for each parameter of a Mechanism and its `function
<Mechanism_Base.function>`.  One ParameterState is assigned to each of the parameters of the Mechanism and/or its
`function <Mechanism_Base.function>` (corresponding to the arguments in their constructors). The ParameterState takes
the value specified for a parameter (see `below <Mechanism_Parameter_Value_Specification>`) as its `variable
<ParameterState.variable>`, and uses it as the input to the ParameterState's `function <ParameterState.function>`,
which `modulates <ModulatorySignal_Modulation>` it in response to any `ControlProjections <ControlProjection>` received
by the ParameterState (specified in its `mod_afferents <ParameterState.mod_afferents>` attribute), and assigns the
result to the ParameterState's `value <ParameterState.value>`.  This is the value used by the Mechanism or its
`function <Mechanism_Base.function>` when the Mechanism `executes <Mechanism_Execution>`.  Accordingly, when the value
of a parameter is accessed (e.g., using "dot" notation, such as ``my_mech.my_param``), it is actually the
*ParameterState's* `value <ParameterState.value>` that is returned (thereby accurately reflecting the value used
during the last execution of the Mechanism or its `function <Mechanism_Base.function>`).  The ParameterStates for a
Mechanism are listed in its `parameter_states <Mechanism_Base.parameter_states>` attribute.

.. _Mechanism_Parameter_Value_Specification:

The "base" value of a parameter (i.e., the unmodulated value used as the ParameterState's `variable
<ParameterState.variable>` and the input to its `function <ParameterState.function>`) can specified when a Mechanism
and/or its `function <Mechanism_Base.function>` are first created,  using the corresponding arguments of their
constructors (see `Mechanism_Function` above).  Parameter values can also be specified later, by direct assignment of a
value to the attribute for the parameter, or by using the Mechanism's `assign_param` method (the recommended means;
see `ParameterState_Specification`).  Note that the attributes for the parameters of a Mechanism's `function
<Mechanism_Base.function>` usually belong to the `Function <Function_Overview>` referenced in its `function_object
<Component.function_object>` attribute, not the Mechanism itself, and therefore must be assigned to the Function
Component (see `Mechanism_Function_Object` above).

All of the Mechanism's parameters are listed in a dictionary in its `user_params` attribute; that dictionary contains
a *FUNCTION_PARAMS* entry that contains a sub-dictionary with the parameters of the Mechanism's `function
<Mechanism_Base.function>`.  The *FUNCTION_PARAMS* sub-dictionary is also accessible directly from the Mechanism's
`function_params <Mechanism_Base.function_params>` attribute.

.. _Mechanism_OutputStates:

OutputStates
^^^^^^^^^^^^
These represent the output(s) of a Mechanism. A Mechanism can have several `OutputStates <OutputState>`, and each can
send Projections that transmit its value to other Mechanisms and/or as the output of the `Process` or `System` to which
the Mechanism belongs.  Every Mechanism has at least one OutputState, referred to as its `primary OutputState
<OutputState_Primary>`.  If OutputStates are not explicitly specified for a Mechanism, a primary OutputState is
automatically created and assigned to its `output_state <Mechanism_Base.output_state>` attribute (note the singular),
and also to the first entry of the Mechanism's `output_states <Mechanism_Base.output_states>` attribute (note the
plural).  The `value <OutputState.value>` of the primary OutputState is assigned as the first (and often only) item
of the Mechanism's `value <Mechanism_Base.value>` attribute, which is the result of the Mechanism's `function
<Mechanism_Base.function>`.  Additional OutputStates can be assigned to represent values corresponding to other items
of the Mechanism's `value <Mechanism_Base.value>` (if there are any) and/or values derived from any or all of those
items. `Standard OutputStates <OutputState_Standard>` are available for each type of Mechanism, and custom ones can
be configured (see `OutputState Specification <OutputState_Specification>`. These can be assigned in the
**output_states** argument of the Mechanism's constructor.

All of a Mechanism's OutputStates (including the primary one) are listed in its `output_states
<Mechanism_Base.output_states>` attribute (note the plural). The `output_states <Mechanism_Base.output_states>`
attribute is a ContentAddressableList -- a PsyNeuLink-defined subclass of the Python class
`UserList <https://docs.python.org/3.6/library/collections.html?highlight=userlist#collections.UserList>`_ -- that
allows a specific OutputState in the list to be accessed using its name as the index for the list (e.g.,
``my_mechanism['OutputState name']``).  This list can also be used to assign additional OutputStates to the Mechanism
after it has been created.

The `value <OutputState.value>` of each of the Mechanism's OutputStates is assigned as an item in the Mechanism's
`output_values <Mechanism_Base.output_values>` attribute, in the same order in which they are listed in its
`output_states <Mechanism_Base.output_states>` attribute.  Note, that the `output_values <Mechanism_Base.output_values>`
attribute of a Mechanism is distinct from its `value <Mechanism_Base.value>` attribute, which contains the full and
unmodified results of its `function <Mechanism_Base.function>` (this is because OutputStates can modify the item of
the Mechanism`s `value <Mechanism_Base.value>` to which they refer -- see `OutputStates <OutputState_Customization>`).


.. _Mechanism_Additional_Attributes:

Additional Attributes
~~~~~~~~~~~~~~~~~~~~~

.. _Mechanism_Constructor_Arguments:

Additional Constructor Arguments
^^^^^^^^^^^^^^^^^^^^^^^^^^^^^^^^

In addition to the `standard attributes <Component_Structure>` of any `Component <Component>`, Mechanisms have a set of
Mechanism-specific attributes (listed below). These can be specified in arguments of the Mechanism's constructor,
in a `parameter specification dictionary <ParameterState_Specification>` assigned to the **params** argument of the
Mechanism's constructor, by direct reference to the corresponding attribute of the Mechanisms after it has been
constructed (e.g., ``my_mechanism.param``), or using the Mechanism's `assign_params` method. The Mechanism-specific
attributes are listed below by their argument names / keywords, along with a description of how they are specified:

    * **input_states** / *INPUT_STATES* - a list specifying the Mechanism's input_states
      (see `InputState_Specification` for details of specification).
    ..
    * **output_states** / *OUTPUT_STATES* - specifies specialized OutputStates required by a Mechanism subclass
      (see `OutputState_Specification` for details of specification).
    ..
    * **monitor_for_control** / *MONITOR_FOR_CONTROL* - specifies which of the Mechanism's OutputStates is monitored by
      the `controller` for the System to which the Mechanism belongs (see `specifying monitored OutputStates
      <ObjectiveMechanism_Monitored_Output_States>` for details of specification).
    ..
    * **monitor_for_learning** / *MONITOR_FOR_LEARNING* - specifies which of the Mechanism's OutputStates is used for
      learning (see `Learning <LearningMechanism_Activation_Output>` for details of specification).

.. _Mechanism_Convenience_Properties:

Projection Convenience Properties
^^^^^^^^^^^^^^^^^^^^^^^^^^^^^^^^^

A Mechanism also has several convenience properties, listed below, that list its `Projections <Projection>` and the
Mechanisms that send/receive these:

    * `projections <Mechanism_Base.projections>` -- all of the Projections sent or received by the Mechanism;
    * `afferents <Mechanism_Base.afferents>` -- all of the Projections received by the Mechanism;
    * `path_afferents <Mechanism_Base.afferents>` -- all of the PathwayProjections received by the Mechanism;
    * `mod_afferents <Mechanism_Base.afferents>` -- all of the ModulatoryProjections received by the Mechanism;
    * `efferents <Mechanism_Base.efferents>` -- all of the Projections sent by the Mechanism;
    * `senders <Mechanism_Base.senders>` -- all of the Mechanisms that send a Projection to the Mechanism
    * `modulators <Mechanism_Base.modulators>` -- all of the AdaptiveMechanisms that send a ModulatoryProjection to the
      Mechanism
    * `receivers <Mechanism_Base.receivers>` -- all of the Mechanisms that receive a Projection from the Mechanism

Each of these is a `ContentAddressableList`, which means that the names of the Components in each list can be listed by
appending ``.names`` to the property.  For examples, the names of all of the Mechanisms that receive a Projection from
``my_mech`` can be accessed by ``my_mech.receivers.names``.


.. _Mechanism_Labels_Dicts:

Value Label Dictionaries
^^^^^^^^^^^^^^^^^^^^^^^^

*Overview*

Mechanisms have two attributes that can be used to specify labels for the values of its InputState(s) and
OutputState(s):

    * *INPUT_LABELS_DICT* -- used to specify labels for values of the InputState(s) of the Mechanism;  if specified,
      the dictionary is contained in the Mechanism's `input_labels_dict <Mechanism_Base.input_labels_dict>` attribute.

    * *OUTPUT_LABELS_DICT* -- used to specify labels for values of the OutputState(s) of the Mechanism;  if specified,
      the dictionary is contained in the Mechanism's `output_labels_dict <Mechanism_Base.output_labels_dict>` attribute.

The labels specified in these dictionaries can be used to:

    - specify items in the `inputs <Run_Inputs>` and `targets <Run_Targets>` arguments of the `run <System.run>` method
      of a `System`
    - report the values of the InputState(s) and OutputState(s) of a Mechanism
    - visualize the inputs and outputs of the System's Mechanisms

*Specifying Label Dictionaries*

Label dictionaries can only be specified in a parameters dictionary assigned to the **params** argument of the
Mechanism's constructor, using the keywords described above.  A standard label dictionary contains key:value pairs of
the following form:

    * *<state name or index>:<sub-dictionary>* -- this is used to specify labels that are specific to individual States
      of the type corresponding to the dictionary;
        - *key* - either the name of a State of that type, or its index in the list of States of that type (i.e,
          `input_states <Mechanism_Base.input_states>` or `output_states <Mechanism_Base.output_states>`);
        - *value* - a dictionary containing *label:value* entries to be used for that State, where the label is a string
          and the shape of the value matches the shape of the `InputState value <InputState.value>` or `OutputState
          value <OutputState.value>` for which it is providing a *label:value* mapping.

      For example, if a Mechanism has two InputStates, named *SAMPLE* and *TARGET*, then *INPUT_LABELS_DICT* could be
      assigned two entries, *SAMPLE*:<dict> and *TARGET*:<dict> or, correspondingly, 0:<dict> and 1:<dict>, in which
      each dictionary contains separate *label:value* entries for the *SAMPLE* and *TARGET* InputStates.

>>> input_labels_dictionary = {pnl.SAMPLE: {"red": [0],
...                                         "green": [1]},
...                            pnl.TARGET: {"red": [0],
...                                         "green": [1]}}

In the following two cases, a shorthand notation is allowed:

    - a Mechanism has only one state of a particular type (only one InputState or only one OutputState)
    - only the index zero InputState or index zero OutputState needs labels

In these cases, a label dictionary for that type of state may simply contain the *label:value* entries described above.
The *label:value* mapping will **only** apply to the index zero state of the state type for which this option is used.
Any additional states of that type will not have value labels. For example, if the input_labels_dictionary below were
applied to a Mechanism with multiple InputState, only the index zero InputState would use the labels "red" and "green".

>>> input_labels_dictionary = {"red": [0],
...                            "green": [1]}

*Using Label Dictionaries*

When using labels to specify items in the `inputs <Run_Inputs>` arguments of the `run <System.run>` method, labels may
directly replace any or all of the `InputState values <InputState.value>` in an input specification dictionary. Keep in
mind that each label must be specified in the `input_labels_dict <Mechanism_Base.input_labels_dict>` of the Origin
Mechanism to which inputs are being specified, and must map to a value that would have been valid in that position of
the input dictionary.

        >>> import psyneulink as pnl
        >>> input_labels_dict = {"red": [[1, 0, 0]],
        ...                      "green": [[0, 1, 0]],
        ...                      "blue": [[0, 0, 1]]}
        >>> M = pnl.ProcessingMechanism(default_variable=[[0, 0, 0]],
        ...                             params={pnl.INPUT_LABELS_DICT: input_labels_dict})
        >>> P = pnl.Process(pathway=[M])
        >>> S = pnl.System(processes=[P])
        >>> input_dictionary = {M: ['red', 'green', 'blue', 'red']}
        >>> # (equivalent to {M: [[[1, 0, 0]], [[0, 1, 0]], [[0, 0, 1]], [[1, 0, 0]]]}, which is a valid input specification)
        >>> results = S.run(inputs=input_dictionary)

The same general rules apply when using labels to specify `target values <Run_Targets>` for a pathway with learning.
With target values, however, the labels must be included in the `output_labels_dict <Mechanism_Base.output_labels_dict>`
of the Mechanism that projects to the `TARGET` Mechanism (see `TARGET Mechanisms <LearningMechanism_Targets>`), or in
other words, the last Mechanism in the `learning sequence <Process_Learning_Sequence>`. This is the same Mechanism used
to specify target values for a particular learning sequence in the `targets dictionary <Run_Targets>`.

        >>> input_labels_dict_M1 = {"red": [[1]],
        ...                         "green": [[0]]}
        >>> output_labels_dict_M2 = {"red": [1],
        ...                         "green": [0]}
        >>> M1 = pnl.ProcessingMechanism(params={pnl.INPUT_LABELS_DICT: input_labels_dict_M1})
        >>> M2 = pnl.ProcessingMechanism(params={pnl.OUTPUT_LABELS_DICT: output_labels_dict_M2})
        >>> P = pnl.Process(pathway=[M1, M2],
        ...                 learning=pnl.ENABLED,
        ...                 learning_rate=0.25)
        >>> S = pnl.System(processes=[P])
        >>> input_dictionary = {M1: ['red', 'green', 'green', 'red']}
        >>> # (equivalent to {M1: [[[1]], [[0]], [[0]], [[1]]]}, which is a valid input specification)
        >>> target_dictionary = {M2: ['red', 'green', 'green', 'red']}
        >>> # (equivalent to {M2: [[1], [0], [0], [1]]}, which is a valid target specification)
        >>> results = S.run(inputs=input_dictionary,
        ...                 targets=target_dictionary)

Several attributes are available for viewing the labels for the current value(s) of a Mechanism's InputState(s) and
OutputState(s).

    - The `label <InputState.label>` attribute of an InputState or OutputState returns the current label of
      its value, if one exists, and its value otherwise.

    - The `input_labels <Mechanism_Base.input_labels>` and `output_labels <Mechanism_Base.output_labels>` attributes of
      Mechanisms return a list containing the labels corresponding to the value(s) of the InputState(s) or
      OutputState(s) of the Mechanism, respectively. If the current value of a state does not have a corresponding
      label, then its numeric value is used instead.

>>> output_labels_dict = {"red": [1, 0, 0],
...                      "green": [0, 1, 0],
...                      "blue": [0, 0, 1]}
>>> M = pnl.ProcessingMechanism(default_variable=[[0, 0, 0]],
...                             params={pnl.OUTPUT_LABELS_DICT: output_labels_dict})
>>> P = pnl.Process(pathway=[M])
>>> S = pnl.System(processes=[P])
>>> input_dictionary =  {M: [[1, 0, 0]]}
>>> results = S.run(inputs=input_dictionary)
>>> M.output_labels
['red']
>>> M.output_states[0].label
'red'

Labels may be used to visualize the input and outputs of Mechanisms in a System via the **show_structure** option of the
System's `show_graph <System.show_graph>` method with the keyword **LABELS**.

        >>> S.show_graph(show_mechanism_structure=pnl.LABELS)

.. note::

    A given label dictionary only applies to the Mechanism to which it belongs, and a given label only applies to its
    corresponding InputState. For example, the label 'red', may translate to different values on different InputStates
    of the same Mechanism, and on different Mechanisms of a System.

.. Mechanism_Attribs_Dicts:

Attribute Dictionary
^^^^^^^^^^^^^^^^^^^^

Finally, a Mechanism has an attribute that contains a dictionary of its attributes that can be used to specify the
`variable <OutputState.variable>` of its OutputState (see `OutputState_Customization`):

    * `attributes_dict` -- a dictionary that contains the attributes of the Mechanism and their values,
      that can be used in the `variable <OutputState.variable>` of its OutputState(s).


.. _Mechanism_Role_In_Processes_And_Systems:

Role in Processes and Systems
~~~~~~~~~~~~~~~~~~~~~~~~~~~~~

Mechanisms that are part of one or more `Processes <Process>` are assigned designations that indicate the
`role <Process_Mechanisms>` they play in those Processes, and similarly for `role <System_Mechanisms>` they play in
any `Systems <System>` to which they belong. These designations are listed in the Mechanism's `processes
<Mechanism_Base.processes>` and `systems <Mechanism_Base.systems>` attributes, respectively.  Any Mechanism
designated as `ORIGIN` receives a `MappingProjection` to its `primary InputState <InputState_Primary>` from the
Process(es) to which it belongs.  Accordingly, when the Process (or System of which the Process is a part) is
executed, those Mechanisms receive the input provided to the Process (or System).  The `output_values
<Mechanism_Base.output_values>` of any Mechanism designated as the `TERMINAL` Mechanism for a Process is assigned as
the `output <Process.output>` of that Process, and similarly for any System to which it belongs.

.. note::
   A Mechanism that is the `ORIGIN` or `TERMINAL` of a Process does not necessarily have the same role in the
   System(s) to which the Mechanism or Process belongs (see `example <LearningProjection_Target_vs_Terminal_Figure>`).


.. _Mechanism_Execution:

Execution
---------

A Mechanism can be executed using its `execute <Mechanism_Base.execute>` or `run <Mechanism_Base.run>` methods.  This
can be useful in testing a Mechanism and/or debugging.  However, more typically, Mechanisms are executed as part of a
`Process <Process_Execution>` or `System <System_Execution>`.  For either of these, the Mechanism must be included in
the `pathway <Process.pathway>` of a Process.  There, it can be specified on its own, or as the first item of a
tuple that also has an optional set of `runtime parameters <Mechanism_Runtime_Parameters>` (see `Process Mechanisms
<Process_Mechanisms>` for additional details about specifying a Mechanism in a Process `pathway
<Process.pathway>`).

.. _Mechanism_Runtime_Parameters:

Runtime Parameters
~~~~~~~~~~~~~~~~~~

.. note::
   This is an advanced feature, and is generally not required for most applications.

The parameters of a Mechanism are usually specified when the Mechanism is `created <Mechanism_Creation>`.  However,
these can be overridden when it `executed <Mechanism_Base.execution>`.  This can be done in a `parameter specification
dictionary <ParameterState_Specification>` assigned to the **runtime_param** argument of the Mechanism's `execute
<Mechanism_Base.execute>` method, or in a `tuple with the Mechanism <Process_Mechanism_Specification>` in the `pathway`
of a `Process`.  Any value assigned to a parameter in a **runtime_params** dictionary will override the current value of
that parameter for the (and *only* the) current execution of the Mechanism; the value will return to its previous value
following that execution.

The runtime parameters for a Mechanism are specified using a dictionary that contains one or more entries, each of which
is for a parameter of the Mechanism or its  `function <Mechanism_Base.function>`, or for one of the `Mechanism's States
<Mechanism_States>`. Entries for parameters of the Mechanism or its `function <Mechanism_Base.function>` use the
standard format for `parameter specification dictionaries <ParameterState_Specification>`. Entries for the Mechanism's
States can be used to specify runtime parameters of the corresponding State, its `function <State_Base.function>`, or
any of the `Projections to that state <State_Projections>`. Each entry for the parameters of a State uses a key
corresponding to the type of State (*INPUT_STATE_PARAMS*, *OUTPUT_STATE_PARAMS* or *PARAMETER_STATE_PARAMS*), and a
value that is a sub-dictionary containing a dictionary with the runtime  parameter specifications for all States of that
type). Within that sub-dictionary, specification of parameters for the State or its `function <State_Base.function>` use
the  standard format for a `parameter specification dictionary <ParameterState_Specification>`.  Parameters for all of
the `State's Projections <State_Projections>` can be specified in an entry with the key *PROJECTION_PARAMS*, and a
sub-dictionary that contains the parameter specifications;  parameters for Projections of a particular type can be
placed in an entry with a key specifying the type (*MAPPING_PROJECTION_PARAMS*, *LEARNING_PROJECTION_PARAMS*,
*CONTROL_PROJECTION_PARAMS*, or *GATING_PROJECTION_PARAMS*; and parameters for a specific Projection can be placed in
an entry with a key specifying the name of the Projection and a sub-dictionary with the specifications.

COMMENT:
    ADD EXAMPLE(S) HERE
COMMENT

COMMENT:
?? DO PROJECTION DICTIONARIES PERTAIN TO INCOMING OR OUTGOING PROJECTIONS OR BOTH??
?? CAN THE KEY FOR A STATE DICTIONARY REFERENCE A SPECIFIC STATE BY NAME, OR ONLY STATE-TYPE??

State keyword: dict for State's params
    Function or Projection keyword: dict for Funtion or Projection's params
        parameter keyword: vaue of param

    dict: can be one (or more) of the following:
        + INPUT_STATE_PARAMS:<dict>
        + PARAMETER_STATE_PARAMS:<dict>
   [TBI + OUTPUT_STATE_PARAMS:<dict>]
        - each dict will be passed to the corresponding State
        - params can be any permissible executeParamSpecs for the corresponding State
        - dicts can contain the following embedded dicts:
            + FUNCTION_PARAMS:<dict>:
                 will be passed the State's execute method,
                     overriding its paramInstanceDefaults for that call
            + PROJECTION_PARAMS:<dict>:
                 entry will be passed to all of the State's Projections, and used by
                 by their execute methods, overriding their paramInstanceDefaults for that call
            + MAPPING_PROJECTION_PARAMS:<dict>:
                 entry will be passed to all of the State's MappingProjections,
                 along with any in a PROJECTION_PARAMS dict, and override paramInstanceDefaults
            + LEARNING_PROJECTION_PARAMS:<dict>:
                 entry will be passed to all of the State's LearningProjections,
                 along with any in a PROJECTION_PARAMS dict, and override paramInstanceDefaults
            + CONTROL_PROJECTION_PARAMS:<dict>:
                 entry will be passed to all of the State's ControlProjections,
                 along with any in a PROJECTION_PARAMS dict, and override paramInstanceDefaults
            + GATING_PROJECTION_PARAMS:<dict>:
                 entry will be passed to all of the State's GatingProjections,
                 along with any in a PROJECTION_PARAMS dict, and override paramInstanceDefaults
            + <ProjectionName>:<dict>:
                 entry will be passed to the State's Projection with the key's name,
                 along with any in the PROJECTION_PARAMS and MappingProjection or ControlProjection dicts
COMMENT

.. _Mechanism_Class_Reference:

Class Reference
---------------

"""

import inspect
import logging

from collections import OrderedDict
from inspect import isclass

import numpy as np
import typecheck as tc

from psyneulink.components.component import Component, function_type, method_type
from psyneulink.components.functions.function import Linear
from psyneulink.components.shellclasses import Function, Mechanism, Projection, State
from psyneulink.components.states.inputstate import InputState, DEFER_VARIABLE_SPEC_TO_MECH_MSG
from psyneulink.components.states.modulatorysignals.modulatorysignal import _is_modulatory_spec
from psyneulink.components.states.outputstate import OutputState
from psyneulink.components.states.parameterstate import ParameterState
from psyneulink.components.states.state import REMOVE_STATES, _parse_state_spec
from psyneulink.globals.context import ContextFlags
from psyneulink.globals.keywords import \
<<<<<<< HEAD
    CHANGED, COMMAND_LINE, CONTROL_SIMULATION, EXECUTING, FUNCTION, FUNCTION_PARAMS, \
    INITIALIZING, INIT_FUNCTION_METHOD_ONLY, INIT__EXECUTE__METHOD_ONLY, INPUT_STATES, INPUT_STATE_VARIABLES, \
    INPUT_STATE_PARAMS, LEARNING, MONITOR_FOR_CONTROL, MONITOR_FOR_LEARNING, \
    OUTPUT_STATES, OUTPUT_STATE_PARAMS, OWNER_VALUE, OWNER_VARIABLE, PARAMETER_STATES, PARAMETER_STATE_PARAMS, \
    PROCESS_INIT, REFERENCE_VALUE, SEPARATOR_BAR, SET_ATTRIBUTE, SYSTEM_INIT, UNCHANGED, \
    VALIDATE, VALUE, VARIABLE, kwMechanismComponentCategory, kwMechanismExecuteFunction

=======
    CHANGED, EXECUTION_PHASE, FUNCTION, FUNCTION_PARAMS, \
    INITIALIZING, INIT_FUNCTION_METHOD_ONLY, INIT__EXECUTE__METHOD_ONLY, INPUT_LABELS_DICT, INPUT_STATES, \
    MONITOR_FOR_CONTROL, MONITOR_FOR_LEARNING, OUTPUT_LABELS_DICT, OUTPUT_STATES, \
    PARAMETER_STATES, REFERENCE_VALUE, TARGET_LABELS_DICT, UNCHANGED, \
    VALUE, VARIABLE, kwMechanismComponentCategory, kwMechanismExecuteFunction
>>>>>>> d94293a2
from psyneulink.globals.preferences.preferenceset import PreferenceLevel
from psyneulink.globals.registry import register_category, remove_instance_from_registry
from psyneulink.globals.utilities import ContentAddressableList, ReadOnlyOrderedDict, \
    append_type_to_name, convert_to_np_array, iscompatible, kwCompatibilityNumeric

__all__ = [
    'Mechanism_Base', 'MechanismError'
]

logger = logging.getLogger(__name__)
MechanismRegistry = {}


class MechanismError(Exception):
    def __init__(self, error_value):
        self.error_value = error_value

    def __str__(self):
        return repr(self.error_value)


from collections import UserDict
class MechParamsDict(UserDict):
    """Subclass for validation of dicts used to pass Mechanism parameters to OutputState for variable specification."""
    pass


class Mechanism_Base(Mechanism):
    """Base class for Mechanism.

    .. note::
       Mechanism is an abstract class and should **never** be instantiated by a direct call to its constructor.
       It should be instantiated using the :class:`mechanism` command (see it for description of parameters),
       by calling the constructor for a subclass, or using other methods for specifying a Mechanism in context
       (see `Mechanism_Creation`).

    COMMENT:
        Description
        -----------
            Mechanism is a Category of the Component class.
            A Mechanism is associated with a name and:
            - one or more input_states:
                two ways to get multiple input_states, if supported by Mechanism subclass being instantiated:
                    • specify 2d variable for Mechanism (i.e., without explicit InputState specifications)
                        once the variable of the Mechanism has been converted to a 2d array, an InputState is assigned
                        for each item of axis 0, and the corresponding item is assigned as the InputState's variable
                    • explicitly specify input_states in params[*INPUT_STATES*] (each with its own variable
                        specification); those variables will be concantenated into a 2d array to create the Mechanism's
                        variable
                if both methods are used, they must generate the same sized variable for the mechanims
                ?? WHERE IS THIS CHECKED?  WHICH TAKES PRECEDENCE: InputState SPECIFICATION (IN _instantiate_state)??
            - an execute method:
                coordinates updating of input_states, parameter_states (and params), execution of the function method
                implemented by the subclass, (by calling its _execute method), and updating of the OutputStates
            - one or more parameters, each of which must be (or resolve to) a reference to a ParameterState
                these determine the operation of the function of the Mechanism subclass being instantiated
            - one or more OutputStates:
                the variable of each receives the corresponding item in the output of the Mechanism's function
                the value of each is passed to corresponding MappingProjections for which the Mechanism is a sender
                * Notes:
                    by default, a Mechanism has only one OutputState, assigned to <Mechanism>.outputState;  however:
                    if params[OUTPUT_STATES] is a list (of names) or specification dict (of MechanismOuput State
                    specs), <Mechanism>.output_states (note plural) is created and contains a list of OutputStates,
                    the first of which points to <Mechanism>.outputState (note singular)
                [TBI * each OutputState maintains a list of Projections for which it serves as the sender]

        Constraints
        -----------
            - the number of input_states must correspond to the length of the variable of the Mechanism's execute method
            - the value of each InputState must be compatible with the corresponding item in the
                variable of the Mechanism's execute method
            - the value of each ParameterState must be compatible with the corresponding parameter of  the Mechanism's
                 execute method
            - the number of OutputStates must correspond to the length of the output of the Mechanism's execute method,
                (self.value)
            - the value of each OutputState must be compatible with the corresponding item of the self.value
                 (the output of the Mechanism's execute method)

        Class attributes
        ----------------
            + componentCategory = kwMechanismFunctionCategory
            + className = componentCategory
            + suffix = " <className>"
            + className (str): kwMechanismFunctionCategory
            + suffix (str): " <className>"
            + registry (dict): MechanismRegistry
            + classPreference (PreferenceSet): Mechanism_BasePreferenceSet, instantiated in __init__()
            + classPreferenceLevel (PreferenceLevel): PreferenceLevel.CATEGORY
            + ClassDefaults.variable (list)
            + paramClassDefaults (dict):
                + [TBI: kwMechanismExecutionSequenceTemplate (list of States):
                    specifies order in which types of States are executed;  used by self.execute]
            + default_mechanism (str): Currently DDM_MECHANISM (class reference resolved in __init__.py)

        Class methods
        -------------
            - _validate_variable(variable, context)
            - _validate_params(request_set, target_set, context)
            - terminate_execute(self, context=None): terminates execution of Mechanism (for TimeScale = time_step)
            - adjust(params, context)
                modifies specified Mechanism params (by calling Function._instantiate_defaults)
                returns output
            - plot(): generates a plot of the Mechanism's function using the specified parameter values

        MechanismRegistry
        -----------------
            All Mechanisms are registered in MechanismRegistry, which maintains a dict for each subclass,
              a count for all instances of that type, and a dictionary of those instances
    COMMENT

    Attributes
    ----------

    variable : at least ndarray : default self.instance_defaults.variable
        used as input to the Mechanism's `function <Mechanism_Base.function>`.  It is always at least a 2d np.array,
        with each item of axis 0 corresponding to a `value <InputState.value>` of one of the Mechanism's `InputStates
        <InputState>` (in the order they are listed in its `input_states <Mechanism_Base.input_states>` attribute), and
        the first item (i.e., item 0) corresponding to the `value <InputState.value>` of the `primary InputState
        <InputState_Primary>`.  When specified in the **variable** argument of the constructor for the Mechanism,
        it is used as a template to define the format (shape and type of elements) of the input the Mechanism's
        `function <Mechanism_Base.function>`.

        .. _receivesProcessInput (bool): flags if Mechanism (as first in Pathway) receives Process input Projection

    input_state : InputState : default default InputState
        `primary InputState <InputState_Primary>` for the Mechanism;  same as first entry of its `input_states
        <Mechanism_Base.input_states>` attribute.  Its `value <InputState.value>` is assigned as the first item of the
        Mechanism's `variable <Mechanism_Base.variable>`.

    input_states : ContentAddressableList[str, InputState]
        a list of the Mechanism's `InputStates <Mechanism_InputStates>`. The first (and possibly only) entry is always
        the Mechanism's `primary InputState <InputState_Primary>` (i.e., the one in the its `input_state
        <Mechanism_Base.input_state>` attribute).

    input_values : List[List or 1d np.array] : default self.instance_defaults.variable
        each item in the list corresponds to the `value <InputState.value>` of one of the Mechanism's `InputStates
        <Mechanism_InputStates>` listed in its `input_states <Mechanism_Base.input_states>` attribute.  The value of
        each item is the same as the corresponding item in the Mechanism's `variable <Mechanism_Base.variable>`
        attribute.  The latter is a 2d np.array; the `input_values <Mechanism_Base.input_values>` attribute provides
        this information in a simpler list format.

    input_labels_dict : dict
        contains entries that are either label:value pairs, or sub-dictionaries containing label:value pairs,
        in which each label (key) specifies a string associated with a value for the InputState(s) of the
        Mechanism; see `Mechanism_Labels_Dicts` for additional details.

    input_labels : list
        contains the labels corresponding to the value(s) of the InputState(s) of the Mechanism. If the current value
        of an InputState does not have a corresponding label, then its numeric value is used instead.

    COMMENT:
    target_labels_dict : dict
        contains entries that are either label:value pairs, or sub-dictionaries containing label:value pairs,
        in which each label (key) specifies a string associated with a value for the InputState(s) of the
        Mechanism if it is the `TARGET` Mechanism for a System; see `Mechanism_Labels_Dicts` and
        `target mechanism <LearningMechanism_Targets>` for additional details.
    COMMENT

    parameter_states : ContentAddressableList[str, ParameterState]
        a read-only list of the Mechanism's `ParameterStates <Mechanism_ParameterStates>`, one for each of its
        `configurable parameters <ParameterState_Configurable_Parameters>`, including those of its `function
        <Mechanism_Base.function>`.  The value of the parameters of the Mechanism and its `function
        <Mechanism_Base.function>` are also accessible as (and can be modified using) attributes of the Mechanism
        (see `Mechanism_ParameterStates`).

    COMMENT:
       MOVE function and function_params (and add user_params) to Component docstring
    COMMENT

    function : Function, function or method
        the primary function for the Mechanism, called when it is `executed <Mechanism_Execution>`.  It takes the
        Mechanism's `variable <Mechanism_Base.variable>` attribute as its input, and its result is assigned to the
        Mechanism's `value <Mechanism_Base.value>` attribute.

    function_params : Dict[str, value]
        contains the parameters for the Mechanism's `function <Mechanism_Base.function>`.  The key of each entry is the
        name of a parameter of the function, and its value is the parameter's value.

    value : ndarray
        output of the Mechanism's `function <Mechanism_Base.function>`.  It is always at least a 2d np.array, with the
        items of axis 0 corresponding to the values referenced by the corresponding `index <OutputState.index>`
        attribute of the Mechanism's `OutputStates <OutputState>`.  The first item is generally referenced by the
        Mechanism's `primary OutputState <OutputState_Primary>` (i.e., the one in the its `output_state
        <Mechanism_Base.output_state>` attribute).  The `value <Mechanism_Base.value>` is `None` until the Mechanism
        has been executed at least once.

        .. note::
           the `value <Mechanism_Base.value>` of a Mechanism is not necessarily the same as its
           `output_values <Mechanism_Base.output_values>` attribute, which lists the `values <OutputState.value>`
           of its `OutputStates <Mechanism_Base.outputStates>`.

    output_state : OutputState
        `primary OutputState <OutputState_Primary>` for the Mechanism;  same as first entry of its `output_states
        <Mechanism_Base.output_states>` attribute.

    output_states : ContentAddressableList[str, OutputState]
        list of the Mechanism's `OutputStates <Mechanism_OutputStates>`.

        There is always
        at least one entry, which identifies the Mechanism's `primary OutputState <OutputState_Primary>`.

        a list of the Mechanism's `OutputStates <Mechanism_OutputStates>`. The first (and possibly only) entry is always
        the Mechanism's `primary OutputState <OutputState_Primary>` (i.e., the one in the its `output_state
        <Mechanism_Base.output_state>` attribute).

    output_values : List[value]
        each item in the list corresponds to the `value <OutputState.value>` of one of the Mechanism's `OutputStates
        <Mechanism_OutputStates>` listed in its `output_states <Mechanism_Base.output_states>` attribute.

        .. note:: The `output_values <Mechanism_Base.output_values>` of a Mechanism is not necessarily the same as its
                  `value <Mechanism_Base.value>` attribute, since an OutputState's
                  `function <OutputState.OutputState.function>` and/or its `assign <Mechanism_Base.assign>`
                  attribute may use the Mechanism's `value <Mechanism_Base.value>` to generate a derived quantity for
                  the `value <OutputState.OutputState.value>` of that OutputState (and its corresponding item in the
                  the Mechanism's `output_values <Mechanism_Base.output_values>` attribute).

        COMMENT:
            EXAMPLE HERE
        COMMENT

        .. _outputStateValueMapping : Dict[str, int]:
               contains the mappings of OutputStates to their indices in the output_values list
               The key of each entry is the name of an OutputState, and the value is its position in the
                    :py:data:`OutputStates <Mechanism_Base.output_states>` ContentAddressableList.
               Used in ``_update_output_states`` to assign the value of each OutputState to the correct item of
                   the Mechanism's ``value`` attribute.
               Any Mechanism with a function that returns a value with more than one item (i.e., len > 1) MUST implement
                   self.execute rather than just use the params[FUNCTION].  This is so that _outputStateValueMapping
                   can be implemented.
               TBI: if the function of a Mechanism is specified only by params[FUNCTION]
                   (i.e., it does not implement self.execute) and it returns a value with len > 1
                   it MUST also specify kwFunctionOutputStateValueMapping.

    output_labels_dict : dict
        contains entries that are either label:value pairs, or sub-dictionaries containing label:value pairs,
        in which each label (key) specifies a string associated with a value for the OutputState(s) of the
        Mechanism; see `Mechanism_Labels_Dicts` for additional details.

    output_labels : list
        contains the labels corresponding to the value(s) of the OutputState(s) of the Mechanism. If the current value
        of an OutputState does not have a corresponding label, then its numeric value is used instead.

    is_finished : bool : default False
        set by a Mechanism to signal completion of its `execution <Mechanism_Execution>`; used by `Component-based
        Conditions <Conditions_Component_Based>` to predicate the execution of one or more other Components on the
        Mechanism.

    COMMENT:
        phaseSpec : int or float :  default 0
            determines the `TIME_STEP` (s) at which the Mechanism is executed as part of a System
            (see :ref:`Process_Mechanisms` for specification, and :ref:`System Phase <System_Execution_Phase>`
            for how phases are used).
    COMMENT

    states : ContentAddressableList
        a list of all of the Mechanism's `States <State>`, composed from its `input_states
        <Mechanism_Base.input_states>`, `parameter_states <Mechanism_Base.parameter_states>`, and
        `output_states <Mechanism_Base.output_states>` attributes.

    projections : ContentAddressableList
        a list of all of the Mechanism's `Projections <Projection>`, composed from the
        `path_afferents <InputStates.path_afferents>` of all of its `input_states <Mechanism_Base.input_states>`,
        the `mod_afferents` of all of its `input_states <Mechanism_Base.input_states>`,
        `parameter_states <Mechanism)Base.parameter_states>`, and `output_states <Mechanism_Base.output_states>`,
        and the `efferents <OutputState.efferents>` of all of its `output_states <Mechanism_Base.output_states>`.

    afferents : ContentAddressableList
        a list of all of the Mechanism's afferent `Projections <Projection>`, composed from the
        `path_afferents <InputStates.path_afferents>` of all of its `input_states <Mechanism_Base.input_states>`,
        and the `mod_afferents` of all of its `input_states <Mechanism_Base.input_states>`,
        `parameter_states <Mechanism)Base.parameter_states>`, and `output_states <Mechanism_Base.output_states>`.,

    path_afferents : ContentAddressableList
        a list of all of the Mechanism's afferent `PathwayProjections <PathwayProjection>`, composed from the
        `path_afferents <InputStates.path_afferents>` attributes of all of its `input_states
        <Mechanism_Base.input_states>`.

    mod_afferents : ContentAddressableList
        a list of all of the Mechanism's afferent `ModulatoryProjections <ModulatoryProjection>`, composed from the
        `mod_afferents` attributes of all of its `input_states <Mechanism_Base.input_states>`, `parameter_states
        <Mechanism)Base.parameter_states>`, and `output_states <Mechanism_Base.output_states>`.

    efferents : ContentAddressableList
        a list of all of the Mechanism's efferent `Projections <Projection>`, composed from the `efferents
        <OutputState.efferents>` attributes of all of its `output_states <Mechanism_Base.output_states>`.

    senders : ContentAddressableList
        a list of all of the Mechanisms that send `Projections <Projection>` to the Mechanism (i.e., the senders of
        its `afferents <Mechanism_Base.afferents>`; this includes both `ProcessingMechanisms <ProcessingMechanism>`
        (that send `MappingProjections <MappingProjection>` and `AdaptiveMechanisms <AdaptiveMechanism>` (that send
        `ModulatoryProjections <ModulatoryProjection>` (also see `modulators <Mechanism_Base.modulators>`).

    modulators : ContentAddressableList
        a list of all of the `AdapativeMechanisms <AdaptiveMechanism>` that send `ModulatoryProjections
        <ModulatoryProjection>` to the Mechanism (i.e., the senders of its `mod_afferents
        <Mechanism_Base.mod_afferents>` (also see `senders <Mechanism_Base.senders>`).

    receivers : ContentAddressableList
        a list of all of the Mechanisms that receive `Projections <Projection>` from the Mechanism (i.e.,
        the receivers of its `efferents <Mechanism_Base.efferents>`.

    processes : Dict[Process, str]
        a dictionary of the `Processes <Process>` to which the Mechanism belongs, that designates its  `role
        <Mechanism_Role_In_Processes_And_Systems>` in each.  The key of each entry is a Process to which the Mechansim
        belongs, and its value is the Mechanism's `role in that Process <Process_Mechanisms>`.

    systems : Dict[System, str]
        a dictionary of the `Systems <System>` to which the Mechanism belongs, that designates its `role
        <Mechanism_Role_In_Processes_And_Systems>` in each. The key of each entry is a System to which the Mechanism
        belongs, and its value is the Mechanism's `role in that System <System_Mechanisms>`.

    attributes_dict : Dict[keyword, value]
        a dictionary containing the attributes (and their current values) that can be used to specify the
        `variable <OutputState.variable>` of the Mechanism's `OutputState` (see `OutputState_Customization`).

    name : str
        the name of the Mechanism; if it is not specified in the **name** argument of the constructor, a default is
        assigned by MechanismRegistry (see `Naming` for conventions used for default and duplicate names).

    prefs : PreferenceSet or specification dict
        the `PreferenceSet` for the Mechanism; if it is not specified in the **prefs** argument of the
        constructor, a default is assigned using `classPreferences` defined in __init__.py (see :doc:`PreferenceSet
        <LINK>` for details).

        .. _stateRegistry : Registry
               registry containing dicts for each State type (InputState, OutputState and ParameterState) with instance
               dicts for the instances of each type and an instance count for each State type in the Mechanism.
               Note: registering instances of State types with the Mechanism (rather than in the StateRegistry)
                     allows the same name to be used for instances of a State type belonging to different Mechanisms
                     without adding index suffixes for that name across Mechanisms
                     while still indexing multiple uses of the same base name within a Mechanism.
    """

    # CLASS ATTRIBUTES
    componentCategory = kwMechanismComponentCategory
    className = componentCategory
    suffix = " " + className

    class ClassDefaults(Mechanism.ClassDefaults):
        variable = np.array([[0]])
        function = Linear

    registry = MechanismRegistry

    classPreferenceLevel = PreferenceLevel.CATEGORY
    # Any preferences specified below will override those specified in CategoryDefaultPreferences
    # Note: only need to specify setting;  level will be assigned to CATEGORY automatically
    # classPreferences = {
    #     kwPreferenceSetName: 'MechanismCustomClassPreferences',
    #     kp<pref>: <setting>...}

    # Class-specific loggable items
    @property
    def _loggable_items(self):
        # States, afferent Projections are loggable for a Mechanism
        #     - this allows the value of InputStates and OutputStates to be logged
        #     - for MappingProjections, this logs the value of the Projection's matrix parameter
        #     - for ModulatoryProjections, this logs the value of the Projection
        # IMPLEMENTATION NOTE: this needs to be a property as Projections may be added after instantiation
        try:
            # return list(self.states) + list(self.afferents)
            return list(self.states)
        except:
            return []

    #FIX:  WHEN CALLED BY HIGHER LEVEL OBJECTS DURING INIT (e.g., PROCESS AND SYSTEM), SHOULD USE FULL Mechanism.execute
    # By default, init only the _execute method of Mechanism subclass objects when their execute method is called;
    #    that is, DO NOT run the full Mechanism execute Process, since some components may not yet be instantiated
    #    (such as OutputStates)
    initMethod = INIT__EXECUTE__METHOD_ONLY

    # Note:  the following enforce encoding as 2D np.ndarrays,
    #        to accomodate multiple States:  one 1D np.ndarray per state
    variableEncodingDim = 2
    valueEncodingDim = 2

    stateListAttr = {InputState:INPUT_STATES,
                       ParameterState:PARAMETER_STATES,
                       OutputState:OUTPUT_STATES}

    # Category specific defaults:
    paramClassDefaults = Component.paramClassDefaults.copy()
    paramClassDefaults.update({
        INPUT_STATES:None,
        OUTPUT_STATES:None,
        MONITOR_FOR_CONTROL: NotImplemented,  # This has to be here to "register" it as a valid param for the class
                                              # but is set to NotImplemented so that it is ignored if it is not
                                              # assigned;  setting it to None actively disallows assignment
                                              # (see EVCControlMechanism_instantiate_input_states for more details)
        MONITOR_FOR_LEARNING: None,
        INPUT_LABELS_DICT: {},
        TARGET_LABELS_DICT: {},
        OUTPUT_LABELS_DICT: {}
        # TBI - kwMechanismExecutionSequenceTemplate: [
        #     Components.States.InputState.InputState,
        #     Components.States.ParameterState.ParameterState,
        #     Components.States.OutputState.OutputState]
        })

    # def __new__(cls, *args, **kwargs):
    # def __new__(cls, name=NotImplemented, params=NotImplemented, context=None):

    @tc.typecheck
    def __init__(self,
                 default_variable=None,
                 size=None,
                 input_states=None,
                 output_states=None,
                 params=None,
                 name=None,
                 prefs=None,
                 context=None,
                 function=None,
                 ):
        """Assign name, category-level preferences, and variable; register Mechanism; and enforce category methods

        This is an abstract class, and can only be called from a subclass;
           it must be called by the subclass with a context value

        NOTES:
        * Since Mechanism is a subclass of Component, it calls super.__init__
            to validate size and default_variable and param_defaults, and assign params to paramInstanceDefaults;
            it uses INPUT_STATE as the default_variable
        * registers Mechanism with MechanismRegistry

        """

        # Forbid direct call to base class constructor
        if context is None or (context !=ContextFlags.CONSTRUCTOR and
                               not self.context.initialization_status == ContextFlags.VALIDATING):
            raise MechanismError("Direct call to abstract class Mechanism() is not allowed; use a subclass")

        # IMPLEMENT **kwargs (PER State)

        self._execution_id = None
        self._is_finished = False
        self.processes = ReadOnlyOrderedDict() # Note: use _add_process method to add item to processes property
        self.systems = ReadOnlyOrderedDict() # Note: use _add_system method to add item to systems property

        # Register with MechanismRegistry or create one
        if self.context.initialization_status != ContextFlags.VALIDATING:
            register_category(entry=self,
                              base_class=Mechanism_Base,
                              name=name,
                              registry=MechanismRegistry,
                              context=context)

        # Create Mechanism's _stateRegistry and state type entries
        from psyneulink.components.states.state import State_Base
        self._stateRegistry = {}

        # InputState
        from psyneulink.components.states.inputstate import InputState
        register_category(entry=InputState,
                          base_class=State_Base,
                          registry=self._stateRegistry,
                          context=context)
        # ParameterState
        from psyneulink.components.states.parameterstate import ParameterState
        register_category(entry=ParameterState,
                          base_class=State_Base,
                          registry=self._stateRegistry,
                          context=context)
        # OutputState
        from psyneulink.components.states.outputstate import OutputState
        register_category(entry=OutputState,
                          base_class=State_Base,
                          registry=self._stateRegistry,
                          context=context)

        default_variable = self._handle_default_variable(default_variable, size, input_states, params)

        super(Mechanism_Base, self).__init__(default_variable=default_variable,
                                             size=size,
                                             function=function,
                                             param_defaults=params,
                                             prefs=prefs,
                                             name=name)

        # FUNCTIONS:

# IMPLEMENTATION NOTE:  REPLACE THIS WITH ABC (ABSTRACT CLASS)
        # Assign class functions
        self.classMethods = {
            kwMechanismExecuteFunction: self.execute,
            # kwMechanismAdjustFunction: self.adjust_function,
            # kwMechanismTerminateFunction: self.terminate_execute
        }
        self.classMethodNames = self.classMethods.keys()

        #  Validate class methods:
        #    make sure all required ones have been implemented in (i.e., overridden by) subclass
        for name, method in self.classMethods.items():
            try:
                method
            except (AttributeError):
                raise MechanismError("{0} is not implemented in Mechanism class {1}".
                                     format(name, self.name))

        try:
            self.instance_defaults.value = self.value.copy()
        except AttributeError:
            self.instance_defaults.value = self.value
        self.value = self._old_value = None
        # FIX: 10/3/17 - IS THIS CORRECT?  SHOULD IT BE INITIALIZED??
        self._status = INITIALIZING
        self._receivesProcessInput = False
        self.phaseSpec = None

    # ------------------------------------------------------------------------------------------------------------------
    # Parsing methods
    # ------------------------------------------------------------------------------------------------------------------
    # ---------------------------------------------------------
    # Argument parsers
    # ---------------------------------------------------------

    def _parse_arg_variable(self, variable):
        if variable is None:
            return None

        return super()._parse_arg_variable(convert_to_np_array(variable, dimension=2))

    # ------------------------------------------------------------------------------------------------------------------
    # Handlers
    # ------------------------------------------------------------------------------------------------------------------

    def _handle_default_variable(self, default_variable=None, size=None, input_states=None, params=None):
        '''
            Finds whether default_variable can be determined using **default_variable** and **size**
            arguments.

            Returns
            -------
                a default variable if possible
                None otherwise
        '''
        default_variable_from_input_states = None

        # handle specifying through params dictionary
        try:
            default_variable_from_input_states, input_states_variable_was_specified = \
                self._handle_arg_input_states(params[INPUT_STATES])

            # updated here in case it was parsed in _handle_arg_input_states
            params[INPUT_STATES] = self.input_states
        except (TypeError, KeyError):
            pass
        except AttributeError as e:
            if DEFER_VARIABLE_SPEC_TO_MECH_MSG in e.args[0]:
                pass

        if default_variable_from_input_states is None:
            # fallback to standard arg specification
            try:
                default_variable_from_input_states, input_states_variable_was_specified = self._handle_arg_input_states(input_states)
            except AttributeError as e:
                if DEFER_VARIABLE_SPEC_TO_MECH_MSG in e.args[0]:
                    pass

        if default_variable_from_input_states is not None:
            if default_variable is None:
                if size is None:
                    default_variable = default_variable_from_input_states
                else:
                    if input_states_variable_was_specified:
                        size_variable = self._handle_size(size, None)
                        if iscompatible(size_variable, default_variable_from_input_states):
                            default_variable = default_variable_from_input_states
                        else:
                            raise MechanismError(
                                'default variable determined from the specified input_states spec ({0}) '
                                'is not compatible with the default variable determined from size parameter ({1})'.
                                    format(default_variable_from_input_states, size_variable,
                                )
                            )
                    else:
                        # do not pass input_states variable as default_variable, fall back to size specification
                        pass
            else:
                if input_states_variable_was_specified:
                    if not iscompatible(self._parse_arg_variable(default_variable), default_variable_from_input_states):
                        raise MechanismError(
                            'Default variable determined from the specified input_states spec ({0}) for {1} '
                            'is not compatible with its specified default variable ({2})'.format(
                                default_variable_from_input_states, self.name, default_variable
                            )
                        )
                else:
                    # do not pass input_states variable as default_variable, fall back to default_variable specification
                    pass

        return super()._handle_default_variable(default_variable=default_variable, size=size)

    def _handle_arg_input_states(self, input_states):
        '''
        Takes user-inputted argument **input_states** and returns an instance_defaults.variable-like
        object that it represents

        Returns
        -------
            A, B where
            A is an instance_defaults.variable-like object
            B is True if **input_states** contained an explicit variable specification, False otherwise
        '''

        if input_states is None:
            return None, False

        default_variable_from_input_states = []
        input_state_variable_was_specified = None

        if not isinstance(input_states, list):
            input_states = [input_states]
            # KDM 6/28/18: you can't set to self.input_states because this triggers
            # a check for validation pref, but self.prefs does not exist yet so this fails
            self._input_states = input_states

        for i, s in enumerate(input_states):


            try:
                parsed_input_state_spec = _parse_state_spec(owner=self,
                                                            state_type=InputState,
                                                            state_spec=s,
                                                            context='_handle_arg_input_states')
            except AttributeError as e:
                if DEFER_VARIABLE_SPEC_TO_MECH_MSG in e.args[0]:
                    default_variable_from_input_states.append(InputState.ClassDefaults.variable)
                    continue
                else:
                    raise MechanismError("PROGRAM ERROR: Problem parsing {} specification ({}) for {}".
                                         format(InputState.__name__, s, self.name))

            mech_variable_item = None

            if isinstance(parsed_input_state_spec, dict):
                try:
                    mech_variable_item = parsed_input_state_spec[VALUE]
                    if parsed_input_state_spec[VARIABLE] is None:
                        input_state_variable_was_specified = False
                except KeyError:
                    pass
            elif isinstance(parsed_input_state_spec, (Projection, Mechanism, State)):
                if parsed_input_state_spec.context.initialization_status == ContextFlags.DEFERRED_INIT:
                    args = parsed_input_state_spec.init_args
                    if REFERENCE_VALUE in args and args[REFERENCE_VALUE] is not None:
                        mech_variable_item = args[REFERENCE_VALUE]
                    elif VALUE in args and args[VALUE] is not None:
                        mech_variable_item = args[VALUE]
                    elif VARIABLE in args and args[VARIABLE] is not None:
                        mech_variable_item = args[VARIABLE]
                else:
                    try:
                        mech_variable_item = parsed_input_state_spec.value
                    except AttributeError:
                        mech_variable_item = parsed_input_state_spec.instance_defaults.mech_variable_item
            else:
                mech_variable_item = parsed_input_state_spec.instance_defaults.mech_variable_item

            if mech_variable_item is None:
                mech_variable_item = InputState.ClassDefaults.variable
            elif input_state_variable_was_specified is None and not InputState._state_spec_allows_override_variable(s):
                input_state_variable_was_specified = True

            default_variable_from_input_states.append(mech_variable_item)

        return default_variable_from_input_states, input_state_variable_was_specified

    # ------------------------------------------------------------------------------------------------------------------
    # Validation methods
    # ------------------------------------------------------------------------------------------------------------------

    def _validate_variable(self, variable, context=None):
        """Convert variable to 2D np.array: one 1D value for each InputState

        # VARIABLE SPECIFICATION:                                        ENCODING:
        # Simple value variable:                                         0 -> [array([0])]
        # Single state array (vector) variable:                         [0, 1] -> [array([0, 1])
        # Multiple state variables, each with a single value variable:  [[0], [0]] -> [array[0], array[0]]

        :param variable:
        :param context:
        :return:
        """

        variable = self._update_variable(super(Mechanism_Base, self)._validate_variable(variable, context))

        # Force Mechanism variable specification to be a 2D array (to accomodate multiple InputStates - see above):
        variable = self._update_variable(convert_to_np_array(variable, 2))

        return variable

    def _filter_params(self, params):
        """Add rather than override INPUT_STATES and/or OUTPUT_STATES

        Allows specification of INPUT_STATES or OUTPUT_STATES in params dictionary to be added to,
        rather than override those in paramClassDefaults (the default behavior)
        """

        import copy

        # INPUT_STATES:

        # Check if input_states is in params (i.e., was specified in arg of constructor)
        if not INPUT_STATES in params or params[INPUT_STATES] is None:
            # If it wasn't, assign from paramClassDefaults (even if it is None) to force creation of input_states attrib
            if self.paramClassDefaults[INPUT_STATES] is not None:
                params[INPUT_STATES] = copy.deepcopy(self.paramClassDefaults[INPUT_STATES])
            else:
                params[INPUT_STATES] = None
        # Convert input_states_spec to list if it is not one
        if params[INPUT_STATES] is not None and not isinstance(params[INPUT_STATES], (list, dict)):
            params[INPUT_STATES] = [params[INPUT_STATES]]
        self.user_params.__additem__(INPUT_STATES, params[INPUT_STATES])

        # OUTPUT_STATES:

        # Check if OUTPUT_STATES is in params (i.e., was specified in arg of contructor)
        if not OUTPUT_STATES in params or params[OUTPUT_STATES] is None:
            if self.paramClassDefaults[OUTPUT_STATES] is not None:
                params[OUTPUT_STATES] = copy.deepcopy(self.paramClassDefaults[OUTPUT_STATES])
            else:
                params[OUTPUT_STATES] = None
        # Convert OUTPUT_STATES_spec to list if it is not one
        if params[OUTPUT_STATES] is not None and not isinstance(params[OUTPUT_STATES], (list, dict)):
            params[OUTPUT_STATES] = [params[OUTPUT_STATES]]
        self.user_params.__additem__(OUTPUT_STATES, params[OUTPUT_STATES])

        # try:
        #     input_states_spec = params[INPUT_STATES]
        # except KeyError:
        #     pass
        # else:
        #     # Convert input_states_spec to list if it is not one
        #     if not isinstance(input_states_spec, list):
        #         input_states_spec = [input_states_spec]
        #     # # Get input_states specified in paramClassDefaults
        #     # if self.paramClassDefaults[INPUT_STATES] is not None:
        #     #     default_input_states = self.paramClassDefaults[INPUT_STATES].copy()
        #     # else:
        #     #     default_input_states = None
        #     # # Convert input_states from paramClassDefaults to a list if it is not one
        #     # if default_input_states is not None and not isinstance(default_input_states, list):
        #     #     default_input_states = [default_input_states]
        #     # # Add InputState specified in params to those in paramClassDefaults
        #     # #    Note: order is important here;  new ones should be last, as paramClassDefaults defines the
        #     # #          the primary InputState which must remain first for the input_states ContentAddressableList
        #     # default_input_states.extend(input_states_spec)
        #     # # Assign full set back to params_arg
        #     # params[INPUT_STATES] = default_input_states
        #
        #     # Get inputStates specified in paramClassDefaults
        #     if self.paramClassDefaults[INPUT_STATES] is not None:
        #         default_input_states = self.paramClassDefaults[INPUT_STATES].copy()
        #         # Convert inputStates from paramClassDefaults to a list if it is not one
        #         if not isinstance(default_input_states, list):
        #             default_input_states = [default_input_states]
        #         # Add input_states specified in params to those in paramClassDefaults
        #         #    Note: order is important here;  new ones should be last, as paramClassDefaults defines the
        #         #          the primary InputState which must remain first for the input_states ContentAddressableList
        #         default_input_states.extend(input_states_spec)
        #         # Assign full set back to params_arg
        #         params[INPUT_STATES] = default_input_states

        # # OUTPUT_STATES:
        # try:
        #     output_states_spec = params[OUTPUT_STATES]
        # except KeyError:
        #     pass
        # else:
        #     # Convert output_states_spec to list if it is not one
        #     if not isinstance(output_states_spec, list):
        #         output_states_spec = [output_states_spec]
        #     # Get OutputStates specified in paramClassDefaults
        #     default_output_states = self.paramClassDefaults[OUTPUT_STATES].copy()
        #     # Convert OutputStates from paramClassDefaults to a list if it is not one
        #     if not isinstance(default_output_states, list):
        #         default_output_states = [default_output_states]
        #     # Add output_states specified in params to those in paramClassDefaults
        #     #    Note: order is important here;  new ones should be last, as paramClassDefaults defines the
        #     #          the primary OutputState which must remain first for the output_states ContentAddressableList
        #     default_output_states.extend(output_states_spec)
        #     # Assign full set back to params_arg
        #     params[OUTPUT_STATES] = default_output_states

    def _validate_params(self, request_set, target_set=None, context=None):
        """validate TimeScale, INPUT_STATES, FUNCTION_PARAMS, OUTPUT_STATES and MONITOR_FOR_CONTROL

        Go through target_set params (populated by Component._validate_params) and validate values for:
            + INPUT_STATES:
                <MechanismsInputState or Projection object or class,
                specification dict for one, 2-item tuple, or numeric value(s)>;
                if it is missing or not one of the above types, it is set to self.instance_defaults.variable
            + FUNCTION_PARAMS:  <dict>, every entry of which must be one of the following:
                ParameterState or Projection object or class, specification dict for one, 2-item tuple, or numeric
                value(s);
                if invalid, default (from paramInstanceDefaults or paramClassDefaults) is assigned
            + OUTPUT_STATES:
                <MechanismsOutputState object or class, specification dict, or numeric value(s);
                if it is missing or not one of the above types, it is set to None here;
                    and then to default value of self.value (output of execute method) in instantiate_output_state
                    (since execute method must be instantiated before self.value is known)
                if OUTPUT_STATES is a list or OrderedDict, it is passed along (to instantiate_output_states)
                if it is a OutputState class ref, object or specification dict, it is placed in a list
            + MONITORED_STATES:
                ** DOCUMENT

        Note: PARAMETER_STATES are validated separately -- ** DOCUMENT WHY

        TBI - Generalize to go through all params, reading from each its type (from a registry),
                                   and calling on corresponding subclass to get default values (if param not found)
                                   (as PROJECTION_TYPE and PROJECTION_SENDER are currently handled)
        """

        from psyneulink.components.states.state import _parse_state_spec
        from psyneulink.components.states.inputstate import InputState

        # Perform first-pass validation in Function.__init__():
        # - returns full set of params based on subclass paramClassDefaults
        super(Mechanism, self)._validate_params(request_set,target_set,context)

        params = target_set

        # VALIDATE INPUT STATE(S)

        # INPUT_STATES is specified, so validate:
        if INPUT_STATES in params and params[INPUT_STATES] is not None:
            try:
                for state_spec in params[INPUT_STATES]:
                    _parse_state_spec(owner=self, state_type=InputState, state_spec=state_spec)
            except AttributeError as e:
                if DEFER_VARIABLE_SPEC_TO_MECH_MSG in e.args[0]:
                    pass
        # INPUT_STATES is not specified and call is from constructor (i.e., not assign_params):
        elif context & ContextFlags.CONSTRUCTOR:
            # - set to None, so it is set to default (self.instance_defaults.variable) in instantiate_inputState
            # - warning (if in VERBOSE mode) will be issued in instantiate_inputState, where default value is known
            params[INPUT_STATES] = None

        # VALIDATE FUNCTION_PARAMS
        try:
            function_param_specs = params[FUNCTION_PARAMS]
        except KeyError:
            if context & (ContextFlags.COMMAND_LINE | ContextFlags.PROPERTY):
                pass
            elif self.prefs.verbosePref:
                print("No params specified for {0}".format(self.__class__.__name__))
        else:
            if not (isinstance(function_param_specs, dict)):
                raise MechanismError("{0} in {1} must be a dict of param specifications".
                                     format(FUNCTION_PARAMS, self.__class__.__name__))
            # Validate params

            from psyneulink.components.states.parameterstate import ParameterState
            for param_name, param_value in function_param_specs.items():
                try:
                    self.instance_defaults.value = self.paramInstanceDefaults[FUNCTION_PARAMS][param_name]
                except KeyError:
                    raise MechanismError("{0} not recognized as a param of execute method for {1}".
                                         format(param_name, self.__class__.__name__))
                if not ((isclass(param_value) and
                             (issubclass(param_value, ParameterState) or
                                  issubclass(param_value, Projection))) or
                        isinstance(param_value, ParameterState) or
                        isinstance(param_value, Projection) or
                        isinstance(param_value, dict) or
                        iscompatible(param_value, self.instance_defaults.value)):
                    params[FUNCTION_PARAMS][param_name] = self.instance_defaults.value
                    if self.prefs.verbosePref:
                        print("{0} param ({1}) for execute method {2} of {3} is not a ParameterState, "
                              "projection, tuple, or value; default value ({4}) will be used".
                              format(param_name,
                                     param_value,
                                     self.execute.__self__.componentName,
                                     self.__class__.__name__,
                                     self.instance_defaults.value))

        # VALIDATE OUTPUT STATE(S)

        # OUTPUT_STATES is specified, so validate:
        if OUTPUT_STATES in params and params[OUTPUT_STATES] is not None:

            param_value = params[OUTPUT_STATES]

            # If it is a single item or a non-OrderedDict, place in list (for use here and in instantiate_output_state)
            if not isinstance(param_value, (ContentAddressableList, list, OrderedDict)):
                param_value = [param_value]
            # Validate each item in the list or OrderedDict
            i = 0
            for key, item in param_value if isinstance(param_value, dict) else enumerate(param_value):
                from psyneulink.components.states.outputstate import OutputState
                # If not valid...
                if not ((isclass(item) and issubclass(item, OutputState)) or # OutputState class ref
                            isinstance(item, OutputState) or            # OutputState object
                            isinstance(item, dict) or                   # OutputState specification dict
                            isinstance(item, str) or                    # Name (to be used as key in OutputStates list)
                            isinstance(item, tuple) or                  # Projection specification tuple
                            _is_modulatory_spec(item) or                # Modulatory specification for the OutputState
                            iscompatible(item, **{kwCompatibilityNumeric: True})):  # value
                    # set to None, so it is set to default (self.value) in instantiate_output_state
                    param_value[key] = None
                    if self.prefs.verbosePref:
                        print("Item {0} of {1} param ({2}) in {3} is not a"
                              " OutputState, specification dict or value, nor a list of dict of them; "
                              "output ({4}) of execute method for {5} will be used"
                              " to create a default OutputState for {3}".
                              format(i,
                                     OUTPUT_STATES,
                                     param_value,
                                     self.__class__.__name__,
                                     self.value,
                                     self.execute.__self__.name))
                i += 1
            params[OUTPUT_STATES] = param_value

        # OUTPUT_STATES is not specified and call is from construct (i.e., not assign_params)
        elif context & ContextFlags.CONSTRUCTOR:
            # - set to None, so that it is set to default (self.value) in instantiate_output_state
            # - warning (if in VERBOSE mode) will be issued in instantiate_inputState, where default value is known
            # - number of OutputStates is validated against length of owner Mechanism's execute method output (EMO)
            #     in instantiate_output_state, where an OutputState is assigned to each item (value) of the EMO
            params[OUTPUT_STATES] = None

        def validate_labels_dict(lablel_dict, type):
            for label, value in labels_dict.items():
                if not isinstance(label,str):
                    raise MechanismError("Key ({}) in the {} for {} must be a string".
                                         format(label, type, self.name))
                if not isinstance(value,(list, np.ndarray)):
                    raise MechanismError("The value of {} ({}) in the {} for {} must be a list or array".
                                         format(label, value, type, self.name))
        def validate_subdict_key(state_type, key, dict_type):
            # IMPLEMENTATION NOTE:
            #    can't yet validate that string is a legit InputState name or that index is within
            #    bounds of the number of InputStates;  that is done in _get_state_value_labels()
            if not isinstance(key, (int, str)):
                raise MechanismError("Key ({}) for {} of {} must the name of an {} or the index for one".
                                     format(key, dict_type, self.name, state_type.__name__))

        if INPUT_LABELS_DICT in params and params[INPUT_LABELS_DICT]:
            labels_dict = params[INPUT_LABELS_DICT]
            if isinstance(list(labels_dict.values())[0], dict):
                for key, ld in labels_dict.values():
                    validate_subdict_key(InputState, key, INPUT_LABELS_DICT)
                    validate_labels_dict(ld, INPUT_LABELS_DICT)
            else:
                validate_labels_dict(labels_dict, INPUT_LABELS_DICT)

        if OUTPUT_LABELS_DICT in params and params[OUTPUT_LABELS_DICT]:
            labels_dict = params[OUTPUT_LABELS_DICT]
            if isinstance(list(labels_dict.values())[0], dict):
                for key, ld in labels_dict.values():
                    validate_subdict_key(OutputState, key, OUTPUT_LABELS_DICT)
                    validate_labels_dict(ld, OUTPUT_LABELS_DICT)
            else:
                validate_labels_dict(labels_dict, OUTPUT_LABELS_DICT)

        if TARGET_LABELS_DICT in params and params[TARGET_LABELS_DICT]:
            for label, value in params[TARGET_LABELS_DICT].items():
                if not isinstance(label,str):
                    raise MechanismError("Key ({}) in the {} for {} must be a string".
                                         format(label, TARGET_LABELS_DICT, self.name))
                if not isinstance(value,(list, np.ndarray)):
                    raise MechanismError("The value of {} ({}) in the {} for {} must be a list or array".
                                         format(label, value, TARGET_LABELS_DICT, self.name))

    def _validate_inputs(self, inputs=None):
        # Only ProcessingMechanism supports run() method of Function;  ControlMechanism and LearningMechanism do not
        raise MechanismError("{} does not support run() method".format(self.__class__.__name__))

    def _instantiate_attributes_before_function(self, function=None, context=None):

        self._instantiate_input_states(context=context)
        self._instantiate_parameter_states(function=function, context=context)
        super()._instantiate_attributes_before_function(function=function, context=context)

    def _instantiate_function(self, function, function_params=None, context=None):
        """Assign weights and exponents if specified in input_states
        """

        super()._instantiate_function(function=function, function_params=function_params, context=context)

        if self.input_states and any(input_state.weight is not None for input_state in self.input_states):

            # Construct defaults:
            #    from function_object.weights if specified else 1's
            try:
                default_weights = self.function_object.weights
            except AttributeError:
                default_weights = None
            if default_weights is None:
                default_weights = default_weights or [1.0] * len(self.input_states)

            # Assign any weights specified in input_state spec
            weights = [[input_state.weight if input_state.weight is not None else default_weight]
                       for input_state, default_weight in zip(self.input_states, default_weights)]
            self.function_object._weights = weights

        if self.input_states and any(input_state.exponent is not None for input_state in self.input_states):

            # Construct defaults:
            #    from function_object.weights if specified else 1's
            try:
                default_exponents = self.function_object.exponents
            except AttributeError:
                default_exponents = None
            if default_exponents is None:
                default_exponents = default_exponents or [1.0] * len(self.input_states)

            # Assign any exponents specified in input_state spec
            exponents = [[input_state.exponent if input_state.exponent is not None else default_exponent]
                       for input_state, default_exponent in zip(self.input_states, default_exponents)]
            self.function_object._exponents = exponents

    def _instantiate_attributes_after_function(self, context=None):

        self._instantiate_output_states(context=context)
        super()._instantiate_attributes_after_function(context=context)

    def _instantiate_input_states(self, input_states=None, reference_value=None, context=None):
        """Call State._instantiate_input_states to instantiate orderedDict of InputState(s)

        This is a stub, implemented to allow Mechanism subclasses to override _instantiate_input_states
            or process InputStates before and/or after call to _instantiate_input_states
        """
        from psyneulink.components.states.inputstate import _instantiate_input_states
        return _instantiate_input_states(owner=self,
                                         input_states=input_states or self.input_states,
                                         reference_value=reference_value,
                                         context=context)

    def _instantiate_parameter_states(self, function=None, context=None):
        """Call State._instantiate_parameter_states to instantiate a ParameterState for each parameter in user_params

        This is a stub, implemented to allow Mechanism subclasses to override _instantiate_parameter_states
            or process InputStates before and/or after call to _instantiate_parameter_states
            :param function:
        """
        from psyneulink.components.states.parameterstate import _instantiate_parameter_states
        _instantiate_parameter_states(owner=self, function=function, context=context)

    def _instantiate_output_states(self, context=None):
        """Call State._instantiate_output_states to instantiate orderedDict of OutputState(s)

        This is a stub, implemented to allow Mechanism subclasses to override _instantiate_output_states
            or process InputStates before and/or after call to _instantiate_output_states
        """
        from psyneulink.components.states.outputstate import _instantiate_output_states
        # self._update_parameter_states(context=context)
        self._update_attribs_dicts(context=context)
        _instantiate_output_states(owner=self, output_states=self.output_states, context=context)

    def _add_projection_to_mechanism(self, state, projection, context=None):
        from psyneulink.components.projections.projection import _add_projection_to
        _add_projection_to(receiver=self, state=state, projection_spec=projection, context=context)

    def _add_projection_from_mechanism(self, receiver, state, projection, context=None):
        """Add projection to specified state
        """
        from psyneulink.components.projections.projection import _add_projection_from
        _add_projection_from(sender=self, state=state, projection_spec=projection, receiver=receiver, context=context)

    def reinitialize(self, *args):
        """
            If the mechanism's `function <Mechanism.function>` is an `Integrator`, or if the mechanism has and
            `integrator_function <TransferMechanism.integrator_function>` (see `TransferMechanism`), this method
            effectively begins the function's accumulation over again at the specified value, and updates related
            attributes on the mechanism.

            If the mechanism's `function <Mechanism_Base.function>` is an `Integrator`, its `reinitialize
            <Mechanism_Base.reinitialize>` method:

                (1) Calls the function's own `reinitialize <Integrator.reinitialize>` method (see Note below for
                    details)

                (2) Sets the mechanism's `value <Mechanism_Base.value>` to the output of the function's
                    reinitialize method

                (3) Updates its `output states <Mechanism_Base.output_state>` based on its new `value
                    <Mechanism_Base.value>`

            If the mechanism has an `integrator_function <TransferMechanism.integrator_function>`, its `reinitialize
            <Mechanism_Base.reinitialize>` method::

                (1) Calls the `integrator_function's <TransferMechanism.integrator_function>` own `reinitialize
                    <Integrator.reinitialize>` method (see Note below for details)

                (2) Executes its `function <Mechanism_Base.function>` using the output of the `integrator_function's
                    <TransferMechanism.integrator_function>` `reinitialize <Integrator.reinitialize>` method as the
                    function's variable

                (3) Sets the mechanism's `value <Mechanism_Base.value>` to the output of its function

                (4) Updates its `output states <Mechanism_Base.output_state>` based on its new `value
                    <Mechanism_Base.value>`

        .. note::
                The reinitialize method of an Integrator Function typically resets the function's `previous_value
                <Integrator.previous_value>` (and any other `stateful_attributes <Integrator.stateful_attributes>`) and
                `value <Integrator.value>` to the quantity (or quantities) specified. If `reinitialize
                <Mechanism_Base.reinitialize>` is called without arguments, the `initializer <Integrator.initializer>`
                value (or the values of each of the attributes in `initializers <Integrator.initializers>`) is used
                instead. The `reinitialize <Integrator.reinitialize>` method may vary across different Integrators.
                See individual functions for details on their `stateful_attributes <Integrator.stateful_attributes>`,
                as well as other reinitialization steps that the reinitialize method may carry out.
        """
        from psyneulink.components.functions.function import Integrator

        # If the primary function of the mechanism is an integrator:
        # (1) reinitialize it, (2) update value, (3) update output states
        if isinstance(self.function_object, Integrator):
            new_value = self.function_object.reinitialize(*args)
            self.value = np.atleast_2d(new_value)
            self._update_output_states(context="REINITIALIZING")

        # If the mechanism has an auxiliary integrator function:
        # (1) reinitialize it, (2) run the primary function with the new "previous_value" as input
        # (3) update value, (4) update output states
        elif hasattr(self, "integrator_function"):
            if isinstance(self.integrator_function, Integrator):
                new_input = self.integrator_function.reinitialize(*args)[0]

                self.value = super()._execute(variable=new_input, context="REINITIALIZING")
                self._update_output_states(context="REINITIALIZING")

            elif self.integrator_function is None:
                if hasattr(self, "integrator_mode"):
                    raise MechanismError("Reinitializing {} is not allowed because this Mechanism is not stateful. "
                                         "(It does not have an accumulator to reinitialize.) If this Mechanism "
                                         "should be stateful, try setting the integrator_mode argument to True. "
                                         .format(self.name))
                else:
                    raise MechanismError("Reinitializing {} is not allowed because this Mechanism is not stateful. "
                                         "(It does not have an accumulator to reinitialize).".format(self.name))

            else:
                raise MechanismError("Reinitializing {} is not allowed because its integrator_function is not an "
                                     "Integrator type function, therefore the Mechanism does not have an accumulator to"
                                     " reinitialize.".format(self.name))
        else:
            raise MechanismError("Reinitializing {} is not allowed because this Mechanism is not stateful. "
                                 "(It does not have an accumulator to reinitialize).".format(self.name))

    def get_current_mechanism_param(self, param_name):
        if param_name == "variable":
            raise MechanismError("The method 'get_current_mechanism_param' is intended for retrieving the current "
                                 "value of a mechanism parameter. 'variable' is not a mechanism parameter. If looking "
                                 "for {}'s default variable, try {}.instance_defaults.variable."
                                 .format(self.name, self.name))
        try:
            return self._parameter_states[param_name].value
        except (AttributeError, TypeError):
            return getattr(self, param_name)

    def execute(self,
                input=None,
                runtime_params=None,
                ignore_execution_id = False,
                context=None):
        """Carry out a single `execution <Mechanism_Execution>` of the Mechanism.


        COMMENT:
            Update InputState(s) and parameter(s), call subclass _execute, update OutputState(s), and assign self.value

            Execution sequence:
            - Call self.input_state.execute() for each entry in self.input_states:
                + execute every self.input_state.path_afferents.[<Projection>.execute()...]
                + aggregate results and/or gate state using self.input_state.function()
                + assign the result in self.input_state.value
            - Call every self.params[<ParameterState>].execute(); for each:
                + execute self.params[<ParameterState>].mod_afferents.[<Projection>.execute()...]
                    (usually this is just a single ControlProjection)
                + aggregate results for each ModulationParam or assign value from an OVERRIDE specification
                + assign the result to self.params[<ParameterState>].value
            - Call subclass' self.execute(params):
                - use self.input_state.value as its variable,
                - use self.params[<ParameterState>].value for each param of subclass' self.function
                - call self._update_output_states() to assign the output to each self.output_states[<OutputState>].value
                Note:
                * if execution is occurring as part of initialization, each output_state is reset to 0
                * otherwise, their values are left as is until the next update
        COMMENT

        Arguments
        ---------

        input : List[value] or ndarray : default self.instance_defaults.variable
            input to use for execution of the Mechanism.
            This must be consistent with the format of the Mechanism's `InputState(s) <Mechanism_InputStates>`:
            the number of items in the  outermost level of the list, or axis 0 of the ndarray, must equal the number
            of the Mechanism's `input_states  <Mechanism_Base.input_states>`, and each item must be compatible with the
            format (number and type of elements) of the `variable <InputState.InputState.variable>` of the
            corresponding InputState (see `Run Inputs <Run_Inputs>` for details of input
            specification formats).

        runtime_params : Optional[Dict[str, Dict[str, Dict[str, value]]]]:
            a dictionary that can include any of the parameters used as arguments to instantiate the Mechanism or
            its function. Any value assigned to a parameter will override the current value of that parameter for *only
            the current* execution of the Mechanism. When runtime_params are passed down from the `Composition` level
            `Run` method, parameters reset to their original values immediately following the execution during which
            runtime_params were used. When `execute <Mechanism.execute>` is called directly, (such as for debugging),
            runtime_params exhibit "lazy updating": parameter values will not reset to their original values until the
            beginning of the next execution.

        Returns
        -------

        Mechanism's output_values : List[value]
            list with the `value <OutputState.value>` of each of the Mechanism's `OutputStates
            <Mechanism_OutputStates>` after either one `TIME_STEP` or a `TRIAL`.

        """
        self.ignore_execution_id = ignore_execution_id
        context = context or ContextFlags.COMMAND_LINE
        if not self.context.source or context & ContextFlags.COMMAND_LINE:
            self.context.source = ContextFlags.COMMAND_LINE
        if self.context.initialization_status == ContextFlags.INITIALIZED:
            self.context.string = "{} EXECUTING {}: {}".format(context.name,self.name,
                                                               ContextFlags._get_context_string(
                                                                       self.context.flags, EXECUTION_PHASE))
        else:
<<<<<<< HEAD
            # These need to be set for states to use as context
            if not INITIALIZING in context:
                self.context.status &= ~ContextStatus.INITIALIZATION
                if EXECUTING in context:
                    self.context.status |= ContextStatus.EXECUTION
                if CONTROL_SIMULATION in context:
                    self.context.status |= ContextStatus.SIMULATION
                if LEARNING in context:
                    self.context.status |= ContextStatus.LEARNING
=======
            self.context.string = "{} INITIALIZING {}".format(context.name, self.name)
>>>>>>> d94293a2

        # IMPLEMENTATION NOTE: Re-write by calling execute methods according to their order in functionDict:
        #         for func in self.functionDict:
        #             self.functionsDict[func]()

        # Limit init to scope specified by context
        if self.context.initialization_status == ContextFlags.INITIALIZING:
            if self.context.composition:
                # Run full execute method for init of Process and System
                pass
            # Only call subclass' _execute method and then return (do not complete the rest of this method)
            elif self.initMethod is INIT__EXECUTE__METHOD_ONLY:
                return_value =  self._execute(
                    variable=self.instance_defaults.variable,
                    runtime_params=runtime_params,
                    context=context,
                )

                # IMPLEMENTATION NOTE:  THIS IS HERE BECAUSE IF return_value IS A LIST, AND THE LENGTH OF ALL OF ITS
                #                       ELEMENTS ALONG ALL DIMENSIONS ARE EQUAL (E.G., A 2X2 MATRIX PAIRED WITH AN
                #                       ARRAY OF LENGTH 2), np.array (AS WELL AS np.atleast_2d) GENERATES A ValueError
                if (isinstance(return_value, list) and
                    (all(isinstance(item, np.ndarray) for item in return_value) and
                        all(
                                all(item.shape[i]==return_value[0].shape[0]
                                    for i in range(len(item.shape)))
                                for item in return_value))):

                        return return_value
                else:
                    converted_to_2d = np.atleast_2d(return_value)
                # If return_value is a list of heterogenous elements, return as is
                #     (satisfies requirement that return_value be an array of possibly multidimensional values)
                if converted_to_2d.dtype == object:
                    return return_value
                # Otherwise, return value converted to 2d np.array
                else:
                    return converted_to_2d

            # Call only subclass' function during initialization (not its full _execute method nor rest of this method)
            elif self.initMethod is INIT_FUNCTION_METHOD_ONLY:
                return_value = super()._execute(
                    variable=self.instance_defaults.variable,
                    runtime_params=runtime_params,
                    context=context,
                )
                return np.atleast_2d(return_value)

        # FIX: ??MAKE CONDITIONAL ON self.prefs.paramValidationPref??
        # VALIDATE INPUT STATE(S) AND RUNTIME PARAMS
        self._check_args(
            params=runtime_params,
            target_set=runtime_params,
        )

        # UPDATE VARIABLE and INPUT STATE(S)

        # Executing or simulating Process or System, get input by updating input_states
        if (input is None
<<<<<<< HEAD
            and (c in context for c in {EXECUTING, LEARNING, CONTROL_SIMULATION})
=======
            and (self.context.execution_phase & (ContextFlags.PROCESSING|ContextFlags.LEARNING|ContextFlags.SIMULATION))
>>>>>>> d94293a2
            and (self.input_state.path_afferents != [])):

            variable = self._update_variable(self._update_input_states(runtime_params=runtime_params,
                                                                       context=context))

        # Direct call to execute Mechanism with specified input, so assign input to Mechanism's input_states
        else:
            if context & ContextFlags.COMMAND_LINE:
                self.context.execution_phase = ContextFlags.PROCESSING
            if input is None:
                input = self.instance_defaults.variable
            variable = self._update_variable(self._get_variable_from_input(input))

        # UPDATE PARAMETER STATE(S)
        self._update_parameter_states(runtime_params=runtime_params, context=context)

        # CALL SUBCLASS _execute method AND ASSIGN RESULT TO self.value

        # IMPLEMENTATION NOTE: use value as buffer variable until it has been fully processed
        #                      to avoid multiple calls to (and potential log entries for) self.value property
        value = self._execute(
            variable=variable,
            runtime_params=runtime_params,
            context=context
        )

        # IMPLEMENTATION NOTE:  THIS IS HERE BECAUSE IF return_value IS A LIST, AND THE LENGTH OF ALL OF ITS
        #                       ELEMENTS ALONG ALL DIMENSIONS ARE EQUAL (E.G., A 2X2 MATRIX PAIRED WITH AN
        #                       ARRAY OF LENGTH 2), np.array (AS WELL AS np.atleast_2d) GENERATES A ValueError
        if (isinstance(value, list) and
            (all(isinstance(item, np.ndarray) for item in value) and
                all(
                        all(item.shape[i]==value[0].shape[0]
                            for i in range(len(item.shape)))
                        for item in value))):
                pass
        else:
            converted_to_2d = np.atleast_2d(value)
            # If return_value is a list of heterogenous elements, return as is
            #     (satisfies requirement that return_value be an array of possibly multidimensional values)
            if converted_to_2d.dtype == object:
                pass
            # Otherwise, return value converted to 2d np.array
            else:
                # return converted_to_2d
                value = converted_to_2d

        # Set status based on whether self.value has changed
        self.status = value

        self.value = value

        # UPDATE OUTPUT STATE(S)
        self._update_output_states(runtime_params=runtime_params, context=context)

        # REPORT EXECUTION
        if self.prefs.reportOutputPref and (self.context.execution_phase &
                                            ContextFlags.PROCESSING|ContextFlags.LEARNING):
            self._report_mechanism_execution(self.input_values, self.user_params, self.output_state.value)

        if self.context.initialization_status & ~(ContextFlags.VALIDATING | ContextFlags.INITIALIZING):
            self._increment_execution_count()
            self._update_current_execution_time(context=context)

        return self.value

    def run(
        self,
        inputs,
        num_trials=None,
        call_before_execution=None,
        call_after_execution=None,
    ):
        """Run a sequence of `executions <Mechanism_Execution>`.

        COMMENT:
            Call execute method for each in a sequence of executions specified by the `inputs` argument.
        COMMENT

        Arguments
        ---------

        inputs : List[input] or ndarray(input) : default default_variable
            the inputs used for each in a sequence of executions of the Mechanism (see `Run_Inputs` for a detailed
            description of formatting requirements and options).

        num_trials: int
            number of trials to execute.

        call_before_execution : function : default None
            called before each execution of the Mechanism.

        call_after_execution : function : default None
            called after each execution of the Mechanism.

        Returns
        -------

        Mechanism's output_values : List[value]
            list with the `value <OutputState.value>` of each of the Mechanism's `OutputStates
            <Mechanism_OutputStates>` for each execution of the Mechanism.

        """
        from psyneulink.globals.environment import run
        return run(
            self,
            inputs=inputs,
            num_trials=num_trials,
            call_before_trial=call_before_execution,
            call_after_trial=call_after_execution,
        )

    def _get_variable_from_input(self, input):

        input = np.atleast_2d(input)
        num_inputs = np.size(input, 0)
        num_input_states = len(self.input_states)
        if num_inputs != num_input_states:
            # Check if inputs are of different lengths (indicated by dtype == np.dtype('O'))
            num_inputs = np.size(input)
            if isinstance(input, np.ndarray) and input.dtype is np.dtype('O') and num_inputs == num_input_states:
                # Reduce input back down to sequence of arrays (to remove extra dim added by atleast_2d above)
                input = np.squeeze(input)
            else:
                num_inputs = np.size(input, 0)  # revert num_inputs to its previous value, when printing the error
                raise SystemError("Number of inputs ({0}) to {1} does not match "
                                  "its number of input_states ({2})".
                                  format(num_inputs, self.name,  num_input_states ))
        for input_item, input_state in zip(input, self.input_states):
            if len(input_state.value) == len(input_item):
                input_state.value = input_item
            else:
                raise MechanismError(
                    "Length ({}) of input ({}) does not match "
                    "required length ({}) for input to {} of {}".format(
                        len(input_item),
                        input_item,
                        len(input_state.instance_defaults.variable),
                        input_state.name,
                        self.name
                    )
                )

        return np.array(self.input_values)

    def _update_input_states(self, runtime_params=None, context=None):
        """ Update value for each InputState in self.input_states:

        Call execute method for all (MappingProjection) Projections in InputState.path_afferents
        Aggregate results (using InputState execute method)
        Update InputState.value
        """
        for i in range(len(self.input_states)):
            state = self.input_states[i]
            state.update(params=runtime_params, context=context)
        return np.array(self.input_values)

    def _update_parameter_states(self, runtime_params=None, context=None):

        for state in self._parameter_states:
            state.update(params=runtime_params, context=context)
        self._update_attribs_dicts(context=context)

    def _update_attribs_dicts(self, context=None):
        from psyneulink.globals.keywords import NOISE
        for state in self._parameter_states:
            if NOISE in state.name and self.context.initialization_status == ContextFlags.INITIALIZING:
                continue
            if state.name in self.user_params:
                self.user_params.__additem__(state.name, state.value)
            if state.name in self.function_params:
                self.function_params.__additem__(state.name, state.value)

    def _update_output_states(self, runtime_params=None, context=None):
        """Execute function for each OutputState and assign result of each to corresponding item of self.output_values

        """
        for state in self.output_states:
            state.update(params=runtime_params, context=context)

    def initialize(self, value):
        """Assign an initial value to the Mechanism's `value <Mechanism_Base.value>` attribute and update its
        `OutputStates <Mechanism_OutputStates>`.

        Arguments
        ---------

        value : List[value] or 1d ndarray
            value used to initialize the first item of the Mechanism's `value <Mechanism_Base.value>` attribute.

        """
        if self.paramValidationPref:
            if not iscompatible(value, self.value):
                raise MechanismError("Initialization value ({}) is not compatiable with value of {}".
                                     format(value, append_type_to_name(self)))
        self.value = np.atleast_1d(value)
        self._update_output_states(context="INITIAL_VALUE")

    def _report_mechanism_execution(self, input_val=None, params=None, output=None):

        if input_val is None:
            input_val = self.input_values
        if output is None:
            output = self.output_state.value
        params = params or self.user_params

        import re
        if 'mechanism' in self.name or 'Mechanism' in self.name:
            mechanism_string = ' '
        else:
            mechanism_string = ' mechanism'

        # kmantel: previous version would fail on anything but iterables of things that can be cast to floats
        #   if you want more specific output, you can add conditional tests here
        try:
            input_string = [float("{:0.3}".format(float(i))) for i in input_val].__str__().strip("[]")
        except TypeError:
            input_string = input_val

        print ("\n\'{}\'{} executed:\n- input:  {}".
               format(self.name,
                      mechanism_string,
                      input_string))

        if params:
            print("- params:")
            # Sort for consistency of output
            params_keys_sorted = sorted(params.keys())
            for param_name in params_keys_sorted:
                # No need to report:
                #    function_params here, as they will be reported for the function itself below;
                #    input_states or output_states, as these are not really params
                if param_name in {FUNCTION_PARAMS, INPUT_STATES, OUTPUT_STATES}:
                    continue
                param_is_function = False
                param_value = params[param_name]
                if isinstance(param_value, Function):
                    param = param_value.name
                    param_is_function = True
                elif isinstance(param_value, type(Function)):
                    param = param_value.__name__
                    param_is_function = True
                elif isinstance(param_value, (function_type, method_type)):
                    param = param_value.__self__.__class__.__name__
                    param_is_function = True
                else:
                    param = param_value
                print ("\t{}: {}".format(param_name, str(param).__str__().strip("[]")))
                if param_is_function:
                    # Sort for consistency of output
                    func_params_keys_sorted = sorted(self.function_object.user_params.keys())
                    for fct_param_name in func_params_keys_sorted:
                        print ("\t\t{}: {}".
                               format(fct_param_name,
                                      str(self.function_object.user_params[fct_param_name]).__str__().strip("[]")))

        # kmantel: previous version would fail on anything but iterables of things that can be cast to floats
        #   if you want more specific output, you can add conditional tests here
        try:
            output_string = re.sub(r'[\[,\],\n]', '', str([float("{:0.3}".format(float(i))) for i in output]))
        except TypeError:
            output_string = output

        print("- output: {}".format(output_string))

    def show_structure(self,
                       # direction = 'BT',
                       show_functions=False,
                       show_values=False,
                       use_labels=False,
                       show_headers=False,
                       show_role=False,
                       system=None,
                       output_fmt='pdf'
                       ):
        """Generate a detailed display of a the structure of a Mechanism.

        .. note::
           This method relies on `graphviz <http://www.graphviz.org>`_, which must be installed and imported
           (standard with PsyNeuLink pip install)

        Displays the structure of a Mechanism using the GraphViz `record
        <http://graphviz.readthedocs.io/en/stable/examples.html#structs-revisited-py>`_ shape.  This method is called
        by `System.show_graph` if its **show_mechanism_structure** argument is specified as `True` when it is called.

        Arguments
        ---------

        show_functions : bool : default False
            specifies whether or not to show the `function <Component.function>` of the Mechanism and each of its
            States in the record (enclosed in parentheses).

        show_values : bool : default False
            specifies whether or not to show the `value <Component.value>` of the Mechanism and each of its States
            in the record (prefixed by "=").

        use_labels : bool : default False
            specifies whether or not to use labels for values if **show_values** is `True`; labels must be specified
            in the `input_labels_dict <Mechanism.input_labels_dict>` (for InputState values) and
            `output_labels_dict <Mechanism.output_labels_dict>` (for OutputState values), otherwise the value is used.

        show_headers : bool : default False
            specifies whether or not to show the Mechanism, InputState, ParameterState and OutputState headers
            (shown in caps).

        show_role : bool : default False
            specifies whether or not to show the `role <System_Mechanisms>` of the Mechanism in the `System` specified
            in the **system** argument (shown in caps and enclosed in square brackets);
            if **system** is not specified, show_roles is ignored.

        system : System : default None
            specifies the `System` (to which the Mechanism must belong) for which to show its role (see **roles**);
            if this is not specified, the **show_role** argument is ignored.

        output_fmt : keyword : default 'pdf'
            'pdf': generate and open a pdf with the visualization;\n
            'jupyter': return the object (ideal for working in jupyter/ipython notebooks)\n
            'struct': return a string that specifies the structure of the record shape,
            for use in a GraphViz node specification.

        """

        open_bracket = r'{'
        pipe = r' | '
        close_bracket = r'}'
        mechanism_header = r'MECHANISM:\n'
        input_states_header = r'______INPUTSTATES______\n' \
                  r'/\ \ \ \ \ \ \ \ \ \ \ \ \ \ \ \ \ \ \ \ \ \ \ \ \ \ \ \ \ \ \ \ \ \ \ \ \ \ \ \ \ \ \ \ \ \ \ \ \\'
        parameter_states_header = r'PARAMETERSTATES:'
        output_states_header = r'\\______\ \ \ \ \ \ \ \ \ \ \ \ \ \ \ \ \ \ \ \ \ \ \ \ \ \ \ \ \ ______/' \
                               r'\nOUTPUTSTATES'

        def mech_string(mech):
            '''Return string with name of mechanism possibly with function and/or value
            Inclusion of role, function and/or value is determined by arguments of call to show_structure '''
            if show_headers:
                mech_header = mechanism_header
            else:
                mech_header = ''
            mech_name = r' <{0}> {1}{0}'.format(mech.name, mech_header)
            mech_role = ''
            if system and show_role:
                try:
                    mech_role = r'\n[{}]'.format(self.systems[system])
                except KeyError:
                    # # mech_role = r'\n[{}]'.format(self.system)
                    # mech_role = r'\n[CONTROLLER]'
                    from psyneulink.components.mechanisms.adaptive.control.controlmechanism import ControlMechanism
                    from psyneulink.components.mechanisms.processing.objectivemechanism import ObjectiveMechanism
                    if isinstance(mech, ControlMechanism) and hasattr(mech, 'system'):
                        mech_role = r'\n[CONTROLLER]'
                    elif isinstance(mech, ObjectiveMechanism) and hasattr(mech, '_role'):
                        mech_role = r'\n[{}]'.format(mech._role)
                    else:
                        mech_role = ""


            mech_function = ''
            if show_functions:
                mech_function = r'\n({})'.format(mech.function_object.__class__.__name__)
            mech_value = ''
            if show_values:
                mech_value = r'\n={}'.format(mech.value)
            return mech_name + mech_role + mech_function + mech_value

        def states_string(state_list:ContentAddressableList,
                          state_type,
                          include_function:bool=False,
                          include_value:bool=False,
                          use_label:bool=False):
            '''Return string with name of states in ContentAddressableList with functions and/or values as specified'''
            states = open_bracket
            for i, state in enumerate(state_list):
                if i:
                    states += pipe
                function = ''
                if include_function:
                    function = r'\n({})'.format(state.function_object.__class__.__name__)
                value = ''
                if include_value:
                    if use_label:
                        value = r'\n={}'.format(state.label)
                    else:
                        value = r'\n={}'.format(state.value)
                states += r'<{0}-{1}> {1}{2}{3}'.format(state_type.__name__,
                                                        state.name,
                                                        function,
                                                        value)
            states += close_bracket
            return states

        # Construct Mechanism specification
        mech = mech_string(self)

        # Construct InputStates specification
        if len(self.input_states):
            if show_headers:
                input_states = input_states_header + pipe + states_string(self.input_states,
                                                                          InputState,
                                                                          include_function=show_functions,
                                                                          include_value=show_values,
                                                                          use_label=use_labels)
            else:
                input_states = states_string(self.input_states,
                                             InputState,
                                             include_function=show_functions,
                                             include_value=show_values,
                                             use_label=use_labels)
            input_states = pipe + input_states
        else:
            input_states = ''

        # Construct ParameterStates specification
        if len(self.parameter_states):
            if show_headers:
                parameter_states = parameter_states_header + pipe + states_string(self.parameter_states,
                                                                                  ParameterState,
                                                                                  include_function=show_functions,
                                                                                  include_value=show_values)
            else:
                parameter_states = states_string(self.parameter_states,
                                                 ParameterState,
                                                 include_function=show_functions,
                                                 include_value=show_values)
            parameter_states = pipe + parameter_states
        else:
            parameter_states = ''

        # Construct OutputStates specification
        if len(self.output_states):
            if show_headers:
                output_states = states_string(self.output_states,
                                              OutputState,
                                              include_function=show_functions,
                                              include_value=show_values,
                                              use_label=use_labels) + pipe + output_states_header
            else:
                output_states = states_string(self.output_states,
                                              OutputState,
                                              include_function=show_functions,
                                              include_value=show_values,
                                              use_label=use_labels)

            output_states = output_states + pipe
        else:
            output_states = ''

        m_node_struct = open_bracket + \
                        output_states + \
                        open_bracket + mech + parameter_states + close_bracket + \
                        input_states + \
                        close_bracket

        if output_fmt == 'struct':
            # return m.node
            return m_node_struct

        # Make node
        import graphviz as gv
        m = gv.Digraph(#'mechanisms',
                       #filename='mechanisms_revisited.gv',
                       node_attr={'shape': 'record'},
                       )
        m.node(self.name, m_node_struct, shape='record')

        if output_fmt == 'pdf':
            m.view(self.name.replace(" ", "-"), cleanup=True)

        elif output_fmt == 'jupyter':
            return m

    def plot(self, x_range=None):
        """Generate a plot of the Mechanism's `function <Mechanism_Base.function>` using the specified parameter values
        (see `DDM.plot <DDM.plot>` for details of the animated DDM plot).

        Arguments
        ---------

        x_range : List
            specify the range over which the `function <Mechanism_Base.function>` should be plotted. x_range must be
            provided as a list containing two floats: lowest value of x and highest value of x.  Default values
            depend on the Mechanism's `function <Mechanism_Base.function>`.

            - Logistic Function: default x_range = [-5.0, 5.0]
            - Exponential Function: default x_range = [0.1, 5.0]
            - All Other Functions: default x_range = [-10.0, 10.0]

        Returns
        -------
        Plot of Mechanism's `function <Mechanism_Base.function>` : Matplotlib window
            Matplotlib window of the Mechanism's `function <Mechanism_Base.function>` plotted with specified parameters
            over the specified x_range

        """

        import matplotlib.pyplot as plt

        if not x_range:
            if "Logistic" in str(self.function):
                x_range= [-5.0, 5.0]
            elif "Exponential" in str(self.function):
                x_range = [0.1, 5.0]
            else:
                x_range = [-10.0, 10.0]
        x_space = np.linspace(x_range[0],x_range[1])
        plt.plot(x_space, self.function(x_space), lw=3.0, c='r')
        plt.show()

    @tc.typecheck
    def add_states(self, states, context=None):
        """
        add_states(states)

        Add one or more `States <State>` to the Mechanism.  Only `InputStates <InputState>` and `OutputStates
        <OutputState>` can be added; `ParameterStates <ParameterState>` cannot be added to a Mechanism after it has
        been constructed.

        If the `owner <State_Base.owner>` of a State specified in the **states** argument is not the same as the
        Mechanism to which it is being added, the user is given the option of reassigning the State to the `owner
        <State_Base.owner>`, making a copy of the State and assigning that to the `owner <State_Base.owner>`, or
        aborting.  If the name of a specified State is the same as an existing one with the same name, an index is
        appended to its name, and incremented for each State subsequently added with the same name (see :ref:`naming
        conventions <LINK>`).  If a specified State already belongs to the Mechanism, the request is ignored.

        .. note::
            Adding InputStates to a Mechanism changes the size of its `variable <Mechanism_Base.variable>` attribute,
            which may produce an incompatibility with its `function <Mechanism_Base.function>` (see
            `Mechanism InputStates <Mechanism_InputStates>` for a more detailed explanation).

        Arguments
        ---------

        states : State or List[State]
            one more `InputStates <InputState>` or `OutputStates <OutputState>` to be added to the Mechanism.
            State specification(s) can be an InputState or OutputState object, class reference, class keyword, or
            `State specification dictionary <State_Specification>` (the latter must have a *STATE_TYPE* entry
            specifying the class or keyword for InputState or OutputState).

        Returns a dictionary with two entries, containing the list of InputStates and OutputStates added.
        -------

        Dictionary with entries containing InputStates and/or OutputStates added

        """
        from psyneulink.components.states.state import _parse_state_type
        from psyneulink.components.states.inputstate import InputState, _instantiate_input_states
        from psyneulink.components.states.outputstate import OutputState, _instantiate_output_states

        if context is None:
            context = ContextFlags.COMMAND_LINE

        # Put in list to standardize treatment below
        if not isinstance(states, list):
            states = [states]

        input_states = []
        output_states = []
        instantiated_input_states = None
        instantiated_output_states = None

        for state in states:
            # FIX: 11/9/17: REFACTOR USING _parse_state_spec
            state_type = _parse_state_type(self, state)
            if (isinstance(state_type, InputState) or
                    (inspect.isclass(state_type) and issubclass(state_type, InputState))):
                input_states.append(state)
            elif (isinstance(state_type, OutputState) or
                    (inspect.isclass(state_type) and issubclass(state_type, OutputState))):
                output_states.append(state)

        if input_states:
            # FIX: 11/9/17
            added_variable, added_input_state = self._handle_arg_input_states(input_states)
            if added_input_state:
                old_variable = self.instance_defaults.variable.tolist()
                old_variable.extend(added_variable)
                self.instance_defaults.variable = np.array(old_variable)
                self._update_variable(self.instance_defaults.variable)
            instantiated_input_states = _instantiate_input_states(self,
                                                                  input_states,
                                                                  added_variable,
                                                                  context=context)
            for state in instantiated_input_states:
                if state.name is state.componentName or state.componentName + '-' in state.name:
                        state._assign_default_state_name(context=context)
        if output_states:
            instantiated_output_states = _instantiate_output_states(self, output_states, context=context)

        return {INPUT_STATES: instantiated_input_states,
                OUTPUT_STATES: instantiated_output_states}

    @tc.typecheck
    def remove_states(self, states, context=REMOVE_STATES):
        """
        remove_states(states)

        Remove one or more `States <State>` from the Mechanism.  Only `InputStates <InputState> and `OutputStates
        <OutputState>` can be removed; `ParameterStates <ParameterState>` cannot be removed from a Mechanism.

        Each Specified state must be owned by the Mechanism, otherwise the request is ignored.

        .. note::
            Removing InputStates from a Mechanism changes the size of its `variable <Mechanism_Base.variable>`
            attribute, which may produce an incompatibility with its `function <Mechanism_Base.function>` (see
            `Mechanism InputStates <Mechanism_InputStates>` for more detailed information).

        Arguments
        ---------

        states : State or List[State]
            one more `InputStates <InputState>` or `OutputStates <OutputState>` to be removed from the Mechanism.
            State specification(s) can be an InputState or OutputState object or the name of one.

        """
        from psyneulink.components.states.inputstate import INPUT_STATE
        from psyneulink.components.states.outputstate import OutputState, OUTPUT_STATE

        # Put in list to standardize treatment below
        if not isinstance(states, list):
            states = [states]

        input_states = []
        output_states = []

        for state in states:

            if state in self.input_states:
                if isinstance(state, str):
                    state = self.input_states[state]
                index = self.input_states.index(state)
                del self.input_states[index]
                remove_instance_from_registry(registry=self._stateRegistry,
                                              category=INPUT_STATE,
                                              component=state)
                old_variable = self.instance_defaults.variable
                old_variable = np.delete(old_variable,index,0)
                self.instance_defaults.variable = old_variable
                self._update_variable(self.instance_defaults.variable)

            elif state in self.output_states:
                if isinstance(state, OutputState):
                    index = self.output_states.index(state)
                else:
                    index = self.output_states.index(self.output_states[state])
                del self.output_states[state]
                del self.output_values[index]
                remove_instance_from_registry(registry=self._stateRegistry,
                                              category=OUTPUT_STATE,
                                              component=state)

    def _get_mechanism_param_values(self):
        """Return dict with current value of each ParameterState in paramsCurrent
        :return: (dict)
        """
        from psyneulink.components.states.parameterstate import ParameterState
        return dict((param, value.value) for param, value in self.paramsCurrent.items()
                    if isinstance(value, ParameterState) )

    # @tc.typecheck
    # def _get_state_value_labels(self, state_type:tc.any(InputState, OutputState)):
    def _get_state_value_labels(self, state_type):
        """Return list of labels for the value of each State of specified state_type.
        If the labels_dict has subdicts (one for each State), get label for the value of each State from its subdict.
        If the labels dict does not have subdicts, then use the same dict for the only (or all) State(s)
        """

        if state_type is InputState:
            states = self.input_states

        elif state_type is OutputState:
            states = self.output_states

        labels = []
        for state in states:
            labels.append(state.label)
        return labels

    @tc.typecheck
    def _add_process(self, process, role:str):
        from psyneulink.components.process import Process
        if not isinstance(process, Process):
            raise MechanismError("PROGRAM ERROR: First argument of call to {}._add_process ({}) must be a {}".
                                 format(Mechanism.__name__, process, Process.__name__))
        self.processes.__additem__(process, role)

    @tc.typecheck
    def _add_system(self, system, role:str):
        from psyneulink.components.system import System
        if not isinstance(system, System):
            raise MechanismError("PROGRAM ERROR: First argument of call to {}._add_system ({}) must be a {}".
                                 format(Mechanism.__name__, system, System.__name__))
        self.systems.__additem__(system, role)

    @property
    def is_finished(self):
        return self._is_finished

    @is_finished.setter
    def is_finished(self, value):
        self._is_finished = value

    @property
    def input_state(self):
        return self.input_states[0]

    @property
    def input_values(self):
        try:
            return self.input_states.values
        except (TypeError, AttributeError):
            return None

    @property
    def input_labels(self):
        """
        Returns a list with as many items as there are InputStates of the Mechanism. Each list item represents the value
        of the corresponding InputState, and is populated by a string label (from the input_labels_dict) when one
        exists, and the numeric value otherwise.
        """

        if self.input_labels_dict:
            return self._get_state_value_labels(InputState)
        else:
            return self.input_values

    @property
    def parameter_states(self):
        return self._parameter_states

    @parameter_states.setter
    def parameter_states(self, value):
        # This keeps parameter_states property readonly,
        #    but averts exception when setting paramsCurrent in Component (around line 850)
        pass

    @property
    def output_state(self):
        return self.output_states[0]

    @property
    def output_values(self):
        return self.output_states.values

    @property
    def output_labels(self):
        """
        Returns a list with as many items as there are OutputStates of the Mechanism. Each list item represents the
        value of the corresponding OutputState, and is populated by a string label (from the output_labels_dict) when
        one exists, and the numeric value otherwise.
        """
        if self.output_labels_dict:
            return self._get_state_value_labels(OutputState)
        else:
            return self.output_values

    @property
    def status(self):
        return self._status

    @status.setter
    def status(self, current_value):
        # if current_value != self._old_value:
        try:
            if np.array_equal(current_value, self._old_value):
                self._status = UNCHANGED
            else:
                self._status = CHANGED
                self._old_value = current_value
        # FIX:  CATCHES ELEMENTWISE COMPARISON DEPRECATION WARNING/ERROR -- NEEDS TO BE FIXED AT SOME POINT
        except:
            self._status = CHANGED

    @property
    def states(self):
        """Return list of all of the Mechanism's States"""
        return ContentAddressableList(
                component_type=State,
                list=list(self.input_states) +
                     list(self.parameter_states) +
                     list(self.output_states))

    @property
    def path_afferents(self):
        """Return list of path_afferent Projections to all of the Mechanism's input_states"""
        projs = []
        for input_state in self.input_states:
            projs.extend(input_state.path_afferents)
        return ContentAddressableList(component_type=Projection, list=projs)

    @property
    def mod_afferents(self):
        """Return all of the Mechanism's afferent modulatory Projections"""
        projs = []
        for input_state in self.input_states:
            projs.extend(input_state.mod_afferents)
        for parameter_state in self.parameter_states:
            projs.extend(parameter_state.mod_afferents)
        for output_state in self.input_states:
            projs.extend(output_state.mod_afferents)
        return ContentAddressableList(component_type=Projection, list=projs)

    @property
    def afferents(self):
        """Return all afferent Projections"""
        return ContentAddressableList(component_type=Projection,
                                      list= list(self.path_afferents) + list(self.mod_afferents))

    @property
    def efferents(self):
        """Return list of all of the Mechanism's Projections"""
        projs = []
        for output_state in self.output_states:
            projs.extend(output_state.efferents)
        return ContentAddressableList(component_type=Projection, list=projs)

    @property
    def projections(self):
        """Return all Projections"""
        return ContentAddressableList(component_type=Projection,
                                      list=list(self.path_afferents) +
                                           list(self.mod_afferents) +
                                           list(self.efferents))

    @property
    def senders(self):
        """Return all Mechanisms that send Projections to self"""
        return ContentAddressableList(component_type=Mechanism,
                                      list=[p.sender.owner for p in self.afferents
                                            if isinstance(p.sender.owner, Mechanism_Base)])

    @property
    def receivers(self):
        """Return all Mechanisms that send Projections to self"""
        return ContentAddressableList(component_type=Mechanism,
                                      list=[p.receiver.owner for p in self.efferents
                                            if isinstance(p.sender.owner, Mechanism_Base)])

    @property
    def modulators(self):
        """Return all Mechanisms that send Projections to self"""
        return ContentAddressableList(component_type=Mechanism,
                                      list=[p.sender.owner for p in self.mod_afferents
                                            if isinstance(p.sender.owner, Mechanism_Base)])

    @property
    def attributes_dict(self):
        attribs_dict = MechParamsDict(
                OWNER_VARIABLE = self.variable,
                OWNER_VALUE = self.value,
                EXECUTION_COUNT = self.execution_count, # FIX: move to assignment to user_params in Component
                EXECUTION_TIME = self.current_execution_time,
                INPUT_STATE_VARIABLES = [input_state.variable for input_state in self.input_states]
        )
        attribs_dict.update(self.user_params)
        del attribs_dict[FUNCTION]
        try:
            del attribs_dict[FUNCTION_PARAMS]
        except KeyError:
            pass
        del attribs_dict[INPUT_STATES]
        del attribs_dict[OUTPUT_STATES]
        try:
            attribs_dict.update(self.function_params)
        except KeyError:
            pass
        return attribs_dict


def _is_mechanism_spec(spec):
    """Evaluate whether spec is a valid Mechanism specification

    Return true if spec is any of the following:
    + Mechanism class
    + Mechanism object:
    Otherwise, return :keyword:`False`

    Returns: (bool)
    """
    if inspect.isclass(spec) and issubclass(spec, Mechanism):
        return True
    if isinstance(spec, Mechanism):
        return True
    return False

# MechanismTuple indices
# OBJECT_ITEM = 0
# # PARAMS_ITEM = 1
# # PHASE_ITEM = 2
#
# MechanismTuple = namedtuple('MechanismTuple', 'mechanism')

from collections import UserList
class MechanismList(UserList):
    """Provides access to items and their attributes in a list of :class:`MechanismTuples` for an owner.

    :class:`MechanismTuples` are of the form: (Mechanism object, runtime_params dict, phaseSpec int).

    Attributes
    ----------
    mechanisms : list of Mechanism objects

    names : list of strings
        each item is a Mechanism.name

    values : list of values
        each item is a Mechanism_Base.value

    outputStateNames : list of strings
        each item is an OutputState.name

    outputStateValues : list of values
        each item is an OutputState.value
    """

    def __init__(self, owner, components_list:list):
        super().__init__()
        self.mechs = components_list
        self.data = self.mechs
        self.owner = owner
        # for item in components_list:
        #     if not isinstance(item, MechanismTuple):
        #         raise MechanismError("The following item in the components_list arg of MechanismList()"
        #                              " is not a MechanismTuple: {}".format(item))

        self.process_tuples = components_list

    def __getitem__(self, item):
        """Return specified Mechanism in MechanismList
        """
        # return list(self.mechs[item])[MECHANISM]
        return self.mechs[item]

    def __setitem__(self, key, value):
        raise ("MechanismList is read only ")

    def __len__(self):
        return (len(self.mechs))

    # def _get_tuple_for_mech(self, mech):
    #     """Return first Mechanism tuple containing specified Mechanism from the list of mechs
    #     """
    #     if list(item for item in self.mechs).count(mech):
    #         if self.owner.verbosePref:
    #             print("PROGRAM ERROR:  {} found in more than one object_item in {} in {}".
    #                   format(append_type_to_name(mech), self.__class__.__name__, self.owner.name))
    #     return next((object_item for object_item in self.mechs if object_item is mech), None)

    @property
    def mechs_sorted(self):
        """Return list of mechs sorted by Mechanism name"""
        return sorted(self.mechs, key=lambda object_item: object_item.name)

    @property
    def mechanisms(self):
        """Return list of all mechanisms in MechanismList"""
        return list(self)

    @property
    def names(self):
        """Return names of all mechanisms in MechanismList"""
        return list(item.name for item in self.mechanisms)

    @property
    def values(self):
        """Return values of all mechanisms in MechanismList"""
        return list(item.value for item in self.mechanisms)

    @property
    def outputStateNames(self):
        """Return names of all OutputStates for all mechanisms in MechanismList"""
        names = []
        for item in self.mechanisms:
            for output_state in item.output_states:
                names.append(output_state.name)
        return names

    @property
    def outputStateValues(self):
        """Return values of OutputStates for all mechanisms in MechanismList"""
        values = []
        for item in self.mechanisms:
            for output_state in item.output_states:
                values.append(output_state.value)
        return values<|MERGE_RESOLUTION|>--- conflicted
+++ resolved
@@ -947,21 +947,11 @@
 from psyneulink.components.states.state import REMOVE_STATES, _parse_state_spec
 from psyneulink.globals.context import ContextFlags
 from psyneulink.globals.keywords import \
-<<<<<<< HEAD
-    CHANGED, COMMAND_LINE, CONTROL_SIMULATION, EXECUTING, FUNCTION, FUNCTION_PARAMS, \
-    INITIALIZING, INIT_FUNCTION_METHOD_ONLY, INIT__EXECUTE__METHOD_ONLY, INPUT_STATES, INPUT_STATE_VARIABLES, \
-    INPUT_STATE_PARAMS, LEARNING, MONITOR_FOR_CONTROL, MONITOR_FOR_LEARNING, \
-    OUTPUT_STATES, OUTPUT_STATE_PARAMS, OWNER_VALUE, OWNER_VARIABLE, PARAMETER_STATES, PARAMETER_STATE_PARAMS, \
-    PROCESS_INIT, REFERENCE_VALUE, SEPARATOR_BAR, SET_ATTRIBUTE, SYSTEM_INIT, UNCHANGED, \
-    VALIDATE, VALUE, VARIABLE, kwMechanismComponentCategory, kwMechanismExecuteFunction
-
-=======
     CHANGED, EXECUTION_PHASE, FUNCTION, FUNCTION_PARAMS, \
     INITIALIZING, INIT_FUNCTION_METHOD_ONLY, INIT__EXECUTE__METHOD_ONLY, INPUT_LABELS_DICT, INPUT_STATES, \
     MONITOR_FOR_CONTROL, MONITOR_FOR_LEARNING, OUTPUT_LABELS_DICT, OUTPUT_STATES, \
     PARAMETER_STATES, REFERENCE_VALUE, TARGET_LABELS_DICT, UNCHANGED, \
     VALUE, VARIABLE, kwMechanismComponentCategory, kwMechanismExecuteFunction
->>>>>>> d94293a2
 from psyneulink.globals.preferences.preferenceset import PreferenceLevel
 from psyneulink.globals.registry import register_category, remove_instance_from_registry
 from psyneulink.globals.utilities import ContentAddressableList, ReadOnlyOrderedDict, \
@@ -2184,19 +2174,7 @@
                                                                ContextFlags._get_context_string(
                                                                        self.context.flags, EXECUTION_PHASE))
         else:
-<<<<<<< HEAD
-            # These need to be set for states to use as context
-            if not INITIALIZING in context:
-                self.context.status &= ~ContextStatus.INITIALIZATION
-                if EXECUTING in context:
-                    self.context.status |= ContextStatus.EXECUTION
-                if CONTROL_SIMULATION in context:
-                    self.context.status |= ContextStatus.SIMULATION
-                if LEARNING in context:
-                    self.context.status |= ContextStatus.LEARNING
-=======
             self.context.string = "{} INITIALIZING {}".format(context.name, self.name)
->>>>>>> d94293a2
 
         # IMPLEMENTATION NOTE: Re-write by calling execute methods according to their order in functionDict:
         #         for func in self.functionDict:
@@ -2256,11 +2234,7 @@
 
         # Executing or simulating Process or System, get input by updating input_states
         if (input is None
-<<<<<<< HEAD
-            and (c in context for c in {EXECUTING, LEARNING, CONTROL_SIMULATION})
-=======
             and (self.context.execution_phase & (ContextFlags.PROCESSING|ContextFlags.LEARNING|ContextFlags.SIMULATION))
->>>>>>> d94293a2
             and (self.input_state.path_afferents != [])):
 
             variable = self._update_variable(self._update_input_states(runtime_params=runtime_params,
