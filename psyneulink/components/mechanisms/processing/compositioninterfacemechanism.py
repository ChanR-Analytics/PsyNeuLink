# Princeton University licenses this file to You under the Apache License, Version 2.0 (the "License");
# you may not use this file except in compliance with the License.  You may obtain a copy of the License at:
#     http://www.apache.org/licenses/LICENSE-2.0
# Unless required by applicable law or agreed to in writing, software distributed under the License is distributed
# on an "AS IS" BASIS, WITHOUT WARRANTIES OR CONDITIONS OF ANY KIND, either express or implied.
# See the License for the specific language governing permissions and limitations under the License.


# **************************************  CompositionInterfaceMechanism *************************************************

"""
Overview
--------

A CompositionInterfaceMechanism stores an input from the outside world so that the input can be delivered to a
Composition's `ORIGIN` Mechanism via a Projection.

.. _CompositionInterfaceMechanism_Creation:

Creating an CompositionInterfaceMechanism
-------------------------------

A CompositionInterfaceMechanism is created automatically when an `ORIGIN` Mechanism is identified in a Composition. When
created, the CompositionInterfaceMechanism's OutputState is set directly by the Composition. This Mechanism should never
be executed, and should never be created by a user.

.. _CompositionInterfaceMechanism_Structure

Structure
---------

---
.. _CompositionInterfaceMechanism_Execution

Execution
---------

---

.. _CompositionInterfaceMechanism_Class_Reference:

Class Reference
---------------

"""

import typecheck as tc

from psyneulink.components.mechanisms.mechanism import Mechanism_Base
from psyneulink.components.mechanisms.processing.processingmechanism import ProcessingMechanism_Base
from psyneulink.globals.context import ContextFlags
from psyneulink.globals.keywords import COMPOSITION_INTERFACE_MECHANISM, kwPreferenceSetName
from psyneulink.globals.preferences.componentpreferenceset import is_pref_set, kpReportOutputPref
from psyneulink.globals.preferences.preferenceset import PreferenceEntry, PreferenceLevel

__all__ = []


class CompositionInterfaceMechanism(ProcessingMechanism_Base):
    """
    CompositionInterfaceMechanism(                            \
    default_input_value=None,                               \
    size=None,                                              \
    function=Linear(slope = 1.0, intercept = 0.0), \
    params=None,                                            \
    name=None,                                              \
    prefs=None)

    Implements the CompositionInterfaceMechanism subclass of Mechanism.

    Arguments
    ---------

    default_input_value : number, list or np.ndarray
        the input to the Mechanism to use if none is provided in a call to its
        `execute <Mechanism_Base.execute>` or `run <Mechanism_Base.run>` methods;
        also serves as a template to specify the length of `variable <CompositionInterfaceMechanism.variable>` for
        `function <CompositionInterfaceMechanism.function>`, and the `primary outputState <OutputState_Primary>` of the
        Mechanism.

    size : int, list or np.ndarray of ints
        specifies default_input_value as array(s) of zeros if **default_input_value** is not passed as an argument;
        if **default_input_value** is specified, it takes precedence over the specification of **size**.
        As an example, the following mechanisms are equivalent::
            T1 = TransferMechanism(size = [3, 2])
            T2 = TransferMechanism(default_variable = [[0, 0, 0], [0, 0]])

    function : IntegratorFunction : default Integrator
        specifies the function used to integrate the input.  Must take a single numeric value, or a list or np.array
        of values, and return one of the same form.

    params : Dict[param keyword: param value] : default None
        a `parameter dictionary <ParameterState_Specifying_Parameters>` that can be used to specify the parameters for
        the `Mechanism <Mechanism>`, parameters for its `function <CompositionInterfaceMechanism.function>`, and/or a
        custom function and its parameters.  Values specified for parameters in the dictionary override any assigned
        to those parameters in arguments of the constructor.

    name : str : default see `name <CompositionInterfaceMechanism.name>`
        specifies the name of the CompositionInterfaceMechanism.

    prefs : PreferenceSet or specification dict : default Mechanism.classPreferences
        specifies the `PreferenceSet` for the CompositionInterfaceMechanism; see `prefs <CompositionInterfaceMechanism.prefs>` for details.

    Attributes
    ----------
    variable : value: default
        the input to Mechanism's ``function``.

    name : str
        the name of the CompositionInterfaceMechanism; if it is not specified in the **name** argument of the
        constructor, a default is assigned by MechanismRegistry (see `Naming` for conventions used for default and
        duplicate names).

    prefs : PreferenceSet or specification dict
        the `PreferenceSet` for the CompositionInterfaceMechanism; if it is not specified in the **prefs** argument of
        the constructor, a default is assigned using `classPreferences` defined in __init__.py (see :doc:`PreferenceSet
        <LINK>` for details).

    """

    componentType = COMPOSITION_INTERFACE_MECHANISM

    classPreferenceLevel = PreferenceLevel.TYPE
    # These will override those specified in TypeDefaultPreferences
    classPreferences = {
        kwPreferenceSetName: 'CompositionInterfaceMechanismCustomClassPreferences',
        kpReportOutputPref: PreferenceEntry(True, PreferenceLevel.INSTANCE)}

    paramClassDefaults = Mechanism_Base.paramClassDefaults.copy()
    paramClassDefaults.update({})
    paramNames = paramClassDefaults.keys()

    @tc.typecheck
    def __init__(self,
                 default_input_value=None,
                 size=None,
                 function=None,
                 params=None,
                 name=None,
                 prefs:is_pref_set=None):

        if default_input_value is None and size is None:
            default_input_value = self.ClassDefaults.variable

        params = self._assign_args_to_param_dicts(function=function,
                                                  params=params)

        super(CompositionInterfaceMechanism, self).__init__(variable=default_input_value,
                                                  size=size,
                                                  params=params,
                                                  name=name,
                                                  prefs=prefs,
<<<<<<< HEAD
                                                  context=ContextFlags.CONSTRUCTOR)
=======
                                                  context=self,
                                                  function=function,
                                                  )
>>>>>>> bf3d16ba


<|MERGE_RESOLUTION|>--- conflicted
+++ resolved
@@ -148,14 +148,9 @@
         super(CompositionInterfaceMechanism, self).__init__(variable=default_input_value,
                                                   size=size,
                                                   params=params,
+                                                  function=function,
                                                   name=name,
                                                   prefs=prefs,
-<<<<<<< HEAD
                                                   context=ContextFlags.CONSTRUCTOR)
-=======
-                                                  context=self,
-                                                  function=function,
-                                                  )
->>>>>>> bf3d16ba
 
 
