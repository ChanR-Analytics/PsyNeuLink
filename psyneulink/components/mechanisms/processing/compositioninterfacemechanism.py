# Princeton University licenses this file to You under the Apache License, Version 2.0 (the "License");
# you may not use this file except in compliance with the License.  You may obtain a copy of the License at:
#     http://www.apache.org/licenses/LICENSE-2.0
# Unless required by applicable law or agreed to in writing, software distributed under the License is distributed
# on an "AS IS" BASIS, WITHOUT WARRANTIES OR CONDITIONS OF ANY KIND, either express or implied.
# See the License for the specific language governing permissions and limitations under the License.


# **************************************  CompositionInterfaceMechanism *************************************************

"""
Overview
--------

A CompositionInterfaceMechanism stores an input from the outside world so that the input can be delivered to a
Composition's `ORIGIN` Mechanism via a Projection.

.. _CompositionInterfaceMechanism_Creation:

Creating an CompositionInterfaceMechanism
-------------------------------

A CompositionInterfaceMechanism is created automatically when an `ORIGIN` Mechanism is identified in a Composition. When
created, the CompositionInterfaceMechanism's OutputState is set directly by the Composition. This Mechanism should never
be executed, and should never be created by a user.

.. _CompositionInterfaceMechanism_Structure

Structure
---------

---
.. _CompositionInterfaceMechanism_Execution

Execution
---------

---

.. _CompositionInterfaceMechanism_Class_Reference:

Class Reference
---------------

"""

import typecheck as tc

from psyneulink.components.mechanisms.mechanism import Mechanism_Base
from psyneulink.components.mechanisms.processing.processingmechanism import ProcessingMechanism_Base
from psyneulink.globals.context import ContextFlags
from psyneulink.globals.keywords import COMPOSITION_INTERFACE_MECHANISM, kwPreferenceSetName
from psyneulink.globals.preferences.componentpreferenceset import is_pref_set, kpReportOutputPref
from psyneulink.globals.preferences.preferenceset import PreferenceEntry, PreferenceLevel

__all__ = ['CompositionInterfaceMechanism']


class CompositionInterfaceMechanism(ProcessingMechanism_Base):
    """
    CompositionInterfaceMechanism(                            \
    default_variable=None,                               \
    size=None,                                              \
    function=Linear(slope = 1.0, intercept = 0.0), \
    params=None,                                            \
    name=None,                                              \
    prefs=None)

    Implements the CompositionInterfaceMechanism subclass of Mechanism.

    Arguments
    ---------

    default_variable : number, list or np.ndarray
        the input to the Mechanism to use if none is provided in a call to its
        `execute <Mechanism_Base.execute>` or `run <Mechanism_Base.run>` methods;
        also serves as a template to specify the length of `variable <CompositionInterfaceMechanism.variable>` for
        `function <CompositionInterfaceMechanism.function>`, and the `primary outputState <OutputState_Primary>` of the
        Mechanism.

    size : int, list or np.ndarray of ints
        specifies default_variable as array(s) of zeros if **default_variable** is not passed as an argument;
        if **default_variable** is specified, it takes precedence over the specification of **size**.

    function : IntegratorFunction : default Integrator
        specifies the function used to integrate the input.  Must take a single numeric value, or a list or np.array
        of values, and return one of the same form.

    params : Optional[Dict[param keyword, param value]]
        a `parameter dictionary <ParameterState_Specifying_Parameters>` that can be used to specify the parameters for
        the `Mechanism <Mechanism>`, parameters for its `function <CompositionInterfaceMechanism.function>`, and/or a
        custom function and its parameters.  Values specified for parameters in the dictionary override any assigned
        to those parameters in arguments of the constructor.

    name : str : default CompositionInterfaceMechanism-<index>
        a string used for the name of the Mechanism.
        If not is specified, a default is assigned by `MechanismRegistry`
        (see :doc:`Registry <LINK>` for conventions used in naming, including for default and duplicate names).

    prefs : Optional[PreferenceSet or specification dict : Mechanism.classPreferences]
        the `PreferenceSet` for Mechanism.
        If it is not specified, a default is assigned using `classPreferences` defined in __init__.py
        (see :doc:`PreferenceSet <LINK>` for details).

    Attributes
    ----------
    variable : value: default
        the input to Mechanism's ``function``.

    name : str : default CompositionInterfaceMechanism-<index>
        the name of the Mechanism.
        Specified in the **name** argument of the constructor for the Mechanism;
        if not is specified, a default is assigned by `MechanismRegistry`
        (see :doc:`Registry <LINK>` for conventions used in naming, including for default and duplicate names).

    prefs : Optional[PreferenceSet or specification dict : Mechanism.classPreferences]
        the `PreferenceSet` for Mechanism.
        Specified in the **prefs** argument of the constructor for the Mechanism;
        if it is not specified, a default is assigned using `classPreferences` defined in ``__init__.py``
        (see :doc:`PreferenceSet <LINK>` for details).

    """

    componentType = COMPOSITION_INTERFACE_MECHANISM

    classPreferenceLevel = PreferenceLevel.TYPE
    # These will override those specified in TypeDefaultPreferences
    classPreferences = {
        kwPreferenceSetName: 'CompositionInterfaceMechanismCustomClassPreferences',
        kpReportOutputPref: PreferenceEntry(True, PreferenceLevel.INSTANCE)}

    paramClassDefaults = Mechanism_Base.paramClassDefaults.copy()
    paramClassDefaults.update({})
    paramNames = paramClassDefaults.keys()

    @tc.typecheck
    def __init__(self,
                 default_variable=None,
                 size=None,
                 function=None,
                 params=None,
                 name=None,
                 prefs:is_pref_set=None):

        if default_variable is None and size is None:
            default_variable = self.ClassDefaults.variable

        params = self._assign_args_to_param_dicts(function=function,
                                                  params=params)

<<<<<<< HEAD
        super(CompositionInterfaceMechanism, self).__init__(default_variable=default_input_value,
=======
        super(CompositionInterfaceMechanism, self).__init__(default_variable=default_variable,
>>>>>>> 25aee766
                                                  size=size,
                                                  params=params,
                                                  function=function,
                                                  name=name,
                                                  prefs=prefs,
                                                  context=ContextFlags.CONSTRUCTOR)



<|MERGE_RESOLUTION|>--- conflicted
+++ resolved
@@ -148,11 +148,7 @@
         params = self._assign_args_to_param_dicts(function=function,
                                                   params=params)
 
-<<<<<<< HEAD
-        super(CompositionInterfaceMechanism, self).__init__(default_variable=default_input_value,
-=======
         super(CompositionInterfaceMechanism, self).__init__(default_variable=default_variable,
->>>>>>> 25aee766
                                                   size=size,
                                                   params=params,
                                                   function=function,
