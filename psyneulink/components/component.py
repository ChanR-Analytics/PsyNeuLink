--- conflicted
+++ resolved
@@ -397,21 +397,8 @@
 import numpy as np
 import typecheck as tc
 
-<<<<<<< HEAD
-from psyneulink.globals.keywords import COMPONENT_INIT, CONTEXT, CONTROL, CONTROL_PROJECTION, \
-    DEFERRED_DEFAULT_NAME, DEFERRED_INITIALIZATION, EXECUTION_COUNT, FUNCTION, FUNCTION_CHECK_ARGS, FUNCTION_PARAMS, \
-    INITIALIZING, INIT_FULL_EXECUTE_METHOD, INPUT_STATES, LEARNING, LEARNING_PROJECTION, LOG_ENTRIES, \
-    MAPPING_PROJECTION, MODULATORY_SPEC_KEYWORDS, NAME, OUTPUT_STATES, \
-    PARAMS, PARAMS_CURRENT, PARAM_CLASS_DEFAULTS, PARAM_INSTANCE_DEFAULTS, PREFS_ARG, \
-    SEPARATOR_BAR, SIZE, USER_PARAMS, VALUE, VARIABLE, \
-    kwComponentCategory
-from psyneulink.globals.registry import register_category
-from psyneulink.globals.preferences.componentpreferenceset import ComponentPreferenceSet, kpVerbosePref
-from psyneulink.globals.preferences.preferenceset import PreferenceEntry, PreferenceLevel, PreferenceSet
-=======
->>>>>>> bf3d16ba
 from psyneulink.globals.context import Context, ContextFlags, _get_time
-from psyneulink.globals.keywords import COMMAND_LINE, COMPONENT_INIT, CONTEXT, CONTROL_PROJECTION, DEFERRED_INITIALIZATION, FUNCTION, FUNCTION_CHECK_ARGS, FUNCTION_PARAMS, INITIALIZING, INIT_FULL_EXECUTE_METHOD, INPUT_STATES, LEARNING, LEARNING_PROJECTION, LOG_ENTRIES, MATRIX, MODULATORY_SPEC_KEYWORDS, NAME, OUTPUT_STATES, PARAMS, PARAMS_CURRENT, PREFS_ARG, SEPARATOR_BAR, SET_ATTRIBUTE, SIZE, USER_PARAMS, VALUE, VARIABLE, kwComponentCategory
+from psyneulink.globals.keywords import COMPONENT_INIT, CONTEXT, CONTROL_PROJECTION, DEFERRED_INITIALIZATION, FUNCTION, FUNCTION_CHECK_ARGS, FUNCTION_PARAMS, INITIALIZING, INIT_FULL_EXECUTE_METHOD, INPUT_STATES, LEARNING, LEARNING_PROJECTION, LOG_ENTRIES, MATRIX, MODULATORY_SPEC_KEYWORDS, NAME, OUTPUT_STATES, PARAMS, PARAMS_CURRENT, PREFS_ARG, SEPARATOR_BAR, SIZE, USER_PARAMS, VALUE, VARIABLE, kwComponentCategory
 from psyneulink.globals.log import LogCondition
 from psyneulink.globals.preferences.componentpreferenceset import ComponentPreferenceSet, kpVerbosePref
 from psyneulink.globals.preferences.preferenceset import PreferenceEntry, PreferenceLevel, PreferenceSet
@@ -892,15 +879,9 @@
                  default_variable,
                  param_defaults,
                  size=NotImplemented,  # 7/5/17 CW: this is a hack to check whether the user has passed in a size arg
+                 function=None,
                  name=None,
-<<<<<<< HEAD
                  prefs=None):
-=======
-                 prefs=None,
-                 context=None,
-                 function=None,
-                 ):
->>>>>>> bf3d16ba
         """Assign default preferences; enforce required params; validate and instantiate params and execute method
 
         Initialization arguments:
@@ -924,14 +905,8 @@
         #         del self.init_args['self']
         #         # del self.init_args['__class__']
         #         return
-<<<<<<< HEAD
-        # context = context + INITIALIZING + ": " + COMPONENT_INIT # cxt-done
-        # context = context + INITIALIZING + ": " + COMPONENT_INIT # cxt-done
+       # context = context + INITIALIZING + ": " + COMPONENT_INIT # cxt-done# context = context + INITIALIZING + ": " + COMPONENT_INIT # cxt-done
         context = ContextFlags.COMPONENT
-=======
-
-        context = context + INITIALIZING + ": " + COMPONENT_INIT # cxt-done
->>>>>>> bf3d16ba
         self.context.initialization_status = ContextFlags.INITIALIZING
         self.context.execution_phase = None
         if not self.context.source:
@@ -2113,13 +2088,10 @@
                  for param_value in validated_set.values()):
             self._instantiate_attributes_before_function()
 
-<<<<<<< HEAD
         # If the object's function is being assigned, and it is a class, instantiate it as a Function object
         if FUNCTION in validated_set and inspect.isclass(self.function):
             self.context.source = ContextFlags.COMMAND_LINE
             self._instantiate_function(context=ContextFlags.COMMAND_LINE)
-=======
->>>>>>> bf3d16ba
         # FIX: WHY SHOULD IT BE CALLED DURING STANDRD INIT PROCEDURE?
         # # MODIFIED 5/5/17 OLD:
         # if OUTPUT_STATES in validated_set:
@@ -2632,89 +2604,6 @@
             - self.value == value[0] returned by self.execute
 
         """
-<<<<<<< HEAD
-        try:
-            function = self.function
-        # self.function is NOT implemented
-        except KeyError:
-            function = None
-        # self.function IS implemented
-        else:
-            # If FUNCTION is an already instantiated method:
-            if isinstance(function, method_type):
-                if issubclass(type(function.__self__), COMPONENT_BASE_CLASS):
-                    pass
-                # If it is NOT a subclass of Function,
-                # - issue warning if in VERBOSE mode
-                # - pass through to try self.function below
-                else:
-                    if self.prefs.verbosePref:
-                        warnings.warn("{0} ({1}) is not a subclass of Function".
-                                      format(FUNCTION,
-                                             self.function.__class__.__name__,
-                                             self.name))
-
-                    function = None
-
-            # If FUNCTION is a Function object, assign it to self.function (overrides hard-coded implementation)
-            elif isinstance(function, COMPONENT_BASE_CLASS):
-                self.function = function
-
-            # If FUNCTION is a Function class:
-            # - instantiate method using:
-            #    - self.instance_defaults.variable
-            #    - params[FUNCTION_PARAMS] (if specified)
-            # - issue warning if in VERBOSE mode
-            # - assign to self.function and params[FUNCTION]
-            elif inspect.isclass(function) and issubclass(function, COMPONENT_BASE_CLASS):
-                #  Check if params[FUNCTION_PARAMS] is specified
-                try:
-                    function_param_specs = self.function_params.copy()
-                except (KeyError, AttributeError):
-                    # FUNCTION_PARAMS not specified, so nullify
-                    function_param_specs = {}
-                else:
-                    # FUNCTION_PARAMS are bad (not a dict):
-                    if not isinstance(function_param_specs, dict):
-                        # - nullify FUNCTION_PARAMS
-                        function_param_specs = {}
-                        # - issue warning if in VERBOSE mode
-                        if self.prefs.verbosePref:
-                            warnings.warn("{0} in {1} ({2}) is not a dict; it will be ignored".
-                                          format(FUNCTION_PARAMS, self.name, function_param_specs))
-                    # parse entries of FUNCTION_PARAMS dict
-                    else:
-                        # Get param value from any params specified in a tuple or a dict
-                        from psyneulink.components.shellclasses import Projection
-                        for param_name, param_spec in function_param_specs.items():
-                            # Get param value from (param, projection) tuple
-                            if (isinstance(param_spec, tuple) and len(param_spec) is 2 and
-                                    (param_spec[1] in {MAPPING_PROJECTION, CONTROL_PROJECTION, LEARNING_PROJECTION} or
-                                         isinstance(param_spec[1], Projection) or
-                                         (inspect.isclass(param_spec[1]) and issubclass(param_spec[1], Projection)))
-                                ):
-                                from psyneulink.components.states.parameterstate import ParameterState
-                                function_param_specs[param_name] =  param_spec[0]
-                            # Get param value from VALUE entry of a parameter specification dictionary
-                            elif isinstance(param_spec, dict) and VALUE in param_spec:
-                                function_param_specs[param_name] =  param_spec[VALUE]
-
-                # Instantiate function from class specification
-                function_instance = function(default_variable=self.instance_defaults.variable,
-                                             params=function_param_specs,
-                                             # IMPLEMENTATION NOTE:
-                                             #    Don't bother with this, since it has to be assigned explicitly below
-                                             #    anyhow, for cases in which function already exists
-                                             #    and would require every function to have the owner arg in its __init__
-                                             owner=self)
-                self.function = function_instance.function
-
-                # If in VERBOSE mode, report assignment
-                if self.prefs.verbosePref:
-                    object_name = self.name
-                    if self.__class__.__name__ is not object_name:
-                        object_name = object_name + " " + self.__class__.__name__
-=======
         from psyneulink.components.functions.function import UserDefinedFunction, Function_Base, FunctionRegistry
         from psyneulink.components.shellclasses import Function
 
@@ -2767,7 +2656,6 @@
                 kwargs_to_remove = [MATRIX, 'default_variable']
 
                 for arg in kwargs_to_remove:
->>>>>>> bf3d16ba
                     try:
                         del kwargs_to_instantiate[arg]
                     except KeyError:
@@ -2848,14 +2736,10 @@
         # IMPLEMENTATION NOTE:  **kwargs is included to accommodate required arguments
         #                     that are specific to particular class of Functions
         #                     (e.g., error_matrix for LearningMechanism and controller for EVCControlMechanism)
-<<<<<<< HEAD
-        value = self.function(variable=variable, params=runtime_params, context=context, **kwargs)
+        value = self.function(variable=function_variable, params=runtime_params, context=context, **kwargs)
         fct_context_attrib.execution_phase = ContextFlags.IDLE
 
         return value
-=======
-        return self.function(variable=function_variable, params=runtime_params, context=context, **kwargs)
->>>>>>> bf3d16ba
 
     @property
     def execution_count(self):
