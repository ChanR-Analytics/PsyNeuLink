
# Princeton University licenses this file to You under the Apache License, Version 2.0 (the "License");
# you may not use this file except in compliance with the License.  You may obtain a copy of the License at:
#     http://www.apache.org/licenses/LICENSE-2.0
# Unless required by applicable law or agreed to in writing, software distributed under the License is distributed
# on an "AS IS" BASIS, WITHOUT WARRANTIES OR CONDITIONS OF ANY KIND, either express or implied.
# See the License for the specific language governing permissions and limitations under the License.


# *****************************************    SYSTEM MODULE    ********************************************************

"""
..
    Sections:
      * `System_Overview`
      * `System_Creation`
      * `System_Structure`
         * `System_Graph`
         * `System_Mechanisms`
      * `System_Execution`
         * `System_Execution_Order`
         * `System_Execution_Phase`
         * `System_Execution_Input_And_Initialization`
         * `System_Execution_Learning`
         * `System_Execution_Control`
      * `System_Class_Reference`


.. _System_Overview:

Overview
--------

A System is a `Composition <Composition>` that is a collection of `Processes <Process>` all of which are executed
together. Executing a System executes all of the `Mechanisms <Mechanism>` in its Processes in a structured order.
`Projections <Projection>` between Mechanisms in different Processes within the System are permitted, as are recurrent
Projections, but Projections from Mechanisms in other Systems are ignored (PsyNeuLink does not support ESP).  A System
can also be assigned a `ControlMechanism <ControlMechanism>` as its `controller <System.controller>`, that can be
used to control parameters of other `Mechanisms <Mechanism>` (or their `functions <Mechanism_Base.function>` in the
System.

.. _System_Creation:

Creating a System
-----------------

Systems are created by instantiating the `System` class.  If no arguments are provided, a System with a single `Process`
containing a single `default_mechanism <Mechanism_Base.default_mechanism>` is created.  More commonly, a System is
created from one or more `Processes <Process>` that are specified in the **processes**  argument of the `System`
class, and listed in its `processes <System.processes>` attribute.

.. note::
   At present, only `Processes <Process>` can be assigned to a System; `Mechanisms <Mechanism>` cannot be assigned
   directly to a System.  They must be assigned to the `pathway <Process_Pathway>` of a Process, and then that Process
   must be included in the **processes** argument of the `System` class.

.. _System_Control_Specification:

Specifying Control
~~~~~~~~~~~~~~~~~~

A controller can also be specified for the System, in the **controller** argument of the `System`.  This can be an
existing `ControlMechanism`, a constructor for one, or a class of ControlMechanism in which case a default
instance of that class will be created.  If an existing ControlMechanism or the constructor for one is used, then
the `OutputStates it monitors <ControlMechanism_ObjectiveMechanism>` and the `parameters it controls
<ControlMechanism_Control_Signals>` can be specified using its `objective_mechanism
<ControlMechanism.objective_mechanism>` and `control_signals <ControlMechanism.control_signals>`
attributes, respectively.  In addition, these can be specified in the **monitor_for_control** and **control_signal**
arguments of the `System`, as described below.

* **monitor_for_control** argument -- used to specify OutputStates of Mechanisms in the System that be monitored by the
  `ObjectiveMechanism` associated with the System's `controller <System.controller>` (see
  `ControlMechanism_ObjectiveMechanism`);  these are used in addition to any specified for the ControlMechanism or
  its ObjectiveMechanism.  These can be specified in the **monitor_for_control** argument of the `System` class using
  any of the ways used to specify the *monitored_output_states* argument of the constructor for an ObjectiveMechanism
  (see `ObjectiveMechanism_Monitored_Output_States`).  In addition, the **monitor_for_control** argument supports two
  other forms of specification:

  * **string** -- must be the name <OutputState.name>` of an `OutputState` of a `Mechanism` in the System (see third
    example under `System_Control_Examples`);  any OutputState with that name, including ones with the same
    name belonging to different Mechanisms within the System, will be monitored. If a OutputState of a particular
    Mechanism is desired, and it shares its name with ones of other Mechanisms, then it must be referenced explicitly
    (see examples under `System_Control_Examples`).

  * **MonitoredOutputStatesOption** -- must be a value of `MonitoredOutputStatesOption`, and must appear alone or as a
    single item in the list specifying the **monitor_for_control** argument;  any other specification(s) included in
    the list will take precedence.  The MonitoredOutputStatesOption applies to all of the Mechanisms in the System
    except its `controller <System.controller>` and `LearningMechanisms <LearningMechanism>`. The
    *PRIMARY_OUTPUT_STATES* value specifies that the `primary OutputState <OutputState_Primary>` of every Mechanism be
    monitored, whereas *ALL_OUTPUT_STATES* specifies that *every* OutputState of every Mechanism be monitored.

  The default for the **monitor_for_control** argument is *MonitoredOutputStatesOption.PRIMARY_OUTPUT_STATES*.
  The OutputStates specified in the **monitor_for_control** argument are added to any already specified for the
  ControlMechanism's `objective_mechanism <ControlMechanism.objective_mechanism>`, and the full set is listed in
  the ControlMechanism's `monitored_output_states <EVCControlMechanism.monitored_output_states>` attribute, and its
  ObjectiveMechanism's `monitored_output_states <ObjectiveMechanism.monitored_output_states>` attribute).

* **control_signals** argument -- used to specify the parameters of Components in the System to be controlled. These
  can be specified in any of the ways used to `specify ControlSignals <ControlMechanism_Control_Signals>` in the
  *control_signals* argument of a ControlMechanism. These are added to any `ControlSignals <ControlSignal>` that have
  already been specified for the `controller <System.controller>` (listed in its `control_signals
  <ControlMechanism.control_signals>` attribute), and any parameters that have directly been `specified for
  control <ParameterState_Specification>` within the System (see `System_Control` below for additional details).

.. _System_Structure:

Structure
---------

The Components of a System are shown in the figure below and summarized in the sections that follow.

.. _System_Full_Fig:

.. figure:: _static/System_full_fig.svg
   :alt: Overview of major PsyNeuLink components
   :scale: 75 %

   Two `Processes <Process>` are shown, both belonging to the same System.  Each Process has a
   series of :doc:`ProcessingMechanisms <ProcessingMechanism>` linked by :doc:`MappingProjections <MappingProjection>`,
   that converge on a common final ProcessingMechanism.  Each ProcessingMechanism is labeled with its designation in
   the System.  The `TERMINAL` Mechanism for both Processes projects to an `ObjectiveMechanism` that is used to
   drive `learning <LearningProjection>` in Process B. It also projects to a separate ObjectiveMechanism that is used
   for control of ProcessingMechanisms in both Processes A and B.  Note that the Mechanisms and
   Projections responsible for learning and control belong to the System and can monitor and/or control Mechanisms
   belonging to more than one Process (as shown for control in this figure).

.. _System_Mechanisms:

Mechanisms
~~~~~~~~~~

The `Mechanisms <Mechanism>` in a System are assigned designations based on the position they occupy in the `graph
<System.graph>` and/or the role they play in a System:

    `ORIGIN`: receives input to the System (provided in the `execute <System.execute>` or `run
    <System.run> method), and does not receive a `Projection <Projection>` from any other `ProcessingMechanisms
    <ProcessingMechanism>`.

    `TERMINAL`: provides output from the System, and does not send Projections to any other ProcessingMechanisms.

    `SINGLETON`: both an `ORIGIN` and a `TERMINAL` Mechanism.

    `INITIALIZE_CYCLE`: sends a Projection that closes a recurrent loop; can be assigned an initial value.

    `CYCLE`: receives a Projection that closes a recurrent loop.

    `CONTROL`: monitors the value of another Mechanism for use in controlling parameter values.

    `LEARNING`: monitors the value of another Mechanism for use in learning.

    `TARGET`: ComparatorMechanism that monitors a `TERMINAL` Mechanism of a Process and compares it to a corresponding
    value provided in the `execute <System.execute>` or `run <System.run>` method.

    `INTERNAL`: ProcessingMechanism that does not fall into any of the categories above.

    .. note::
       Any `ORIGIN` and `TERMINAL` Mechanisms of a System must be, respectively, the `ORIGIN` or `TERMINAL` of any
       Process(es) to which they belong.  However, it is not necessarily the case that the `ORIGIN` and/or `TERMINAL`
       Mechanism of a Process is also the `ORIGIN` and/or `TERMINAL` of a System to which the Process belongs (see
       `example <LearningProjection_Target_vs_Terminal_Figure>`).

    .. note: designations are stored in the `systems <Mechanism.systems>` attribute of a `Mechanism <Mechanism>`.
    COMMENT:
    (see _instantiate_graph below)
    COMMENT

.. _System_Graph:

Graph
~~~~~

When a System is created, a graph is constructed that describes the `Projections <Projection>` (edges) among its
`Mechanisms <Mechanism>` (nodes). The graph is assigned to the System's `graph <System.graph>` attribute.  A
System's `graph <System.graph>` can be displayed using its `System.show_graph` method.  The `graph
<System.graph>` is stored as a dictionary of dependencies that can be passed to graph theoretical tools for
analysis.  A System can have recurrent Processing pathways, such as feedback loops;  that is, the System's `graph
<System.graph> can be *cyclic*.  PsyNeuLink also uses the `graph <System.graph>` to determine the order in
which its Mechanisms are executed.  To do so in an orderly manner, however, the graph must be *acyclic*.  To address
this, PsyNeuLink constructs an `execution_graph <System.execution_graph>` from the System's `graph
<System.graph>`. If the  System is acyclic, these are the same. If the System is cyclic, then the `execution_graph
<System.execution_graph>` is a subset of the `graph <System.graph>` in which the dependencies (edges)
associated with Projections that close a loop have been removed. Note that this only impacts the order of execution;
the Projections themselves remain in effect, and will be fully functional during the execution of the Mechanisms
to and from which they project (see `System_Execution` below for a more detailed description).

COMMENT:
    ADD FIGURE OF GRAPH FOR SYSTEM SHOWN IN FIGURE ABOVE
COMMENT

.. _System_Scheduler:

Scheduler
~~~~~~~~~

Every System has two `Schedulers <Scheduler>`, one that handles the ordering of execution of its Components for
`processing <System_Execution_Processing>` (assigned to its `scheduler_processing` attribute), and one that
does the same for `learning <System_Execution_Learning>` (assigned to its `scheduler_learning` attribute).
The `scheduler_processing` can be assigned in the **scheduler** argument of the System's constructor;  if it is not
specified, a default `Scheduler` is created automatically.   The `scheduler_learning` is always assigned automatically.
The System's Schedulers base the ordering of execution of its Components based on the order in which they are listed
in the `pathway <Process.pathway>`\\s of the `Processes <Process>` used to construct the System, constrained by any
`Conditions <Condition>` that have been created for individual Components and assigned to the System's Schedulers (see
`Scheduler`, `Condition <Condition_Creation>`, `System_Execution_Processing`, and `System_Execution_Learning` for
additional details).  Both schedulers maintain a `Clock` that can be used to access their current `time
<Time_Overview>`.

.. _System_Control:

Control
~~~~~~~

A System can be assigned a `ControlMechanism` as its `controller <System.controller>`, that can be  used to
control parameters of other `Mechanisms <Mechanism>` in the System. Although any number of ControlMechanism can be
assigned to and executed within a System, a System can have only one `controller <System.controller>`, that is
executed after all of the other Components in the System have been executed, including any other ControlMechanisms (see
`System Execution <System_Execution>`). When a ControlMechanism is assigned to or created by a System, it inherits
specifications made for the System as follows:

  * the OutputStates specified to be monitored in the System's **monitor_for_control** argument are added to those
    that may have already been specified for the ControlMechanism's `objective_mechanism
    <ControlMechanism.objective_mechanism>` (the full set is listed in the ControlMechanism's `monitored_output_states
    <EVCControlMechanism.monitored_output_states>` attribute, and its ObjectiveMechanism's `monitored_output_states
    <ObjectiveMechanism.monitored_output_states>` attribute); see `System_Control_Specification` for additional details of how
    to specify OutputStates to be monitored.

  * a `ControlSignal` and `ControlProjection` is assigned to the ControlMechanism for every parameter that has been
    `specified for control <ParameterState_Specification>` in the System;  these are added to any that the
    ControlMechanism may already have (listed in its `control_signals <ControlMechanism.control_signals>` attribute).

See `System_Control_Specification` above, `ControlMechanism <ControlMechanism>` and `ModulatorySignal_Modulation`
for details of how control operates, and `System_Execution_Control` below for a description of how it is engaged
when a System is executed. The control Components of a System can be displayed using the System's `show_graph
<System.show_graph>` method with its **show_control** argument assigned as `True`.

.. _System_Learning:

Learning
~~~~~~~~

A System cannot itself be specified for learning.  However, if learning has been specified for any of its `processes
<System.processes>`, then it will be `implemented <LearningMechanism_Learning_Configurations>` and `executed
<System_Execution_Learning>` as part of the System.  Note, however, that for the learning Components of a Process to
be implemented by a System, learning must be `specified for the entire Process <Process_Learning_Specification>`. The
learning Components of a System can be displayed using the System's `System.show_graph` method with its
**show_learning** argument assigned as `True`.


.. _System_Execution:

Execution
---------

A System can be executed by calling either its `execute <System.execute>` or `run <System.execute>` methods.
`execute <System.execute>` executes the System once; that is, it executes a single `TRIAL`.
`run <System.run>` allows a series of `TRIAL`\\s to be executed, one for each input in the **inputs** argument
of the call to `run <System.run>`.  For each `TRIAL`, it makes a series of calls to the `run <Scheduler.run>`
method of the relevant `Scheduler` (see `System_Execution_Processing` and `System_Execution_Learning` below), and
executes the Components returned by that Scheduler (constituting a `TIME_STEP` of execution), until every Component in
the System has been executed at least once, or another `termination condition <Scheduler_Termination_Conditions>` is
met.  The execution of each `TRIAL` occurs in four phases: `initialization <System_Execution_Input_And_Initialization>`,
`processing <System_Execution_Processing>`, `learning <System_Execution_Learning>`, and
`control <System_Execution_Control>`, each of which is described below.


.. _System_Execution_Input_And_Initialization:

Input and Initialization
~~~~~~~~~~~~~~~~~~~~~~~~

The input to a System is specified in the **input** argument of either its `execute <System.execute>` or
`run <System.run>` method. In both cases, the input for a single `TRIAL` must be a list or ndarray of values,
each of which is an appropriate input for the corresponding `ORIGIN` Mechanism (listed in the System's
`origin_mechanisms <System.origin_mechanisms>` attribute). If the `execute <System.execute>` method is used,
input for only a single `TRIAL` is provided, and only a single `TRIAL` is executed.  The `run <System.run>` method
can be used for a sequence of `TRIAL`\\s, by providing it with a list or ndarray of inputs, one for each `TRIAL`.  In
both cases, two other types of input can be provided in corresponding arguments of the `run <System.run>` method:
a list or ndarray of **initial_values**, and a list or ndarray of **target** values. The **initial_values** are
assigned at the start of a `TRIAL` as input to Mechanisms that close recurrent loops (designated as `INITIALIZE_CYCLE`,
and listed in the System's `recurrent_init_mechanisms <System.recurrent_init_mechanisms>` attribute), and
**target** values are assigned as the *TARGET* input of the System's `TARGET` Mechanisms (see
`System_Execution_Learning` below;  also, see `Run` for additional details of formatting input specifications).


.. _System_Execution_Processing:

Processing
~~~~~~~~~~

Once the relevant inputs have been assigned, the `ProcessingMechanisms <ProcessingMechanism>` of the System are executed
in the order they are listed in the `Processes <Process>` used to construct the System.  When a Mechanism is executed,
it receives input from any other Mechanisms that project to it within the System,  but not from any Mechanisms outside
the System (PsyNeuLink does not support ESP).  The order of execution is determined by the System's `execution_graph`
attribute, which is a subset of the System's `graph <System.graph>` that has been "pruned" to be acyclic (i.e.,
devoid of recurrent loops (see `System_Graph` above).  While the `execution_graph` is acyclic, all recurrent Projections
in the System remain intact during execution and can be `initialized <System_Execution_Input_And_Initialization>` at
the start of execution. The order in which Components are executed can also be customized, using the System's
`System_Scheduler` in combination with `Condition` specifications for individual Components, to execute different
Components at different time scales, or to introduce dependencies among them (e.g., require that a recurrent Mechanism
settle before another one execute -- see `example <Condition_Recurrent_Example>`).


.. _System_Execution_Learning:

Learning
~~~~~~~~

A System executes learning if it is specified for one or more `Processes <Process_Learning_Sequence>` in the System.
The System's `learning <System.learning>` attribute indicates whether learning is enabled for the System. Learning
is executed for any Components (individual Projections or Processes) for which it is `specified
<Process_Learning_Sequence>` after the  `processing <System_Execution_Processing>` of each `TRIAL` has completed, but
before the `controller <System.controller> is executed <System_Execution_Control>`.  The learning Components of a
System can be displayed using the System's `show_graph <System.show_graph>` method with its **show_learning**
argument assigned `True`. The stimuli used for learning (both inputs and targets) can be specified in either of two
formats, Sequence or Mechanism, that are described in the `Run` module; see `Run_Inputs` and `Run_Targets`).  Both
formats require that an input be provided for each `ORIGIN` Mechanism of the System (listed in its `origin_mechanisms
<System.origin_mechanisms>` attribute).  If the targets are specified in `Sequence <Run_Targets_Sequence_Format>`
or `Mechanism <Run_Targets_Mechanism_Format>` format, one target must be provided for each `TARGET` Mechanism (listed
in its `target_mechanisms <System.target_mechanisms>` attribute).  Targets can also be specified in a `function
format <Run_Targets_Function_Format>`, which generates a target for each execution of a  `TARGET` Mechanism.

.. note::
   A `TARGET` Mechanism of a Process is not necessarily one of the `TARGET` Mechanisms of the System to which it belongs
   (see `TARGET Mechanisms <LearningMechanism_Targets>`).  Also, the changes to a System induced by learning are not
   applied until the Mechanisms that receive the Projections being learned are next executed; see :ref:`Lazy Evaluation
   <LINK>` for an explanation of "lazy" updating).


.. _System_Execution_Control:

Control
~~~~~~~

The System's `controller <System.controller>` is executed in the last phase of execution in a `TRIAL`, after all
other Mechanisms in the System have executed.  Although a System may have more than one `ControlMechanism`, only one
can be assigned as its `controller <System.controller>`;  all other ControlMechanisms are executed during the
`processing `System_Execution_Processing` phase of the `TRIAL` like any other Mechanism.  The `controller
<System.controller>` uses its `objective_mechanism <ControlMechanism.objective_mechanism>` to monitor and evaluate
the `OutputState(s) <OutputState>` of Mechanisms in the System; based on the information it receives from that
`ObjectiveMechanism`, it modulates the value of the parameters of Components in the System that have been `specified
for control <ControlMechanism_Control_Signals>`, which then take effect in the next `TRIAL` (see `System_Control` for
additional information about control). The control Components of a System can be displayed using the System's
`show_graph`method with its **show_control** argument assigned `True`.


.. _System_Examples:

Examples
--------
COMMENT
   XXX ADD EXAMPLES HERE FROM 'System Graph and Input Test Script'
   .. note::  All of the example Systems below use the following set of Mechanisms.  However, in practice, they must be
      created separately for each System;  using the same Mechanisms and Processes in multiple Systems can produce
      confusing results.

   Module Contents
   System: class definition
COMMENT

.. _System_Control_Examples:

Specifying Control for a System
~~~~~~~~~~~~~~~~~~~~~~~~~~~~~~~

The following example specifies an `EVCControlMechanism` as the controller for a System with two `Processes <Process>`
that include two `Mechanisms <Mechanism>` (not shown):

    my_system = System(processes=[TaskExecutionProcess, RewardProcess],
                       controller=EVCControlMechanism(objective_mechanism=
                                                   ObjectiveMechanism(
                                                       monitored_output_states=[
                                                           Reward,
                                                           Decision.output_states[PROBABILITY_UPPER_THRESHOLD],
                                                           (Decision.output_states[RESPONSE_TIME], -1, 1)]))
                                                       function=LinearCombination(operation=PRODUCT))

A constructor is used to specify the EVCControlMechanism that includes a constructor specifying its `objective_mechanism
<ControlMechanism.objective_mechanism>`;  the **monitored_output_states** argument of the ObjectiveMechanism's constructor
is used to specify that it should monitor the `primary OutputState <OutputState_Primary>` of the Reward Mechanism
and the *PROBABILITY_UPPER_THRESHOLD* and *RESPONSE_TIME* and, specifying how it should combine them (see the `example
<ControlMechanism_Examples>` under ControlMechanism for an explanation). Note that the **function** argument for the
ObjectiveMechanism's constructor is also specified;  this is because an ObjectiveMechanism uses *SUM* as the default
for the `operation <LinearCombination.operation>` of its `LinearCombination` function, whereas as the EVCControlMechanism
requires *PRODUCT* -- in this case, to properly use the weight and exponents specified for the RESPONSE_TIME
OutputState of Decision (see `note <EVCControlMechanism_Objective_Mechanism_Function_Note>` in EVCControlMechanism for
a more complete explanation).  Note that both the EVCControlMechanism and/or the ObjectiveMechanism could have been
constructed separately, and then referenced in the **controller** argument of ``my_system`` and **objective_mechanism**
argument of the EVCControlMechanism, respectively.

The same configuration can be specified in a more concise, though less "transparent" form, as follows::

    my_system = System(processes=[TaskExecutionProcess, RewardProcess],
                       controller=EVCControlMechanism(objective_mechanism=[
                                                             Reward,
                                                             Decision.output_states[PROBABILITY_UPPER_THRESHOLD],
                                                             (Decision.output_states[RESPONSE_TIME], -1, 1)])))

Here, the constructor for the ObjectiveMechanism is elided, and the **objective_mechanism** argument for the
EVCControlMechanism is specified as a list of OutputStates (see `ControlMechanism_ObjectiveMechanism`).

The specification can be made even simpler, but with some additional considerations that must be kept in mind,
as follows::

    my_system = System(processes=[TaskExecutionProcess, RewardProcess],
                       controller=EVCControlMechanism,
                       monitor_for_control=[Reward,
                                            PROBABILITY_UPPER_THRESHOLD,
                                            RESPONSE_TIME, 1, -1)],

Here, the *controller** for ``my_system`` is specified as the EVCControlMechanism, which will created a default EVCControlMechanism.
The OutputStates to be monitored are specified in the **monitor_for_control** argument for ``my_system``.  Note that
here they can be referenced simply by name; when ``my_system`` is created, it will search all of its
Mechanisms for OutputStates with those names, and assign them to the `monitored_output_states <ObjectiveMechanism>`
attribute of the EVCControlMechanism's `objective_mechanism <EVCControlMechanism.objective_mechanism>` (see
`System_Control_Specification` for a more detailed explanation of how OutputStates are assigned to be monitored by a
System's `controller <System.controller>`).  While this form of the specification is much simpler,
it less flexible (i.e., it can't be used to customize the ObjectiveMechanism used by the EVCControlMechanism or its
`function <ObjectiveMechanism.function>`.

.. _System_Class_Reference:

Class Reference
---------------

"""

import inspect
import logging
import math
import numbers
import re
import warnings

from collections import OrderedDict, namedtuple

import numpy as np
import typecheck as tc

from toposort import toposort, toposort_flatten

from psyneulink.components.component import Component, ExecutionStatus, InitStatus, function_type
from psyneulink.components.mechanisms.adaptive.control.controlmechanism import ControlMechanism, OBJECTIVE_MECHANISM
from psyneulink.components.mechanisms.mechanism import MechanismList
from psyneulink.components.mechanisms.processing.objectivemechanism import DEFAULT_MONITORED_STATE_EXPONENT, DEFAULT_MONITORED_STATE_MATRIX, DEFAULT_MONITORED_STATE_WEIGHT, ObjectiveMechanism
from psyneulink.components.process import Process, ProcessList, ProcessTuple
from psyneulink.components.shellclasses import Mechanism, Process_Base, System_Base
from psyneulink.components.states.inputstate import InputState
from psyneulink.components.states.state import _parse_state_spec
from psyneulink.globals.keywords import ALL, COMPONENT_INIT, CONROLLER_PHASE_SPEC, CONTROL, CONTROLLER, CYCLE, EVC_SIMULATION, EXECUTING, EXPONENT, FUNCTION, IDENTITY_MATRIX, INITIALIZED, INITIALIZE_CYCLE, INITIALIZING, INITIAL_VALUES, INTERNAL, LEARNING, LEARNING_SIGNAL, MATRIX, MONITOR_FOR_CONTROL, ORIGIN, PARAMS, PROJECTIONS, SAMPLE, SEPARATOR_BAR, SINGLETON, SYSTEM, SYSTEM_INIT, TARGET, TERMINAL, TIME_SCALE, WEIGHT, kwSeparator, kwSystemComponentCategory
from psyneulink.globals.log import Log
from psyneulink.globals.preferences.componentpreferenceset import is_pref_set
from psyneulink.globals.preferences.preferenceset import PreferenceLevel
from psyneulink.globals.log import Log
from psyneulink.globals.registry import register_category
from psyneulink.globals.utilities import AutoNumber, ContentAddressableList, append_type_to_name, convert_to_np_array, iscompatible
from psyneulink.scheduling.scheduler import Scheduler
from psyneulink.scheduling.time import TimeScale

__all__ = [
    'CONTROL_MECHANISM', 'CONTROL_PROJECTION_RECEIVERS', 'defaultInstanceCount', 'INPUT_ARRAY', 'kwSystemInputState',
    'LEARNING_MECHANISMS', 'LEARNING_PROJECTION_RECEIVERS', 'MECHANISMS', 'MonitoredOutputStateTuple', 'NUM_PHASES_PER_TRIAL', 'ORIGIN_MECHANISMS',
    'OUTPUT_STATE_NAMES', 'OUTPUT_VALUE_ARRAY', 'PROCESSES', 'RECURRENT_INIT_ARRAY', 'RECURRENT_MECHANISMS', 'SCHEDULER',
    'System', 'SYSTEM_TARGET_INPUT_STATE', 'SystemError', 'SystemInputState', 'SystemRegistry',
    'SystemWarning', 'TARGET_MECHANISMS', 'TERMINAL_MECHANISMS',
]

logger = logging.getLogger(__name__)

# ProcessRegistry ------------------------------------------------------------------------------------------------------

defaultInstanceCount = 0 # Number of default instances (used to index name)

# inspect() keywords
SCHEDULER = 'scheduler'
PROCESSES = 'processes'
MECHANISMS = 'mechanisms'
ORIGIN_MECHANISMS = 'origin_mechanisms'
INPUT_ARRAY = 'input_array'
RECURRENT_MECHANISMS = 'recurrent_mechanisms'
RECURRENT_INIT_ARRAY = 'recurrent_init_array'
TERMINAL_MECHANISMS = 'terminal_mechanisms'
OUTPUT_STATE_NAMES = 'output_state_names'
OUTPUT_VALUE_ARRAY = 'output_value_array'
NUM_PHASES_PER_TRIAL = 'num_phases'
TARGET_MECHANISMS = 'target_mechanisms'
LEARNING_PROJECTION_RECEIVERS = 'learning_projection_receivers'
LEARNING_MECHANISMS = 'learning_mechanisms'
CONTROL_MECHANISM = 'control_mechanism'
CONTROL_PROJECTION_RECEIVERS = 'control_projection_receivers'

SystemRegistry = {}

kwSystemInputState = 'SystemInputState'

class MonitoredOutputStatesOption(AutoNumber):
    """Specifies OutputStates to be monitored by a `ControlMechanism <ControlMechanism>`
    (see `ObjectiveMechanism_Monitored_Output_States` for a more complete description of their meanings."""
    ONLY_SPECIFIED_OUTPUT_STATES = ()
    """Only monitor explicitly specified Outputstates."""
    PRIMARY_OUTPUT_STATES = ()
    """Monitor only the `primary OutputState <OutputState_Primary>` of a Mechanism."""
    ALL_OUTPUT_STATES = ()
    """Monitor all OutputStates <Mechanism_Base.output_states>` of a Mechanism."""
    NUM_MONITOR_STATES_OPTIONS = ()

# Indices for items in tuple format used for specifying monitored_output_states using weights and exponents
OUTPUT_STATE_INDEX = 0
WEIGHT_INDEX = 1
EXPONENT_INDEX = 2
MATRIX_INDEX = 3
MonitoredOutputStateTuple = namedtuple("MonitoredOutputStateTuple", "output_state weight exponent matrix")


class SystemWarning(Warning):
     def __init__(self, error_value):
         self.error_value = error_value

class SystemError(Exception):
     def __init__(self, error_value):
         self.error_value = error_value

     def __str__(self):
         return repr(self.error_value)


# FIX:  IMPLEMENT DEFAULT PROCESS
# FIX:  NEED TO CREATE THE PROJECTIONS FROM THE PROCESS TO THE FIRST MECHANISM IN PROCESS FIRST SINCE,
# FIX:  ONCE IT IS IN THE GRAPH, IT IS NOT LONGER EASY TO DETERMINE WHICH IS WHICH IS WHICH (SINCE SETS ARE NOT ORDERED)

class System(System_Base):
    """

    System(                                  \
        default_variable=None,                    \
        processes=None,                           \
        initial_values=None,                      \
        controller=None,                          \
        enable_controller=:keyword:`False`,       \
        monitor_for_control=None,                 \
        control_signals=None,                     \
        learning_rate=None,                       \
        targets=None,                             \
        params=None,                              \
        name=None,                                \
        prefs=None)

    Base class for System.

    COMMENT:
        Description
        -----------
            System is a Category of the Component class.
            It implements a System that is used to execute a collection of processes.

       Class attributes
       ----------------
        + componentCategory (str): kwProcessFunctionCategory
        + className (str): kwProcessFunctionCategory
        + suffix (str): " <kwMechanismFunctionCategory>"
        + registry (dict): ProcessRegistry
        + classPreference (PreferenceSet): ProcessPreferenceSet, instantiated in __init__()
        + classPreferenceLevel (PreferenceLevel): PreferenceLevel.CATEGORY
        + ClassDefaults.variable = inputValueSystemDefault                     # Used as default input value to Process)
        + paramClassDefaults = {PROCESSES: [Mechanism_Base.default_mechanism],
                                CONTROLLER: None}
       Class methods
       -------------
        - _validate_variable(variable, context):  insures that variable is 3D np.array (one 2D for each Process)
        - _instantiate_attributes_before_function(context):  calls self._instantiate_graph
        - _instantiate_function(context): validates only if self.prefs.paramValidationPref is set
        - _instantiate_graph(input, context):  instantiates Processes in self.process and constructs execution_list
        - _instantiate_controller(): instantiates ControlMechanism in **controller** argument or assigned to attribute
        - identify_origin_and_terminal_mechanisms():  assign self.origin_mechanisms and self.terminalMechanisms
        - _assign_output_states():  assign OutputStates of System (currently = terminalMechanisms)
        - execute(input, time_scale, context):  executes Mechanisms in order specified by execution_list
        - instance_defaults.variable(value):  setter for instance_defaults.variable;  does some kind of error checking??

       SystemRegistry
       --------------
        Register in SystemRegistry, which maintains a dict for the subclass, a count for all instances of it,
         and a dictionary of those instances

        TBI: MAKE THESE convenience lists, akin to self.terminalMechanisms
        + input (list): contains Process.input for each Process in self.processes
        + output (list): containts Process.ouput for each Process in self.processes
        [TBI: + input (list): each item is the Process.input object for the corresponding Process in self.processes]
        [TBI: + outputs (list): each item is the Process.output object for the corresponding Process in self.processes]
    COMMENT

    Attributes
    ----------

    componentType : SYSTEM

    processes : list of Process objects
        list of `Processes <Process>` in the System specified by the **processes** argument of the constructor.

        .. can be appended with prediction Processes by EVCControlMechanism
           used with self.input to constsruct self.process_tuples

        .. _processList : ProcessList
            Provides access to (process, input) tuples.
            Derived from self.input and self.processes.
            Used to construct :py:data:`execution_graph <System.execution_graph>` and execute the System

    controller : ControlMechanism : default SystemDefaultControlMechanism
        the `ControlMechanism <ControlMechanism>` used to monitor the `value <OutputState.value>` of the `OutputState(s)
        <OutputState>` and/or `Mechanisms <Mechanism>` specified in the **monitor_for_control** argument,
        and that controls the parameters specified in the **control_signals** argument of the System's constructor.

    enable_controller :  bool : default :keyword:`False`
        determines whether the `controller <System.controller>` is executed during System execution.

    learning : bool : default False
        indicates whether learning is enabled for the System;  is set to `True` if learning is specified for any
        `Processes <Process>` in the System.

    learning_rate : float : default None
        determines the learning_rate for all `LearningMechanisms <LearningMechanism>` in the System.  This overrides any
        values set for the function of individual LearningMechanisms or `LearningSignals <LearningSignal>`, and persists
        for all subsequent executions of the System.  If it is set to `None`, then the `learning_rate
        <System.learning_rate>` is determined by last value assigned to each LearningMechanism (either directly,
        or following the execution of any `Process` or System to which the LearningMechanism belongs and for which a
        `learning_rate <LearningMechanism.learning_rate>` was set).

    targets : 2d nparray
        used as template for the values of the System's `target_input_states`, and to represent the targets specified in
        the **targets** argument of System's `execute <System.execute>` and `run <System.run>` methods.

    graph : OrderedDict
        contains a graph of all of the Components in the System. Each entry specifies a set of <Receiver>: {sender,
        sender...} dependencies.  The key of each entry is a receiver Component, and the value is a set of Mechanisms
        that send Projections to that receiver. If a key (receiver) has no dependents, its value is an empty set.

    execution_graph : OrderedDict
        contains an acyclic subset of the System's `graph <System.graph>`, hierarchically organized by a
        `toposort <https://en.wikipedia.org/wiki/Topological_sorting>`_. Used to specify the order in which
        Components are `executed <System_Execution>`.

    execution_sets : list of sets
        contains a list of Component sets. Each set contains Components to be executed at the same time.
        The sets are ordered in the sequence with which they should be executed.

    execution_list : list of Mechanisms and/or Projections
        contains a list of Components in the order in which they are `executed <System_Execution>`.
        The list is a random sample of the permissible orders constrained by the `execution_graph` and produced by the
        `toposort <https://en.wikipedia.org/wiki/Topological_sorting>`_.

    mechanisms : list of Mechanism objects
        contains a list of all `Mechanisms <Mechanism>` in the System.

        .. property that points to _all_mechanisms.mechanisms (see below)

    mechanismsDict : Dict[Mechanism: Process]
        contains a dictionary of all Mechanisms in the System, listing the Processes to which they belong. The key of
        each entry is a `Mechanism <Mechanism>` object, and the value of each entry is a list of `Processes <Process>`.

        .. Note: the following attributes use lists of tuples (Mechanism, runtime_param, phaseSpec) and MechanismList
              xxx_mechs are lists of tuples defined in the Process pathways;
                  tuples are used because runtime_params and phaseSpec are attributes that need
                  to be able to be specified differently for the same Mechanism in different contexts
                  and thus are not easily managed as Mechanism attributes
              xxxMechanismLists point to MechanismList objects that provide access to information
                  about the Mechanism <type> listed in mechs (i.e., the Mechanisms, names, etc.)

        .. _all_mechs : list of (Mechanism, runtime_param, phaseSpec) tuples
            Tuples for all Mechanisms in the System (serve as keys in self.graph).

        .. _all_mechanisms : MechanismList
            Contains all Mechanisms in the System (based on _all_mechs).

        .. _origin_mechs : list of (Mechanism, runtime_param, phaseSpec) tuples
            Tuples for all ORIGIN Mechanisms in the System.

        .. _terminal_mechs : list of (Mechanism, runtime_param, phaseSpec) tuples
            Tuples for all TERMINAL Mechanisms in the System.

        .. _learning_mechs : list of (Mechanism, runtime_param, phaseSpec) tuples
            Tuples for all LearningMechanisms in the System.

        .. _target_mechs : list of (Mechanism, runtime_param, phaseSpec) tuples
            Tuples for all TARGET `ObjectiveMechanisms <ObjectiveMechanism>`  in the System that are a `TERMINAL`
            for at least one Process to which it belongs and that Process has learning enabled --  the criteria for
            being a target used in learning.

        .. _learning_mechs : list of (Mechanism, runtime_param, phaseSpec) tuples
            Tuples for all LearningMechanisms in the System (used for learning).

        .. _control_mechs : list of a single (Mechanism, runtime_param, phaseSpec) tuple
            Tuple for the controller in the System.

    origin_mechanisms : MechanismList
        all `ORIGIN` Mechanisms in the System (i.e., that don't receive `Projections <Projection>` from any other
        `Mechanisms <Mechanism>`, listed in ``origin_mechanisms.data``.

        .. based on _origin_mechs
           System.input contains the input to each `ORIGIN` Mechanism

    terminalMechanisms : MechanismList
        all `TERMINAL` Mechanisms in the System (i.e., that don't project to any other `ProcessingMechanisms
        <ProcessingMechanism>`), listed in ``terminalMechanisms.data``.

        .. based on _terminal_mechs
           System.ouput contains the output of each TERMINAL Mechanism

    recurrent_init_mechanisms : MechanismList
        `Mechanisms <Mechanism>` with recurrent `Projections <Projection>` that are candidates for `initialization
        <System_Execution_Input_And_Initialization>`, listed in ``recurrent_init_mechanisms.data``.

    learning_mechanisms : MechanismList
        all `LearningMechanisms <LearningMechanism>` in the System, listed in ``learning_mechanisms.data``.

    target_mechanisms : MechanismList
        all `TARGET` Mechanisms in the System (used for `learning <System_Execution_Learning>`), listed in
        ``target_mechanisms.data``.
        COMMENT:
            based on _target_mechs)
        COMMENT

    target_input_states : List[SystemInputState]
        one item for each `TARGET` Mechanism in the System (listed in its `target_mechanisms
        <System.target_mechansims>` attribute).  Used to represent the values specified in the **targets**
        argument of the System's `execute <System.execute>` and `run <System.run>` methods, and to provide
        thoese values to the the TARGET `InputState` of each `TARGET` Mechanism during `execution
        <System_Execution_Learning>`.


        .. control_mechanism : MechanismList
            contains the `ControlMechanism <ControlMechanism>` that is the `controller <System.controller>` of the
            System.
            COMMENT:
                ??and any other `ControlMechanisms <ControlMechanism>` in the System
                (based on _control_mechs).
            COMMENT

    value : 3D ndarray
        contains an array of 2D arrays, each of which is the `output_values <Mechanism_Base.output_values>` of a
        `TERMINAL` Mechanism in the System.

        .. _phaseSpecMax : int
            Maximum phase specified for any Mechanism in System.  Determines the phase of the last (set of)
            ProcessingMechanism(s) to be executed in the System.

        .. numPhases : int
            number of phases for System (read-only).

            .. implemented as an @property attribute; = _phaseSpecMax + 1

    initial_values : list or ndarray of values
        values used to initialize Mechanisms that close recurrent loops (designated as `INITIALIZE_CYCLE`).
        Length must equal the number of `INITIALIZE_CYCLE` Mechanisms listed in the System's
        `recurrent_init_mechanisms <System.recurrent_init_mechanisms>` attribute.

    results : List[OutputState.value]
        list of return values (OutputState.value) from the sequence of executions.

    name : str
        the name of the System; if it is not specified in the **name** argument of the constructor, a default is
        assigned by SystemRegistry (see `Naming` for conventions used for default and duplicate names).

    prefs : PreferenceSet or specification dict
        the `PreferenceSet` for the System; if it is not specified in the **prefs** argument of the
        constructor, a default is assigned using `classPreferences` defined in __init__.py (see :doc:`PreferenceSet
        <LINK>` for details).

    """

    componentCategory = kwSystemComponentCategory
    className = componentCategory
    suffix = " " + className
    componentType = "System"

    registry = SystemRegistry

    classPreferenceLevel = PreferenceLevel.CATEGORY
    # These will override those specified in CategoryDefaultPreferences
    # classPreferences = {
    #     kwPreferenceSetName: 'SystemCustomClassPreferences',
    #     kpReportOutputPref: PreferenceEntry(False, PreferenceLevel.INSTANCE)}

    # Use inputValueSystemDefault as default input to process
    class ClassDefaults(System_Base.ClassDefaults):
        variable = None

    paramClassDefaults = Component.paramClassDefaults.copy()
    paramClassDefaults.update({TIME_SCALE: TimeScale.TRIAL,
                               'outputStates': {},
                               '_phaseSpecMax': 0,
                               'stimulusInputStates': [],
                               'inputs': [],
                               'current_input': None,
                               'target_input_states': [],
                               'targets': None,
                               'current_targets': None,
                               'learning': False
                               })

    # FIX 5/23/17: ADD control_signals ARGUMENT HERE (AND DOCUMENT IT ABOVE)
    @tc.typecheck
    def __init__(self,
                 default_variable=None,
                 size=None,
                 processes=None,
                 initial_values=None,
                 controller=None,
                 enable_controller=False,
                 monitor_for_control=None,
                 control_signals=None,
                 # learning=None,
                 learning_rate=None,
                 targets=None,
                 params=None,
                 name=None,
                 scheduler=None,
                 prefs:is_pref_set=None,
                 context=None):

        # Required to defer assignment of self.controller by setter
        #     until the rest of the System has been instantiated
        self.status = INITIALIZING

        processes = processes or []
        if not isinstance(processes, list):
            processes = [processes]
        monitor_for_control = monitor_for_control or [MonitoredOutputStatesOption.PRIMARY_OUTPUT_STATES]

        # Assign args to params and functionParams dicts (kwConstants must == arg names)
        params = self._assign_args_to_param_dicts(processes=processes,
                                                  initial_values=initial_values,
                                                  controller=controller,
                                                  enable_controller=enable_controller,
                                                  monitor_for_control=monitor_for_control,
                                                  control_signals=control_signals,
                                                  learning_rate=learning_rate,
                                                  targets=targets,
                                                  params=params)

        self.function = self.execute
        self.scheduler_processing = scheduler
        self.scheduler_learning = None
        self.termination_processing = None
        self.termination_learning = None

        register_category(entry=self,
                          base_class=System,
                          name=name,
                          registry=SystemRegistry,
                          context=context)

        if not context:
            context = INITIALIZING + self.name + kwSeparator + SYSTEM_INIT

        super().__init__(default_variable=default_variable,
                         size=size,
                         param_defaults=params,
                         name=self.name,
                         prefs=prefs,
                         context=context)

        self.status = INITIALIZED
        self._execution_id = None

        # Get/assign controller
        # self._instantiate_controller()
        self.controller = self.controller

        # IMPLEMENT CORRECT REPORTING HERE
        # if self.prefs.reportOutputPref:
        #     print("\n{0} initialized with:\n- pathway: [{1}]".
        #           # format(self.name, self.pathwayMechanismNames.__str__().strip("[]")))
        #           format(self.name, self.names.__str__().strip("[]")))

    def _validate_variable(self, variable, context=None):
        """Convert self.ClassDefaults.variable, self.instance_defaults.variable, and variable to 2D np.array: \
        one 1D value for each input state
        """
        super(System, self)._validate_variable(variable, context)

        # Force System variable specification to be a 2D array (to accommodate multiple input states of 1st mech(s)):
        if variable is None:
            return
        self.ClassDefaults.variable = convert_to_np_array(self.ClassDefaults.variable, 2)
        self.instance_defaults.variable = convert_to_np_array(self.instance_defaults.variable, 2)

        return convert_to_np_array(variable, 2)

    def _validate_params(self, request_set, target_set=None, context=None):
        """Validate controller, processes and initial_values
        """
        super()._validate_params(request_set=request_set, target_set=target_set, context=context)

        if CONTROLLER in target_set and target_set[CONTROLLER] is not None:
            controller = target_set[CONTROLLER]
            if (not isinstance(controller, ControlMechanism) and
                    not (inspect.isclass(controller) and issubclass(controller, ControlMechanism))):
                raise SystemError("{} (controller arg for \'{}\') is not a ControllerMechanism or subclass of one".
                                  format(controller, self.name))

        for process in target_set[PROCESSES]:
            if not isinstance(process, Process_Base):
                raise SystemError("{} (in processes arg for \'{}\') is not a Process object".format(process, self.name))

        if INITIAL_VALUES in target_set and target_set[INITIAL_VALUES] is not None:
            for mech, value in target_set[INITIAL_VALUES].items():
                if not isinstance(mech, Mechanism):
                    raise SystemError("{} (key for entry in initial_values arg for \'{}\') "
                                      "is not a Mechanism object".format(mech, self.name))

    def _instantiate_attributes_before_function(self, context=None):
        """Instantiate processes and graph

        These calls must be made before _instantiate_function as the latter may be called during init for validation
        """
        self._instantiate_processes(input=self.instance_defaults.variable, context=context)
        self._instantiate_graph(context=context)
        self._instantiate_learning_graph(context=context)

    def _instantiate_function(self, context=None):
        """Suppress validation of function

        This is necessary to:
        - insure there is no FUNCTION specified (not allowed for a System object)
        - suppress validation (and attendant execution) of System execute method (unless VALIDATE_PROCESS is set)
            since generally there is no need, as all of the mechanisms in PROCESSES have already been validated
        """

        if self.paramsCurrent[FUNCTION] != self.execute:
            print("System object ({0}) should not have a specification ({1}) for a {2} param;  it will be ignored").\
                format(self.name, self.paramsCurrent[FUNCTION], FUNCTION)
            self.paramsCurrent[FUNCTION] = self.execute

        # If validation pref is set, instantiate and execute the System
        if self.prefs.paramValidationPref:
            super(System, self)._instantiate_function(context=context)
        # Otherwise, just set System output info to the corresponding info for the last mechanism(s) in self.processes
        else:
            self.value = self.processes[-1].output_state.value

    def _instantiate_processes(self, input=None, context=None):
# FIX: ALLOW Projections (??ProjectionTiming TUPLES) TO BE INTERPOSED BETWEEN MECHANISMS IN PATHWAY
# FIX: AUGMENT LinearMatrix TO USE FULL_CONNECTIVITY_MATRIX IF len(sender) != len(receiver)
        """Instantiate processes of System

        Use self.processes (populated by self.paramsCurrent[PROCESSES] in Function._assign_args_to_param_dicts
        If self.processes is empty, instantiate default process by calling process()
        Iterate through self.processes, instantiating each (including the input to each input projection)
        If input is specified, check that it's length equals the number of processes
        If input is not specified, compose from the input for each Process (value specified or, if None, default)
        Note: specification of input for System takes precedence over specification for Processes

        # ??STILL THE CASE, OR MOVED TO _instantiate_graph:
        Iterate through Process._mechs for each Process;  for each sequential pair:
            - create set entry:  <receiving Mechanism>: {<sending Mechanism>}
            - add each pair as an entry in self.execution_graph
        """

        self.mechanismsDict = {}
        self._all_mechs = []
        self._all_mechanisms = MechanismList(self, self._all_mechs)

        # Get list of processes specified in arg to init, possibly appended by EVCControlMechanism (with prediction processes)
        processes_spec = self.processes

        # Assign default Process if PROCESS is empty, or invalid
        if not processes_spec:
            from psyneulink.components.process import Process
            processes_spec.append(ProcessTuple(Process(), None))

        # If input to system is specified, number of items must equal number of processes with origin mechanisms
        if input is not None and len(input) != len(self.origin_mechanisms):
            raise SystemError("Number of items in input ({}) must equal number of processes ({}) in {} ".
                              format(len(input), len(self.origin_mechanisms),self.name))

        #region VALIDATE EACH ENTRY, STANDARDIZE FORMAT AND INSTANTIATE PROCESS

        # Convert all entries to (process, input) tuples, with None as filler for absent input
        input_index = input_index_curr = 0
        for i in range(len(processes_spec)):

            # Get list of origin mechanisms for processes that have already been converted
            #   (for use below in assigning input)
            orig_mechs_already_processed = list(p[0].origin_mechanisms[0] for
                                                p in processes_spec if isinstance(p,ProcessTuple))

            # Entry is not a tuple
            #    presumably it is a process spec, so enter it as first item of ProcessTuple
            if not isinstance(processes_spec[i], tuple):
                processes_spec[i] = ProcessTuple(processes_spec[i], None)

            # Entry is a tuple but not a ProcessTuple, so convert it
            if isinstance(processes_spec[i], tuple) and not isinstance(processes_spec[i], ProcessTuple):
                processes_spec[i] = ProcessTuple(processes_spec[i][0], processes_spec[i][1])

            # Input was NOT provided on command line, so get it from the process
            if input is None:
                process = processes_spec[i].process
                process_input = []
                for process_input_state in process.process_input_states:
                    process_input.extend(process_input_state.value)
                processes_spec[i] = ProcessTuple(process, process_input)
            # Input was provided on command line, so assign that to input item of tuple
            else:
                # Assign None as input to processes implemented by controller (controller provides their input)
                #    (e.g., prediction processes implemented by EVCControlMechanism)
                if processes_spec[i].process._isControllerProcess:
                    processes_spec[i] = ProcessTuple(processes_spec[i].process, None)
                else:
                    # Replace input item in tuple with one from command line
                    # Note:  check if origin mechanism for current process is same as any previous one;
                    #        if it is, use that one (and don't increment index for input
                    #        otherwise, assign input and increment input_index
                    try:
                        input_index_curr = orig_mechs_already_processed.index(processes_spec[i][0].origin_mechanisms[0])
                    except ValueError:
                        input_index += 1
                    processes_spec[i] = ProcessTuple(processes_spec[i].process, input[input_index_curr])
                    input_index_curr = input_index

            # Validate input
            if (processes_spec[i].input is not None and
                    not isinstance(processes_spec[i].input,(numbers.Number, list, np.ndarray))):
                raise SystemError("Second item of entry {0} ({1}) must be an input value".
                                  format(i, processes_spec[i].input))

            process = processes_spec[i].process
            process_input = processes_spec[i].input

            # IMPLEMENT: THIS IS WHERE LEARNING SPECIFIED FOR A SYSTEM SHOULD BE IMPLEMENTED FOR EACH PROCESS IN THE
            #            SYSTEM;  NOTE:  IF THE PROCESS IS ALREADY INSTANTIATED WITHOUT LEARNING
            #            (FIRST CONDITIONAL BELOW), MAY NEED TO BE RE-INSTANTIATED WITH LEARNING
            #            (QUESTION:  WHERE TO GET SPECS FOR PROCESS FOR RE-INSTANTIATION??)

            # If process item is a Process object, assign process_input as default
            if isinstance(process, Process_Base):
                if process_input is not None:
                    process._instantiate_defaults(variable=process_input, context=context)

            # Otherwise, instantiate Process
            else:
                if inspect.isclass(process) and issubclass(process, Process_Base):
                    # FIX: MAKE SURE THIS IS CORRECT
                    # Provide self as context, so that Process knows it is part of a System (and which one)
                    # Note: this is used by Process._instantiate_pathway() when instantiating first Mechanism
                    #           in Pathway, to override instantiation of projections from Process.input_state
                    process = Process_Base(default_variable=process_input,
                                           learning_rate=self.learning_rate,
                                           context=self)
                elif isinstance(process, dict):
                    # IMPLEMENT:  HANDLE Process specification dict here;
                    #             include process_input as ??param, and context=self
                    raise SystemError("Attempt to instantiate process {0} in PROCESSES of {1} "
                                      "using a Process specification dict: not currently supported".
                                      format(process.name, self.name))
                else:
                    raise SystemError("Entry {0} of PROCESSES ({1}) must be a Process object, class, or a "
                                      "specification dict for a Process".format(i, process))

            # # process should now be a Process object;  assign to processList
            # self.processList.append(process)

            # Assign the Process a reference to this System
            process.systems.append(self)
            if process._learning_enabled:
                self.learning = True

            # Get max of Process phaseSpecs
            self._phaseSpecMax = int(max(math.floor(process._phaseSpecMax), self._phaseSpecMax))

            # Iterate through mechanism tuples in Process' mechs
            #     to construct self._all_mechs and mechanismsDict
            # FIX: ??REPLACE WITH:  for sender_object_item in Process._mechs
            for sender_object_item in process._mechs:

                sender_mech = sender_object_item

                # THIS IS NOW DONE IN _instantiate_graph
                # # Add system to the Mechanism's list of systems of which it is member
                # if not self in sender_object_item[MECHANISM].systems:
                #     sender_mech.systems[self] = INTERNAL

                # Assign sender mechanism entry in self.mechanismsDict, with object_item as key and its Process as value
                #     (this is used by Process._instantiate_pathway() to determine if Process is part of System)
                # If the sender is already in the System's mechanisms dict
                if sender_object_item in self.mechanismsDict:
                    # existing_object_item = self._all_mechanisms._get_tuple_for_mech(sender_mech)
                    # Add to entry's list
                    self.mechanismsDict[sender_mech].append(process)
                else:
                    # Add new entry
                    self.mechanismsDict[sender_mech] = [process]
                if not sender_object_item in self._all_mechs:
                    self._all_mechs.append(sender_object_item)

                # Add ObjectiveMechanism for ControlMechanism if the latter is not the System's controller
                if (isinstance(sender_object_item, ControlMechanism)
                    and (self.controller is None or not sender_object_item is self.controller)
                    and isinstance(sender_object_item.objective_mechanism, ObjectiveMechanism)
                    and not sender_object_item.objective_mechanism in self._all_mechs):
                    self._all_mechs.append(sender_object_item.objective_mechanism)

            process._all_mechanisms = MechanismList(process, components_list=process._mechs)

        # # Instantiate processList using process_tuples, and point self.processes to it
        # # Note: this also points self.params[PROCESSES] to self.processes
        self.process_tuples = processes_spec
        self._processList = ProcessList(self, self.process_tuples)
        self.processes = self._processList.processes

    def _instantiate_graph(self, context=None):
        """Construct graph (full) and execution_graph (acyclic) of System

        Instantate a graph of all of the Mechanisms in the System and their dependencies,
            designate a type for each Mechanism in the graph,
            instantiate the execution_graph, a subset of the graph with any cycles removed,
                and topologically sorted into a sequentially ordered list of sets
                containing mechanisms to be executed at the same time

        graph contains a dictionary of dependency sets for all Mechanisms in the System:
            reciever_object_item : {sender_object_item, sender_object_item...}
        execution_graph contains an acyclic subset of graph used to determine sequence of Mechanism execution;

        They are constructed as follows:
            sequence through self.processes;  for each Process:
                begin with process.first_mechanism (assign as `ORIGIN` if it doesn't receive any Projections)
                traverse all Projections
                for each Mechanism encountered (receiver), assign to its dependency set the previous (sender) Mechanism
                for each assignment, use toposort to test whether the dependency introduced a cycle; if so:
                    eliminate the dependent from execution_graph, and designate it as `CYCLE` (unless it is an `ORIGIN`)
                    designate the sender as `INITIALIZE_CYCLE` (it can receive and initial_value specification)
                if a Mechanism doe not project to any other ProcessingMechanisms (ignore learning and control mechs):
                    assign as `TERMINAL` unless it is already an `ORIGIN`, in which case assign as `SINGLETON`

        Construct execution_sets and exeuction_list

        Assign MechanismLists:
            allMechanisms
            origin_mechanisms
            terminalMechanisms
            recurrent_init_mechanisms (INITIALIZE_CYCLE)
            learning_mechanisms
            control_mechanism

        Validate initial_values

        """
        from psyneulink.components.mechanisms.adaptive.learning.learningmechanism import LearningMechanism

        def is_monitoring_mech(mech):
            if ((isinstance(mech, ObjectiveMechanism) and mech._role) or
                    isinstance(mech, (LearningMechanism, ControlMechanism))):
                return True
            else:
                return False

        # Use to recursively traverse processes
        def build_dependency_sets_by_traversing_projections(sender_mech):

            # DEAL WITH LEARNING AND CONTROL MECHANISMS -----------------------------------------------------------

            # # MODIFIED 9/18/17 OLD:
            # # If sender is an ObjectiveMechanism being used for learning or control,
            # #     or a LearningMechanism or a ControlMechanism,
            # # Assign as LEARNING and move on
            # if is_monitoring_mech(sender_mech):
            #     sender_mech.systems[self] = LEARNING
            # MODIFIED 9/18/17 NEW:
            # Label Mechanisms used for Learning and System's controller, then return
            #    (i.e., don't include their dependents in the System execution_graph;
            #     they will be added to the System's learning_graph or run as the controller)
            #    EXCEPT ObjectiveMechanisms used for control but not the System's controller
            if is_monitoring_mech(sender_mech):
                # LearningMechanisms or ObjectiveMechanism used for learning:  label as LEARNING and return
                if (isinstance(sender_mech, LearningMechanism) or
                        (isinstance(sender_mech, ObjectiveMechanism) and sender_mech._role is LEARNING)):
                    sender_mech.systems[self] = LEARNING
                    return
                # System's controller or ObjectiveMechanism that projects *only* to it:  label as CONTROL and return
                # IMPLEMENTATION NOTE:  This the permits an ObjectiveMechanism to project to other Mechanisms
                #                       that can be included in the System's execution_graph
                elif (sender_mech is self.controller or
                          (isinstance(sender_mech, ObjectiveMechanism) and
                               all(
                                   all(projection.receiver.owner is self.controller
                                       for projection in output_state.efferents)
                                   for output_state in sender_mech.output_states))):
                    sender_mech.systems[self] = CONTROL
                    return
                # If sender is a ControlMechanism that is not the controller for the System,
                #    assign its dependency to its ObjectiveMechanism and label as INTERNAL
                elif isinstance(sender_mech, ControlMechanism):
                    sender_mech.systems[self] = INTERNAL
                    # FIX:  ALLOW TO CONTINUE FROM ControlMechanism TO RECIPIENT OF ITS ControlProjections?
                    # FIX:  I.E., **DON'T** RETURN
            # MODIFIED 9/18/17 END


            # PRUNE ANY NON-SYSTEM COMPONENTS ---------------------------------------------------------------------

            # Delete any projections to mechanism from processes or mechanisms in processes not in current system
            for input_state in sender_mech.input_states:
                for projection in input_state.all_afferents:
                    sender = projection.sender.owner
                    system_processes = self.processes
                    if isinstance(sender, Process_Base):
                        if not sender in system_processes:
                            del projection
                    elif not all(sender_process in system_processes for sender_process in sender.processes):
                        del projection

            # If sender_mech has no projections left, raise exception
            if not any(any(projection for projection in input_state.all_afferents)
                       for input_state in sender_mech.input_states):
                raise SystemError("{} only receives Projections from other Processes or Mechanisms not"
                                  " in the current System ({})".format(sender_mech.name, self.name))

            # ASSIGN TERMINAL MECHANISM(S) -----------------------------------------------------------------------

            # Assign as TERMINAL (or SINGLETON) if it:
            #    - it is not a ControlMechanism and
            #    - it is not an Objective Mechanism used for Learning or Control and
            #    - it has no outgoing projections or
            #          only ones to ObjectiveMechanism(s) used for Learning or Control
            # Note:  SINGLETON is assigned if mechanism is already a TERMINAL;  indicates that it is both
            #        an ORIGIN AND A TERMINAL and thus must be the only mechanism in its process
            if (

                # # MODIFIED 9/18/17 OLD:
                # # It is not a ControlMechanism
                # not (isinstance(sender_mech, ControlMechanism) or
                # MODIFIED 9/18/17 NEW:
                # It is not the controller for the System
                # not (sender_mech is self.controller or
                not (isinstance(sender_mech, ControlMechanism) or
                # MODIFIED 9/18/17 END
                # FIX: ALLOW IT TO BE TERMINAL IF IT PROJECTS ONLY TO A ControlMechanism or ObjectiveMechanism for one
                    # It is not an ObjectiveMechanism used for Learning or for the controller of the System
                    (isinstance(sender_mech, ObjectiveMechanism) and sender_mech._role in (LEARNING,CONTROL)))

                    and
                        # All of its projections
                        all(
                            all(
                                # are to ControlMechanism(s)...
                                isinstance(projection.receiver.owner, (ControlMechanism, LearningMechanism))
                                    # or to ObjectiveMechanism(s) used for Learning or Control...
                                    or (isinstance(projection.receiver.owner, ObjectiveMechanism)
                                        and projection.receiver.owner._role in (LEARNING, CONTROL))
                                # or are to itself!
                                or projection.receiver.owner is sender_mech
                            for projection in output_state.efferents)
                        for output_state in sender_mech.output_states)):
                try:
                    if sender_mech.systems[self] is ORIGIN:
                        sender_mech.systems[self] = SINGLETON
                    else:
                        sender_mech.systems[self] = TERMINAL
                except KeyError:
                    sender_mech.systems[self] = TERMINAL
                # MODIFIED 9/19/17 OLD:
                # return
                # MODIFIED 9/19/17 NEW:
                # If sender_mech has projections to ControlMechanism and/or Objective Mechanisms used for control
                #    that are NOT the System's controller, then continue to track those projections
                #    for dependents to add to the execution_graph;
                if any(
                        any(
                            # Projection to a ControlMechanism that is not the System's controller
                                    (isinstance(projection.receiver.owner, ControlMechanism)
                                     and not projection.receiver.owner is self.controller)
                            # or Projection to an ObjectiveMechanism that is not for the System's controller
                            or (isinstance(projection.receiver.owner, ObjectiveMechanism)
                                and projection.receiver.owner._role is CONTROL
                                and (self.controller is None or (self.controller is not None
                                and not projection.receiver.owner is self.controller.objective_mechanism)))
                                    for projection in output_state.efferents)
                        for output_state in sender_mech.output_states):
                    pass

                # Otherwise, don't track any of the TERMINAL Mechanism's projections
                else:
                    return
                # MODIFIED 9/19/17 END


            # FIND DEPENDENTS AND ADD TO GRAPH ---------------------------------------------------------------------

            for output_state in sender_mech.output_states:

                for projection in output_state.efferents:
                    receiver = projection.receiver.owner
                    # receiver_tuple = self._all_mechanisms._get_tuple_for_mech(receiver)

                    # If receiver is not in system's list of mechanisms, must belong to a process that has
                    #    not been included in the system, so ignore it
                    # MODIFIED 7/28/17 CW: added a check for auto-recurrent projections (i.e. receiver is sender_mech)
                    if not receiver or (receiver is sender_mech):
                        continue
                    if is_monitoring_mech(receiver):
                        # # MODIFIED 9/18/19 OLD:
                        # continue
                        # MODIFIED 9/18/19 NEW:
                        # Don't include receiver if it is the controller for the System,
                        if (receiver is self.controller
                            or isinstance(receiver, LearningMechanism)
                            or self.controller is not None and isinstance(receiver, self.controller.objective_mechanism)
                            or (isinstance(receiver, ObjectiveMechanism) and receiver._role is LEARNING)):
                            continue
                        # MODIFIED 9/18/19 END
                    try:
                        self.graph[receiver].add(sender_mech)
                    except KeyError:
                        self.graph[receiver] = {sender_mech}

                    # Use toposort to test whether the added dependency produced a cycle (feedback loop)
                    # Do not include dependency (or receiver on sender) in execution_graph for this projection
                    #  and end this branch of the traversal if the receiver has already been encountered,
                    #  but do mark for initialization
                    # Notes:
                    # * This is because it is a feedback connection, which introduces a cycle into the graph
                    #     that precludes use of toposort to determine order of execution;
                    #     however, the feedback projection will still be used during execution
                    #     so the sending mechanism should be designated as INITIALIZE_CYCLE
                    # * Check for receiver mechanism and not its tuple,
                    #     since the same mechanism can appear in more than one tuple (e.g., with different phases)
                    #     and would introduce a cycle irrespective of the tuple in which it appears in the graph
                    # FIX: MODIFY THIS TO (GO BACK TO) USING if receiver_tuple in self.execution_graph
                    # FIX  BUT CHECK THAT THEY ARE IN DIFFERENT PHASES
                    if receiver in self.execution_graph:
                        # Try assigning receiver as dependent of current mechanism and test toposort
                        try:
                            # If receiver_tuple already has dependencies in its set, add sender_mech to set
                            if self.execution_graph[receiver]:
                                self.execution_graph[receiver].\
                                    add(sender_mech)
                            # If receiver set is empty, assign sender_mech to set
                            else:
                                self.execution_graph[receiver] = \
                                    {sender_mech}
                            # Use toposort to test whether the added dependency produced a cycle (feedback loop)
                            list(toposort(self.execution_graph))
                        # If making receiver dependent on sender produced a cycle (feedback loop), remove from graph
                        except ValueError:
                            self.execution_graph[receiver].\
                                remove(sender_mech)
                            # Assign sender_mech INITIALIZE_CYCLE as system status if not ORIGIN or not yet assigned
                            if not sender_mech.systems or not (sender_mech.systems[self] in {ORIGIN, SINGLETON}):
                                sender_mech.systems[self] = INITIALIZE_CYCLE
                            if not (receiver.systems[self] in {ORIGIN, SINGLETON}):
                                receiver.systems[self] = CYCLE
                            continue

                    else:
                        # Assign receiver as dependent on sender mechanism
                        try:
                            # FIX: THIS WILL ADD SENDER_MECH IF RECEIVER IS IN GRAPH BUT = set()
                            # FIX: DOES THAT SCREW UP ORIGINS?
                            self.execution_graph[receiver].\
                                add(sender_mech)
                        except KeyError:
                            self.execution_graph[receiver] = \
                                {sender_mech}

                    if not sender_mech.systems:
                        sender_mech.systems[self] = INTERNAL

                    # Traverse list of mechanisms in process recursively
                    build_dependency_sets_by_traversing_projections(receiver)

        self.graph = OrderedDict()
        self.execution_graph = OrderedDict()


        # Sort for consistency of output
        sorted_processes = sorted(self.processes, key=lambda process : process.name)

        for process in sorted_processes:
            first_mech = process.first_mechanism

            # Treat as ORIGIN if ALL projections to the first mechanism in the process are from:
            #    - the process itself (ProcessInputState)
            #    - another mechanism in the in process (i.e., feedback projections from *within* the process)
            #    - mechanisms from other process for which it is an origin
            # Notes:
            # * This precludes a mechanism that is an ORIGIN of a process from being an ORIGIN for the system
            #       if it receives any projections from any other mechanisms in the system (including other processes)
            #       other than ones in processes for which it is also their ORIGIN
            # * This does allow a mechanism to be the ORIGIN (but *only* the ORIGIN) for > 1 process in the system
            try:
                if all(
                        all(
                                # All projections must be from a process (i.e., ProcessInputState) to which it belongs
                                # # MODIFIED 2/8/17 OLD:
                                # #          [THIS CHECKED FOR PROCESS IN SYSTEM'S LIST OF PROCESSES
                                # #           IT CRASHED IF first_mech WAS ASSIGNED TO ANY PROCESS THAT WAS NOT ALSO
                                # #           ASSIGNED TO THE SYSTEM TO WHICH THE first_mech BELONGS
                                #  projection.sender.owner in sorted_processes or
                                # MODIFIED 2/8/17 NEW:
                                #          [THIS CHECKS THAT PROJECTION IS FROM A PROCESS IN first_mech's LIST OF PROCESSES]
                                #           PROBABLY ISN"T NECESSARY, AS IT SHOULD BE COVERED BY INITIAL ASSIGNMENT OF PROJ]
                                projection.sender.owner in first_mech.processes or
                                # MODIFIED 2/8/17 END
                                # or from mechanisms within its own process (e.g., [a, b, a])
                                projection.sender.owner in list(process.mechanisms) or
                                # or from mechanisms in other processes for which it is also an ORIGIN ([a,b,a], [a,c,a])
                                all(ORIGIN in first_mech.processes[proc]
                                    for proc in projection.sender.owner.processes
                                    if isinstance(projection.sender.owner,Mechanism))
                            # For all the projections to each InputState
                            for projection in input_state.path_afferents)
                        # For all input_states for the first_mech
                        for input_state in first_mech.input_states):
                    # Assign its set value as empty, marking it as a "leaf" in the graph
                    object_item = first_mech
                    self.graph[object_item] = set()
                    self.execution_graph[object_item] = set()
                    first_mech.systems[self] = ORIGIN
            except KeyError as e:
                # IMPLEMENTATION NOTE:
                # This occurs if a Mechanism belongs to one (or more) Process(es) in the System but not ALL of them;
                #    it is because each Mechanism in the test above ("ORIGIN in first_mech.processes[proc]")
                #     is examined for all Processes in the System);
                # FIX: 10/3/17 - this should be factored into the tests above so that the exception does not occur
                if isinstance(e.args[0], Process_Base):
                    pass
                else:
                    raise SystemError(e)

            build_dependency_sets_by_traversing_projections(first_mech)

        # Print graph
        if self.verbosePref:
            warnings.warn("In the System graph for \'{}\':".format(self.name))
            for receiver_object_item, dep_set in self.execution_graph.items():
                mech = receiver_object_item
                if not dep_set:
                    print("\t'{}' is an {} Mechanism".
                          format(mech.name, mech.systems[self]))
                else:
                    status = mech.systems[self]
                    if status is TERMINAL:
                        status = 'a ' + status
                    elif status in {INTERNAL, INITIALIZE_CYCLE}:
                        status = 'an ' + status
                    print("\t'{}' is {} Mechanism that receives Projections from:".format(mech.name, status))
                    for sender_object_item in dep_set:
                        print("\t\t\'{}\'".format(sender_object_item.name))

        # For each mechanism (represented by its tuple) in the graph, add entry to relevant list(s)
        # Note: ignore mechanisms belonging to controllerProcesses (e.g., instantiated by EVCControlMechanism)
        #       as they are for internal use only;
        #       this also ignored learning-related mechanisms (they are handled below)
        self._origin_mechs = []
        self._terminal_mechs = []
        self._recurrent_init_mechs = []
        self._control_mechs = []

        for object_item in self.execution_graph:

            mech = object_item

            if mech.systems[self] in {ORIGIN, SINGLETON}:
                for process, status in mech.processes.items():
                    if process._isControllerProcess:
                        continue
                    self._origin_mechs.append(object_item)
                    break

            if object_item.systems[self] in {TERMINAL, SINGLETON}:
                for process, status in mech.processes.items():
                    if process._isControllerProcess:
                        continue
                    self._terminal_mechs.append(object_item)
                    break

            if object_item.systems[self] in {INITIALIZE_CYCLE}:
                for process, status in mech.processes.items():
                    if process._isControllerProcess:
                        continue
                    self._recurrent_init_mechs.append(object_item)
                    break

            if isinstance(object_item, ControlMechanism):
                if not object_item in self._control_mechs:
                    self._control_mechs.append(object_item)

        self.origin_mechanisms = MechanismList(self, self._origin_mechs)
        self.terminal_mechanisms = MechanismList(self, self._terminal_mechs)
        self.recurrent_init_mechanisms = MechanismList(self, self._recurrent_init_mechs)
        self.control_mechanisms = MechanismList(self, self._control_mechs) # Used for inspection and in case there
                                                                              # are multiple controllers in the future

        try:
            self.execution_sets = list(toposort(self.execution_graph))
        except ValueError as e:
            if 'Cyclic dependencies exist' in e.args[0]:
                # if self.verbosePref:
                # print('{} has feedback connections; be sure that the following items are properly initialized:'.
                #       format(self.name))
                raise SystemError("PROGRAM ERROR: cycle (feedback loop) in {} not detected by _instantiate_graph ".
                                  format(self.name))

        # Create instance of sequential (execution) list:
        self.execution_list = self._toposort_with_ordered_mechs(self.execution_graph)

        # MODIFIED 6/27/17 NEW: (CW)
        # changed "orig_mech_input.extend(input_state.value)" to "orig_mech_input.append(input_state.value)"
        # this is accompanied by a change to the code around line 1510 where a for loop was added.
        # MODIFIED 2/8/17 NEW:
        # Construct self.instance_defaults.variable from inputs to ORIGIN mechanisms
        self.instance_defaults.variable = []
        for mech in self.origin_mechanisms:
            orig_mech_input = []
            for input_state in mech.input_states:
                orig_mech_input.append(input_state.value)
            self.instance_defaults.variable.append(orig_mech_input)
        self.instance_defaults.variable = convert_to_np_array(self.instance_defaults.variable, 2)
        # should add Utility to allow conversion to 3D array
        # MODIFIED 2/8/17 END
        # An example: when input state values are vectors, then self.instance_defaults.variable is a 3D array because
        # an origin mechanism could have multiple input states if there is a recurrent input state. However,
        # if input state values are all non-vector objects, such as strings, then self.instance_defaults.variable
        # would be a 2D array. so we should convert that to a 3D array
        # MODIFIED 6/27/17 END

        # Instantiate StimulusInputStates
        self._instantiate_stimulus_inputs(context=context)

        # Validate initial values
        # FIX: CHECK WHETHER ALL MECHANISMS DESIGNATED AS INITIALIZE HAVE AN INITIAL_VALUES ENTRY
        # FIX: ONLY CHECKS FIRST ITEM OF self._default_value (ASSUMES THAT IS ALL THAT WILL GET ASSIGNED)
        # FIX: ONLY CHECK ONES THAT RECEIVE PROJECTIONS
        if self.initial_values is not None:
            for mech, value in self.initial_values.items():
                if not mech in self.execution_graph:
                    raise SystemError("{} (entry in initial_values arg) is not a Mechanism in \'{}\'".
                                      format(mech.name, self.name))
                mech._update_value
                if not iscompatible(value, mech.default_value[0]):
                    raise SystemError("{} (in initial_values arg for \'{}\') is not a valid value for {}".
                                      format(value, self.name, append_type_to_name(self)))

    def _instantiate_stimulus_inputs(self, context=None):

# FIX: ZERO VALUE OF ALL ProcessInputStates BEFORE EXECUTING
# FIX: RENAME SystemInputState -> SystemInputState

        # Create SystemInputState for each ORIGIN mechanism in origin_mechanisms and
        #    assign MappingProjection from the SystemInputState to the ORIGIN mechanism
        for i, origin_mech in zip(range(len(self.origin_mechanisms)), self.origin_mechanisms):

            # Skip if ORIGIN mechanism already has a projection from a SystemInputState in current system
            # (this avoids duplication from multiple passes through _instantiate_graph)
            if any(self is projection.sender.owner for projection in origin_mech.input_state.path_afferents):
                continue
            # MODIFIED 6/27/17 NEW:
            # added a for loop to iterate over origin_mech.input_states to allow for multiple input states in an
            # origin mechanism (useful only if the origin mechanism is a KWTA) Check, for each ORIGIN mechanism,
            # that the length of the corresponding item of self.instance_defaults.variable matches the length of the
            #  ORIGIN inputState's instance_defaults.variable attribute
            for j in range(len(origin_mech.input_states)):
                if len(self.instance_defaults.variable[i][j]) != \
                        len(origin_mech.input_states[j].instance_defaults.variable):
                    raise SystemError("Length of input {} ({}) does not match the length of the input ({}) for the "
                                      "corresponding ORIGIN Mechanism ()".
                                      format(i,
                                             len(self.instance_defaults.variable[i][j]),
                                             len(origin_mech.input_states[j].instance_defaults.variable),
                                             origin_mech.name))
                # MODIFIED 6/27/17 END
                # MODIFIED 6/27/17 END
                stimulus_input_state = SystemInputState(owner=self,
                                                        variable=origin_mech.input_states[j].instance_defaults.variable,
                                                        prefs=self.prefs,
                                                        name="System Input State to Mechansism {}, Input State {}".
                                                        format(origin_mech.name,j),
                                                        context=context)
                self.stimulusInputStates.append(stimulus_input_state)
                self.inputs.append(stimulus_input_state.value)

                # Add MappingProjection from stimulus_input_state to ORIGIN mechainsm's inputState
                from psyneulink.components.projections.pathway.mappingprojection import MappingProjection
                MappingProjection(sender=stimulus_input_state,
                        receiver=origin_mech.input_states[j],
                        name=self.name+' Input Projection to '+origin_mech.name+' Input State '+str(j))

    def _instantiate_learning_graph(self, context=None):
        """Build graph of LearningMechanism and LearningProjections
        """
        from psyneulink.components.mechanisms.adaptive.learning.learningmechanism import LearningMechanism

        self.learningGraph = OrderedDict()
        self.learningexecution_graph = OrderedDict()

        def build_dependency_sets_by_traversing_projections(sender_mech, process):

            # MappingProjections are legal recipients of learning projections (hence the call)
            #  but do not send any projections, so no need to consider further
            from psyneulink.components.projections.pathway.mappingprojection import MappingProjection
            if isinstance(sender_mech, MappingProjection):
                return

            # All other sender_mechs must be either a LearningMechanism or a ComparatorMechanism with role=LEARNING
            elif not (isinstance(sender_mech, LearningMechanism) or
                          (isinstance(sender_mech, ObjectiveMechanism) and sender_mech._role is LEARNING)):
                raise SystemError("PROGRAM ERROR: {} is not a legal object for learning graph;"
                                  "must be a LearningMechanism or an ObjectiveMechanism".
                                  format(sender_mech))

            # MANAGE TARGET ObjectiveMechanism FOR INTERNAL or TERMINAL CONVERGENCE of PATHWAYS

            # If sender_mech is an ObjectiveMechanism, and:
            #    - none of the mechanisms that project to it are are a TERMINAL mechanism for the current process, or
            #    - all of the mechanisms that project to it already have an ObjectiveMechanism, then:
            #        - do not include the ObjectiveMechanism in the graph;
            #        - be sure that its outputState projects to the ERROR_SIGNAL inputState of a LearningMechanism
            #            (labelled "learning_mech" here -- raise an exception if it does not;
            #        - determine whether learning_mech's ERROR_SIGNAL inputState receives any other projections
            #            from another ObjectiveMechanism or LearningMechanism (labelled "error_signal_projection" here)
            #            -- if it does, be sure that it is from the same system and if so return;
            #               (note:  this shouldn't be true, but the test is here for completeness and sanity-checking)
            #        - if learning_mech's ERROR_SIGNAL inputState does not receive any projections from
            #            another objectiveMechanism and/or LearningMechanism in the system, then:
            #            - find the sender to the ObjectiveMechanism (labelled "error_source" here)
            #            - find the 1st projection from error_source that projects to the ACTIVATION_INPUT inputState of
            #                a LearningMechanism (labelled "error_signal" here)
            #            - instantiate a MappingProjection from error_signal to learning_mech
            #                projected
            # IMPLEMENTATION NOTE: Composition should allow 1st condition if user indicates internal TARGET is desired;
            #                      for now, however, assuming this is not desired (i.e., only TERMINAL mechanisms
            #                      should project to ObjectiveMechanisms) and always replace internal
            #                      ObjectiveMechanism with projection from a LearningMechanism (if it is available)

            # FIX: RELABEL "sender_mech" as "obj_mech" here

            if isinstance(sender_mech, ObjectiveMechanism) and len(self.learningexecution_graph):

                # TERMINAL CONVERGENCE
                # All of the mechanisms that project to sender_mech
                #    project to another ObjectiveMechanism already in the learning_graph
                if all(
                        any(
                                (isinstance(receiver_mech, ObjectiveMechanism) and
                                 # its already in a dependency set in the learningexecution_graph
                                         receiver_mech in set.union(*list(self.learningexecution_graph.values())) and
                                     not receiver_mech is sender_mech)
                                # receivers of senders to sender_mech
                                for receiver_mech in [proj.receiver.owner for proj in
                                                      mech.output_state.efferents])
                        # senders to sender_mech
                        for mech in [proj.sender.owner
                                     for proj in sender_mech.input_states[SAMPLE].path_afferents]):

                    # Get the ProcessingMechanism that projected to sender_mech
                    error_source_mech = sender_mech.input_states[SAMPLE].path_afferents[0].sender.owner

                    # Get the other ObjectiveMechanism to which the error_source projects (in addition to sender_mech)
                    other_obj_mech = next((projection.receiver.owner for projection in
                                           error_source_mech.output_state.efferents if
                                           isinstance(projection.receiver.owner, ObjectiveMechanism)), None)
                    sender_mech = other_obj_mech

                # INTERNAL CONVERGENCE
                # None of the mechanisms that project to it are a TERMINAL mechanism
                elif not all(all(projection.sender.owner.processes[proc] is TERMINAL
                                 for proc in projection.sender.owner.processes)
                             for projection in sender_mech.input_states[SAMPLE].path_afferents):

                    # Get the LearningMechanism to which the sender_mech projected
                    try:
                        learning_mech = sender_mech.output_state.efferents[0].receiver.owner
                        if not isinstance(learning_mech, LearningMechanism):
                            raise AttributeError
                    except AttributeError:
                        raise SystemError("{} does not project to a LearningMechanism in the same process {}".
                                          format(sender_mech.name, process.name))

                    from psyneulink.components.mechanisms.adaptive.learning.learningauxilliary \
                        import ACTIVATION_INPUT, ERROR_SIGNAL

                    # Get the ProcessingMechanism that projected to sender_mech
                    error_source_mech = sender_mech.input_states[SAMPLE].path_afferents[0].sender.owner

                    # Get the other LearningMechanism to which the error_source projects (in addition to sender_mech)
                    error_signal_mech = next((projection.receiver.owner for projection in
                                              error_source_mech.output_state.efferents if
                                              projection.receiver.name is ACTIVATION_INPUT), None)


                    # Check if learning_mech receives an error_signal_projection
                    #    from any other ObjectiveMechanism or LearningMechanism in the system;
                    # If it does, get the first one found
                    error_signal_projection = next ((projection for projection
                                                     in learning_mech.input_states[ERROR_SIGNAL].path_afferents
                                                     if (isinstance(projection.sender.owner,(ObjectiveMechanism,
                                                                                            LearningMechanism)) and
                                                     not projection.sender.owner is sender_mech and
                                                     self in projection.sender.owner.systems.values())), None)
                    # If learning_mech receives another error_signal projection,
                    #    reassign sender_mech to the sender of that projection
                    # FIX:  NEED TO ALSO REASSIGN learning_mech.function_object.error_matrix TO ONE FOR sender_mech
                    if error_signal_projection:
                        if self.verbosePref:
                            warnings.warn("Although {} a TERMINAL Mechanism for the {} Process, it is an "
                                          "INTERNAL Mechanism for other Proesses in the {} System; therefore "
                                          "its ObjectiveMechanism ({}) will be replaced with the {} LearningMechanism".
                                          format(error_source_mech.name,
                                                 process.name,
                                                 self.name,
                                                 sender_mech.name,
                                                 error_signal_mech))
                        sender_mech = error_signal_projection.sender.owner

                    # FIX:  FINISH DOCUMENTATION HERE ABOUT HOW THIS IS DIFFERENT THAN ABOVE
                    if error_signal_mech is None:
                        raise SystemError("Could not find projection to an {} inputState of a LearningMechanism for "
                                          "the ProcessingMechanism ({}) that projects to {} in the {} process"
                                          "".format(ACTIVATION_INPUT,
                                                    error_source_mech.name,
                                                    sender_mech.name,
                                                    process.name))
                    # learning_mech does not receive another error_signal projection,
                    #     so assign one to it from error_signal_mech
                    #     (the other LearningMechanism to which the error_source_mech projects)
                    # and reassign learning_mech.function_object.error_matrix
                    #     (to the one for the projection to which error_signal_mech projects)
                    else:
                        mp = MappingProjection(sender=error_signal_mech.output_states[ERROR_SIGNAL],
                                               receiver=learning_mech.input_states[ERROR_SIGNAL],
                                               matrix=IDENTITY_MATRIX)
                        if mp is None:
                            raise SystemError("Could not instantiate a MappingProjection "
                                              "from {} to {} for the {} process".
                                              format(error_signal_mech.name, learning_mech.name))

                        # Reassign error_matrix to one for the projection to which the error_signal_mech projects
                        learning_mech.function_object.error_matrix = \
                            error_signal_mech._output_states[LEARNING_SIGNAL].efferents[0].receiver
                        # Delete error_matrix parameterState for error_matrix
                        #    (since its value, which was the IDENTITY_MATRIX, is now itself ParameterState,
                        #     and Components are not allowed  as the value of a ParameterState
                        #     -- see ParameterState._instantiate_parameter_state())
                        if 'error_matrix' in learning_mech._parameter_states:
                            del learning_mech._parameter_states['error_matrix']

                        sender_mech = error_signal_mech

            # Delete any projections to mechanism from processes or mechanisms in processes not in current system
            for input_state in sender_mech.input_states:
                for projection in input_state.all_afferents:
                    sender = projection.sender.owner
                    system_processes = self.processes
                    if isinstance(sender, Process_Base):
                        if not sender in system_processes:
                            del projection
                    elif not all(sender_process in system_processes for sender_process in sender.processes):
                        del projection

            # If sender_mech has no projections left, raise exception
            if not any(any(projection for projection in input_state.path_afferents)
                       for input_state in sender_mech.input_states):
                raise SystemError("{} only receives Projections from other Processes or Mechanisms not"
                                  " in the current System ({})".format(sender_mech.name, self.name))

            for output_state in sender_mech.output_states:

                for projection in output_state.efferents:
                    receiver = projection.receiver.owner
                    try:
                        self.learningGraph[receiver].add(sender_mech)
                    except KeyError:
                        self.learningGraph[receiver] = {sender_mech}

                    # Use toposort to test whether the added dependency produced a cycle (feedback loop)
                    # Do not include dependency (or receiver on sender) in learningexecution_graph for this projection
                    #  and end this branch of the traversal if the receiver has already been encountered,
                    #  but do mark for initialization
                    # Notes:
                    # * This is because it is a feedback connection, which introduces a cycle into the learningGraph
                    #     that precludes use of toposort to determine order of execution;
                    #     however, the feedback projection will still be used during execution
                    #     so the sending mechanism should be designated as INITIALIZE_CYCLE
                    # * Check for receiver mechanism and not its tuple,
                    #     since the same mechanism can appear in more than one tuple (e.g., with different phases)
                    #     and would introduce a cycle irrespective of the tuple in which it appears in the learningGraph

                    if receiver in self.learningexecution_graph:
                    # if receiver in self.learning_execution_graph_mechs:
                        # Try assigning receiver as dependent of current mechanism and test toposort
                        try:
                            # If receiver already has dependencies in its set, add sender_mech to set
                            if self.learningexecution_graph[receiver]:
                                self.learningexecution_graph[receiver].add(sender_mech)
                            # If receiver set is empty, assign sender_mech to set
                            else:
                                self.learningexecution_graph[receiver] = {sender_mech}
                            # Use toposort to test whether the added dependency produced a cycle (feedback loop)
                            list(toposort(self.learningexecution_graph))
                        # If making receiver dependent on sender produced a cycle, remove from learningGraph
                        except ValueError:
                            self.learningexecution_graph[receiver].remove(sender_mech)
                            receiver.systems[self] = CYCLE
                            continue

                    else:
                        # Assign receiver as dependent on sender mechanism
                        try:
                            # FIX: THIS WILL ADD SENDER_MECH IF RECEIVER IS IN GRAPH BUT = set()
                            # FIX: DOES THAT SCREW UP ORIGINS?
                            self.learningexecution_graph[receiver].add(sender_mech)
                        except KeyError:
                            self.learningexecution_graph[receiver] = {sender_mech}

                    if not sender_mech.systems:
                        sender_mech.systems[self] = LEARNING

                    # Traverse list of mechanisms in process recursively
                    build_dependency_sets_by_traversing_projections(receiver, process)

        # Sort for consistency of output
        sorted_processes = sorted(self.processes, key=lambda process : process.name)

        # This assumes that the first mechanism in process.learning_mechanisms is the last in the learning sequence
        # (i.e., that the list is being traversed "backwards")
        for process in sorted_processes:
            if process.learning and process._learning_enabled:
                build_dependency_sets_by_traversing_projections(process.learning_mechanisms[0], process)

        # FIX: USE TOPOSORT TO FIND, OR AT LEAST CONFIRM, TARGET MECHANISMS, WHICH SHOULD EQUAL COMPARATOR MECHANISMS
        self.learningexecution_list = toposort_flatten(self.learningexecution_graph, sort=False)
        # self.learningexecution_list = self._toposort_with_ordered_mechs(self.learningexecution_graph)

        # Construct learning_mechanisms and target_mechanisms MechanismLists

        self._learning_mechs = []
        self._target_mechs = []

        from psyneulink.components.projections.pathway.mappingprojection import MappingProjection
        for item in self.learningexecution_list:
            if isinstance(item, MappingProjection):
                continue

            # If a learning_rate has been specified for the system, assign that to all LearningMechanism
            #    for which a mechanism-specific learning_rate has NOT been assigned
            if (isinstance(item, LearningMechanism) and
                        self.learning_rate is not None and
                        item.function_object.learning_rate is None):
                item.function_object.learning_rate = self.learning_rate

            if not item in self._learning_mechs:
                self._learning_mechs.append(item)
            if isinstance(item, ObjectiveMechanism) and not item in self._target_mechs:
                self._target_mechs.append(item)
        self.learning_mechanisms = MechanismList(self, self._learning_mechs)
        self.target_mechanisms = MechanismList(self, self._target_mechs)

        # Instantiate TargetInputStates
        self._instantiate_target_inputs(context=context)

    def _instantiate_target_inputs(self, context=None):

        if self.learning and self.targets is None:
            if not self.target_mechanisms:
                raise SystemError("PROGRAM ERROR: Learning has been specified for {} but it has no target_mechanisms".
                                  format(self.name))
            # # MODIFIED 6/25/17 OLD:
            # raise SystemError("Learning has been specified for {} so its \'targets\' argument must also be specified".
            #                   format(self.name))
            # MODIFIED 6/25/17 NEW:
            # target arg was not specified in System's constructor,
            #    so use the value of the TARGET InputState for the TARGET Mechanism(s) as the default
            self.targets = [target.input_states[TARGET].value for target in self.target_mechanisms]
            if self.verbosePref:
                warnings.warn("Learning has been specified for {} but its \'targets\' argument was not specified;"
                              "default will be used ({})".format(self.name, self.targets))
            # MODIFIED 6/25/17 END

        self.targets = np.atleast_2d(self.targets)

        # Create SystemInputState for each TARGET mechanism in target_mechanisms and
        #    assign MappingProjection from the SystemInputState
        #    to the TARGET mechanism's TARGET inputSate
        #    (i.e., from the SystemInputState to the ComparatorMechanism)
        for i, target_mech in zip(range(len(self.target_mechanisms)), self.target_mechanisms):

            # Create ProcessInputState for each target and assign to targetMechanism's target inputState
            target_mech_TARGET_input_state = target_mech.input_states[TARGET]

            # Check, for each TARGET mechanism, that the length of the corresponding item of targets matches the length
            #    of the TARGET (ComparatorMechanism) target inputState's instance_defaults.variable attribute
            if len(self.targets[i]) != len(target_mech_TARGET_input_state.instance_defaults.variable):
                raise SystemError("Length of target ({}: {}) does not match the length ({}) of the target "
                                  "expected for its TARGET Mechanism {}".
                                   format(len(self.targets[i]),
                                          self.targets[i],
                                          len(target_mech_TARGET_input_state.instance_defaults.variable),
                                          target_mech.name))

            system_target_input_state = SystemInputState(
                                                   owner=self,
                                                   variable=target_mech_TARGET_input_state.instance_defaults.variable,
                                                   prefs=self.prefs,
                                                   name="System Target {}".format(i),
                                                   context=context)
            self.target_input_states.append(system_target_input_state)

            # Add MappingProjection from system_target_input_state to TARGET mechanism's target inputState
            from psyneulink.components.projections.pathway.mappingprojection import MappingProjection
            MappingProjection(sender=system_target_input_state,
                    receiver=target_mech_TARGET_input_state,
                    name=self.name+' Input Projection to '+target_mech_TARGET_input_state.name)

    def _assign_output_states(self):
        """Assign OutputStates for System (the values of which will comprise System.value)

        Assign the outputs of terminal Mechanisms in the graph to the System's output_values

        Note:
        * Current implementation simply assigns TERMINAL Mechanisms as OutputStates
        * This method is included so that sublcasses and/or future versions can override it to make custom assignments

        """
        for mech in self.terminal_mechanisms.mechanisms:
            self.output_states[mech.name] = mech.output_states

    def _instantiate_controller(self, control_mech_spec, context=None):

        if control_mech_spec is None:
            return

       # Warn for request to assign the ControlMechanism already assigned
        if control_mech_spec is self.controller and self.prefs.verbosePref:
            warnings.warn("{} has already been assigned as the {} for {}; assignment ignored".
                          format(control_mech_spec, CONTROLLER, self.name))
            return

        # An existing ControlMechanism is being assigned
        if isinstance(control_mech_spec, ControlMechanism):
            controller = control_mech_spec

# FIX: EVEN IF THE CONTROLLER HAS BEEN ASSIGNED TO A SYSTEM, STILL NEED TO ADD MONITORED_OUTPUT_STATES AND
# FIX:            CONTROL_SIGNALS FOR NEW SYSTEM

            # If it has NOT been assigned a System or already has another controller:
            if controller.system is None or not controller.system is self:
                controller.assign_as_controller(self, context=context)

        # A ControlMechanism class or subclass is being used to specify the controller
        elif inspect.isclass(control_mech_spec) and issubclass(control_mech_spec, ControlMechanism):
            # Instantiate controller from class specification using:
            #   monitored_output_states for System to specify its objective_mechanism (as list of OutputStates to be monitored)
            #   ControlSignals for System returned by _get_system_control_signals()
            controller = control_mech_spec(
                    system=self,
                    objective_mechanism=self._get_monitored_output_states_for_system(context=context),
                    control_signals=self._get_control_signals_for_system(self.control_signals, context=context))

        else:
            raise SystemError("Specification for {} of {} ({}) is not ControlMechanism".
                              format(CONTROLLER, self.name, control_mech_spec))

        # Warn if current one is being replaced
        if self.controller and self.prefs.verbosePref:
            warnings.warn("The existing {} for {} ({}) is being replaced by {}".
                          format(CONTROLLER, self.name, self.controller.name, controller.name))

        # Make assignment
        self._controller = controller

        # Add controller's ObjectiveMechanism to the System's execution_list and execution_graph
        self.execution_list.append(self.controller.objective_mechanism)
        self.execution_graph[self.controller.objective_mechanism] = set(self.execution_list[:-1])

        # Check whether controller has input, and if not then disable
        has_input_states = isinstance(self.controller.input_states, ContentAddressableList)

        if not has_input_states:
            # If controller was enabled (and verbose is set), warn that it has been disabled
            if self.enable_controller and self.prefs.verbosePref:
                print("{} for {} has no input_states, so controller will be disabled".
                      format(self.controller.name, self.name))
            self.enable_controller = False

        # Compare _phaseSpecMax with controller's phaseSpec, and assign default if it is not specified
        try:
            # Get phaseSpec from controller
            self._phaseSpecMax = max(self._phaseSpecMax, self.controller.phaseSpec)
        except (AttributeError, TypeError):
            # Controller phaseSpec not specified
            try:
                # Assign System specification of Controller phaseSpec if provided
                self.controller.phaseSpec = self.paramsCurrent[CONROLLER_PHASE_SPEC]
                self._phaseSpecMax = max(self._phaseSpecMax, self.controller.phaseSpec)
            except:
                # No System specification, so use System max as default
                self.controller.phaseSpec = self._phaseSpecMax

    def _get_monitored_output_states_for_system(self, controller=None, context=None):
        """
        Parse a list of OutputState specifications for System, controller, Mechanisms and/or their OutputStates:
            - if specification in output_state is None:
                 do NOT monitor this state (this overrides any other specifications)
            - if an OutputState is specified in *any* MONITOR_FOR_CONTROL, monitor it (this overrides any other specs)
            - if a Mechanism is terminal and/or specified in the System or `controller <Systsem_Base.controller>`:
                if MonitoredOutputStatesOptions is PRIMARY_OUTPUT_STATES:  monitor only its primary (first) OutputState
                if MonitoredOutputStatesOptions is ALL_OUTPUT_STATES:  monitor all of its OutputStates
            Note: precedence is given to MonitoredOutputStatesOptions specification in Mechanism > controller > System

        Notes:
        * MonitoredOutputStatesOption is an AutoNumbered Enum declared in ControlMechanism
            - it specifies options for assigning OutputStates of TERMINAL Mechanisms in the System
                to controller.monitored_output_states;  the options are:
                + PRIMARY_OUTPUT_STATES: assign only the `primary OutputState <OutputState_Primary>` for each
                  TERMINAL Mechanism
                + ALL_OUTPUT_STATES: assign all of the outputStates of each terminal Mechanism
            - precedence is given to MonitoredOutputStatesOptions specification in Mechanism > controller > System
        * controller.monitored_output_states is a list, each item of which is an OutputState from which a Projection
            will be instantiated to a corresponding InputState of the ControlMechanism
        * controller.input_states is the usual ordered dict of states,
            each of which receives a Projection from a corresponding OutputState in controller.monitored_output_states

        Returns list of MonitoredOutputStateTuples: (OutputState, weight, exponent, matrix)

        """
        # PARSE SPECS

        # Get OutputStates already being -- or specified to be -- monitored by controller
        if controller is not None and not inspect.isclass(controller):
            try:
                # Get from monitored_output_states attribute if controller is already implemented
                controller_specs = controller.monitored_output_states.copy() or []
            except AttributeError:
                # If controller has no monitored_output_states attribute, it has not yet been fully instantiated
                #    (i.e., the call to this method is part of its instantiation by a System)
                #    so, get specification from the **object_mechanism** argument
                if isinstance(controller.objective_mechanism, list):
                    # **objective_mechanism** argument was specified as a list
                    controller_specs = controller.objective_mechanism.copy() or []
                elif isinstance(controller.objective_mechanism, ObjectiveMechanism):
                    # **objective_mechanism** argument was specified as an ObjectiveMechanism, which has presumably
                    # already been instantiated, so use its monitored_output_states attribute
                    controller_specs = controller.objective_mechanism.monitored_output_states
        else:
            controller_specs = []

        # Get system's MONITOR_FOR_CONTROL specifications (specified in paramClassDefaults, so must be there)
        system_specs = self.monitor_for_control.copy()

        # If controller_specs has a MonitoredOutputStatesOption specification, remove any such spec from system specs
        if controller_specs:
            if (any(isinstance(item, MonitoredOutputStatesOption) for item in controller_specs)):
                option_item = next((item for item in system_specs if isinstance(item,MonitoredOutputStatesOption)),None)
                if option_item is not None:
                    del system_specs[option_item]
            for item in controller_specs:
                if item in system_specs:
                    del system_specs[system_specs.index(item)]

        # Combine controller and system specs
        # If there are none, assign PRIMARY_OUTPUT_STATES as default
        all_specs = controller_specs + system_specs or [MonitoredOutputStatesOption.PRIMARY_OUTPUT_STATES]

        # Convert references to Mechanisms and/or OutputStates in all_specs to MonitoredOutputStateTuples;
        # Each spec to be converted should be one of the following:
        #    - a MonitoredOutputStatesOption (parsed below);
        #    - a MonitoredOutputStatesTuple (returned by _get_monitored_states_for_system when
        #          specs were initially processed by the System to parse its *monitor_for_control* argument;
        #    - a specification for an existing Mechanism or OutputState from the *monitor_for_control* arg of System,
        #          which should return a reference to the OutputState when passed to _parse_state_spec
        all_specs_extracted_from_tuples = []
        for i, spec in enumerate(all_specs.copy()):

            # Leave MonitoredOutputStatesOption and MonitoredOutputStatesTuple spec in place;
            #    these are parsed later on
            if isinstance(spec, MonitoredOutputStatesOption):
                all_specs_extracted_from_tuples.append(spec)
                continue
            if isinstance(spec, MonitoredOutputStateTuple):
                all_specs_extracted_from_tuples.append(spec.output_state)
                continue

            # spec is from *monitor_for_control* arg, so convert/parse into MonitoredOutputStateTuple(s)
            # Note:  assign parsed spec(s) to a list, as there may be more than one (that will be added to all_specs)
            monitored_output_state_tuples = []

            if (spec, (OutputState, Mechanism)):
                # spec is an OutputState, so use it
                if isinstance(spec, OutputState):
                    output_states = [spec]
                # spec is Mechanism, so use the State's owner, and get the relevant OutputState(s)
                elif isinstance(spec, Mechanism):
                    if (MONITOR_FOR_CONTROL in spec.params
                        and spec.params[MONITOR_FOR_CONTROL] is MonitoredOutputStatesOption.ALL_OUTPUT_STATES):
                        output_states = spec.output_states
                    else:
                        output_states = [spec.output_state]
                for output_state in output_states:
                    monitored_output_state_tuples.extend([MonitoredOutputStateTuple(
                                                                            output_state=output_state,
                                                                            weight=DEFAULT_MONITORED_STATE_WEIGHT,
                                                                            exponent=DEFAULT_MONITORED_STATE_EXPONENT,
                                                                            matrix=DEFAULT_MONITORED_STATE_MATRIX)])

            # Otherwise, use self (System) as place-marker and try to parse spec as InputState specification
            #     (i.e., a dict or tuple containing weight, exponent and/or matrix specs)
            else:
                try:
                    input_state_spec = _parse_state_spec(owner=self,
                                                         state_type=InputState,
                                                         state_spec=spec)
                except:
                    raise SystemError("Specification of item in \'{}\' arg in constructor for {} is not an {} ({})".
                                      format(MONITOR_FOR_CONTROL, self.name, OutputState.__name__, spec))


                # Get OutputState(s), and matrix specified for Projection to each,
                #    from the ProjectionTuple in the PROJECTIONS entry of the PARMS dict.
                # However, use weight and exponent entries for InputState, rather than any specified for
                #    for each Projection (in its projection_spec).
                # The InputState weight and exponent are used in the MonitoredOutputStateTuple
                #    as they specify the how the InputState should be weighted;
                # Any weight(s) and/or exponent(s) specified in the projection_spec(s) (a ProjectionTuple)
                #    are used for individual Projections to the InputState when it is  actually instantiated.
                for projection_spec in input_state_spec[PARAMS][PROJECTIONS]:
                    monitored_output_state_tuples.extend([MonitoredOutputStateTuple(
                                                                        output_state=projection_spec.state,
                                                                        weight=input_state_spec[WEIGHT],
                                                                        exponent=input_state_spec[EXPONENT],
                                                                        matrix=projection_spec.matrix)])

            # Delete original item of all_specs, and assign ones parsed into monitored_output_state_tuple(s)
            del all_specs[i]
            all_specs.insert(i, monitored_output_state_tuples)

            all_specs_extracted_from_tuples.extend([item.output_state for item in monitored_output_state_tuples])
        # MODIFIED 10/3/17 END

        # FIX: 10/3/17 - TURN THIS INTO A TRY AND EXCEPT:
        assert(all (isinstance(item, (OutputState, MonitoredOutputStatesOption)) for item in
                    all_specs_extracted_from_tuples))

        # Get MonitoredOutputStatesOptions if specified for controller or System, and make sure there is only one:
        option_specs = [item for item in all_specs_extracted_from_tuples
                        if isinstance(item, MonitoredOutputStatesOption)]
        if not option_specs:
            ctlr_or_sys_option_spec = None
        elif len(option_specs) == 1:
            ctlr_or_sys_option_spec = option_specs[0]
        else:
            raise SystemError("PROGRAM ERROR: More than one MonitoredOutputStatesOption specified "
                              "for OutputStates to be monitored in {}: {}".
                           format(self.name, option_specs))

        # Get MONITOR_FOR_CONTROL specifications for each Mechanism and OutputState in the System
        # Assign OutputStates to monitored_output_states
        monitored_output_states = []

        # Notes:
        # * Use all_specs to accumulate specs from all mechanisms and their outputStates
        #     (for use in generating exponents and weights below)
        # * Use local_specs to combine *only current* Mechanism's specs with those from controller and system specs;
        #     this allows the specs for each Mechanism and its OutputStates to be evaluated independently of any others
        controller_and_system_specs = all_specs_extracted_from_tuples.copy()

        for mech in self.mechanisms:

            # For each Mechanism:
            # - add its specifications to all_specs (for use below in generating exponents and weights)
            # - extract references to Mechanisms and outputStates from any tuples, and add specs to local_specs
            # - assign MonitoredOutputStatesOptions (if any) to option_spec, (overrides one from controller or system)
            # - use local_specs (which now has this Mechanism's specs with those from controller and system specs)
            #     to assign outputStates to monitored_output_states

            local_specs = controller_and_system_specs.copy()
            option_spec = ctlr_or_sys_option_spec

            # PARSE MECHANISM'S SPECS

            # Get MONITOR_FOR_CONTROL specification from Mechanism
            try:
                mech_specs = mech.paramsCurrent[MONITOR_FOR_CONTROL]

                if mech_specs is NotImplemented:
                    raise AttributeError

                # Setting MONITOR_FOR_CONTROL to None specifies Mechanism's OutputState(s) should NOT be monitored
                if mech_specs is None:
                    raise ValueError

            # Mechanism's MONITOR_FOR_CONTROL is absent or NotImplemented, so proceed to parse OutputState(s) specs
            except (KeyError, AttributeError):
                pass

            # Mechanism's MONITOR_FOR_CONTROL is set to None, so do NOT monitor any of its outputStates
            except ValueError:
                continue

            # Parse specs in Mechanism's MONITOR_FOR_CONTROL
            else:

                # Add mech_specs to all_specs
                all_specs.extend(mech_specs)

                # Extract refs from tuples and add to local_specs
                for item in mech_specs:
                    if isinstance(item, tuple):
                        local_specs.append(item[OUTPUT_STATE_INDEX])
                        continue
                    local_specs.append(item)

                # Get MonitoredOutputStatesOptions if specified for Mechanism, and make sure there is only one:
                #    if there is one, use it in place of any specified for controller or system
                option_specs = [item for item in mech_specs if isinstance(item, MonitoredOutputStatesOption)]
                if not option_specs:
                    option_spec = ctlr_or_sys_option_spec
                elif option_specs and len(option_specs) == 1:
                    option_spec = option_specs[0]
                else:
                    raise SystemError("PROGRAM ERROR: More than one MonitoredOutputStatesOption specified in {}: {}".
                                   format(mech.name, option_specs))

            # PARSE OutputState'S SPECS

            for output_state in mech.output_states:

                # Get MONITOR_FOR_CONTROL specification from OutputState
                try:
                    output_state_specs = output_state.paramsCurrent[MONITOR_FOR_CONTROL]
                    if output_state_specs is NotImplemented:
                        raise AttributeError

                    # Setting MONITOR_FOR_CONTROL to None specifies OutputState should NOT be monitored
                    if output_state_specs is None:
                        raise ValueError

                # OutputState's MONITOR_FOR_CONTROL is absent or NotImplemented, so ignore
                except (KeyError, AttributeError):
                    pass

                # OutputState's MONITOR_FOR_CONTROL is set to None, so do NOT monitor it
                except ValueError:
                    continue

                # Parse specs in OutputState's MONITOR_FOR_CONTROL
                else:

                    # Note: no need to look for MonitoredOutputStatesOption as it has no meaning
                    #       as a specification for an OutputState

                    # Add OutputState specs to all_specs and local_specs
                    all_specs.extend(output_state_specs)

                    # Extract refs from tuples and add to local_specs
                    for item in output_state_specs:
                        if isinstance(item, tuple):
                            local_specs.append(item[OUTPUT_STATE_INDEX])
                            continue
                        local_specs.append(item)

            # Ignore MonitoredOutputStatesOption if any outputStates are explicitly specified for the Mechanism
            for output_state in mech.output_states:
                if (output_state in local_specs or output_state.name in local_specs):
                    option_spec = None


            # ASSIGN SPECIFIED OUTPUT STATES FOR MECHANISM TO monitored_output_states

            for output_state in mech.output_states:

                # If OutputState is named or referenced anywhere, include it
                if (output_state in local_specs or output_state.name in local_specs):
                    monitored_output_states.append(output_state)
                    continue

    # FIX: NEED TO DEAL WITH SITUATION IN WHICH MonitoredOutputStatesOptions IS SPECIFIED, BUT MECHANISM IS NEITHER IN
    # THE LIST NOR IS IT A TERMINAL MECHANISM

                # If:
                #   Mechanism is named or referenced in any specification
                #   or a MonitoredOutputStatesOptions value is in local_specs (i.e., was specified for a Mechanism)
                #   or it is a terminal Mechanism
                elif (mech.name in local_specs or mech in local_specs or
                              any(isinstance(spec, MonitoredOutputStatesOption) for spec in local_specs) or
                              mech in self.terminal_mechanisms.mechanisms):
                    #
                    if (not (mech.name in local_specs or mech in local_specs) and
                            not mech in self.terminal_mechanisms.mechanisms):
                        continue

                    # If MonitoredOutputStatesOption is PRIMARY_OUTPUT_STATES and OutputState is primary, include it
                    if option_spec is MonitoredOutputStatesOption.PRIMARY_OUTPUT_STATES:
                        if output_state is mech.output_state:
                            monitored_output_states.append(output_state)
                            continue
                    # If MonitoredOutputStatesOption is ALL_OUTPUT_STATES, include it
                    elif option_spec is MonitoredOutputStatesOption.ALL_OUTPUT_STATES:
                        monitored_output_states.append(output_state)
                    elif mech.name in local_specs or mech in local_specs:
                        if output_state is mech.output_state:
                            monitored_output_states.append(output_state)
                            continue
                    elif option_spec is None:
                        continue
                    else:
                        raise SystemError("PROGRAM ERROR: unrecognized specification of MONITOR_FOR_CONTROL for "
                                       "{0} of {1}".
                                       format(output_state.name, mech.name))


        # ASSIGN EXPONENTS, WEIGHTS and MATRICES

        # Get and assign specification of weights, exponents and matrices
        #    for Mechanisms or OutputStates specified in tuples
        output_state_tuples = [MonitoredOutputStateTuple(output_state=item, weight=None, exponent=None, matrix=None)
                               for item in monitored_output_states]
        for spec in all_specs:
            if isinstance(spec, MonitoredOutputStateTuple):
                object_spec = spec.output_state
                # For each OutputState in monitored_output_states
                for i, output_state_tuple in enumerate(output_state_tuples):
                    output_state = output_state_tuple.output_state
                    # If either that OutputState or its owner is the object specified in the tuple
                    if (output_state is object_spec
                        or output_state.name is object_spec
                        or output_state.owner is object_spec):
                        # Assign the weight, exponent and matrix specified in the spec to the output_state_tuple
                        # (can't just assign spec, as its output_state entry may be an unparsed string rather than
                        #  an actual OutputState)
                        output_state_tuples[i] = MonitoredOutputStateTuple(output_state=output_state,
                                                                           weight=spec.weight,
                                                                           exponent=spec.exponent,
                                                                           matrix=spec.matrix)
        return output_state_tuples

    def _validate_monitored_state_in_system(self, monitored_states, context=None):
        for spec in monitored_states:
            # if not any((spec is mech.name or spec in mech.output_states.names)
            if not any((spec in {mech, mech.name} or spec in mech.output_states or spec in mech.output_states.names)
                       for mech in self.mechanisms):
                raise SystemError("Specification of {} arg for {} appears to be a list of "
                                            "Mechanisms and/or OutputStates to be monitored, but one "
                                            "of them ({}) is in a different System".
                                            format(OBJECTIVE_MECHANISM, self.name, spec))

    def _get_control_signals_for_system(self, control_signals=None, context=None):
        """Generate and return a list of control_signal_specs for System

        Generate list from:
           ControlSignal specifications passed in from the **control_signals** argument.
           ParameterStates of the System's Mechanisms that have been assigned ControlProjections with deferred_init();
               Note: this includes any for which a ControlSignal rather than a ControlProjection
                     was used to specify control for a parameter (e.g., in a 2-item tuple specification for the
                     parameter); the initialization of the ControlProjection and, if specified, the ControlSignal
                     are completed in the call to _instantiate_control_signal() by the ControlMechanism.
        """
        control_signal_specs = control_signals or []
        for mech in self.mechanisms:
            for parameter_state in mech._parameter_states:
                for projection in parameter_state.mod_afferents:
                    # If Projection was deferred for init, instantiate its ControlSignal and then initialize it
                    if projection.init_status is InitStatus.DEFERRED_INITIALIZATION:
                        proj_control_signal_specs = projection.control_signal_params or {}
                        proj_control_signal_specs.update({PROJECTIONS: [projection]})
                        control_signal_specs.append(proj_control_signal_specs)
        return control_signal_specs

    def _validate_control_signals(self, control_signals, context=None):
        if control_signals:
            for control_signal in control_signals:
                for control_projection in control_signal.efferents:
                    if not any(control_projection.receiver in mech._parameters_states for mech in self.mechanisms):
                        raise SystemError("A parameter controlled by a ControlSignal of a controller "
                                          "being assigned to {} is not in that System".format(self.name))

    def initialize(self):
        """Assign `initial_values <System.initialize>` to mechanisms designated as `INITIALIZE_CYCLE` \and
        contained in recurrent_init_mechanisms.
        """
        # FIX:  INITIALIZE PROCESS INPUT??
        # FIX: CHECK THAT ALL MECHANISMS ARE INITIALIZED FOR WHICH mech.system[SELF]==INITIALIZE
        # FIX: ADD OPTION THAT IMPLEMENTS/ENFORCES INITIALIZATION
        # FIX: ADD SOFT_CLAMP AND HARD_CLAMP OPTIONS
        # FIX: ONLY ASSIGN ONES THAT RECEIVE PROJECTIONS
        for mech, value in self.initial_values.items():
            mech.initialize(value)

    def execute(self,
                input=None,
                target=None,
                execution_id=None,
                time_scale=None,
                termination_processing=None,
                termination_learning=None,
                # time_scale=TimeScale.TRIAL
                context=None):
        """Execute mechanisms in System at specified :ref:`phases <System_Execution_Phase>` in order \
        specified by the :py:data:`execution_graph <System.execution_graph>` attribute.

        Assign items of input to `ORIGIN` mechanisms

        Execute any learning components specified at the appropriate phase.

        Execute controller after all mechanisms have been executed (after each numPhases)

        .. Execution:
            - the input arg in System.execute() or run() is provided as input to ORIGIN mechanisms (and
              System.input);
                As with a process, `ORIGIN` Mechanisms will receive their input only once (first execution)
                    unless clamp_input (or SOFT_CLAMP or HARD_CLAMP) are specified, in which case they will continue to
            - execute() calls Mechanism.execute() for each Mechanism in its execute_graph in sequence
            - outputs of `TERMINAL` Mechanisms are assigned as System.ouputValue
            - System.controller is executed after execution of all Mechanisms in the System
            - notes:
                * the same Mechanism can be listed more than once in a System, inducing recurrent processing

        Arguments
        ---------
        input : list or ndarray
            a list or array of input value arrays, one for each `ORIGIN` Mechanism in the System.

        termination_processing : Dict[TimeScale: Condition]
            a dictionary containing `Condition`\\ s that signal the end of the associated `TimeScale` within the :ref:`processing
            phase of execution <System_Execution_Processing>`

        termination_learning : Dict[TimeScale: Condition]
            a dictionary containing `Condition`\\ s that signal the end of the associated `TimeScale` within the :ref:`learning
            phase of execution <System_Execution_Learning>`

            .. context : str

        Returns
        -------
        output values of System : 3d ndarray
            Each item is a 2d array that contains arrays for each OutputState.value of each `TERMINAL` Mechanism

        """
        if self.scheduler_processing is None:
            self.scheduler_processing = Scheduler(system=self)

        if self.scheduler_learning is None:
            self.scheduler_learning = Scheduler(graph=self.learningexecution_graph)

        if not context:
            context = EXECUTING + " " + SYSTEM + " " + self.name
            self.execution_status = ExecutionStatus.EXECUTING

        # Update execution_id for self and all mechanisms in graph (including learning) and controller
        from psyneulink.globals.environment import _get_unique_id
        self._execution_id = execution_id or _get_unique_id()
        # FIX: GO THROUGH LEARNING GRAPH HERE AND ASSIGN EXECUTION TOKENS FOR ALL MECHANISMS IN IT
        # self.learningexecution_list
        for mech in self.execution_graph:
            mech._execution_id = self._execution_id
        for learning_mech in self.learningexecution_list:
            learning_mech._execution_id = self._execution_id
        if self.controller is not None:
            self.controller._execution_id = self._execution_id
            if self.enable_controller and self.controller.input_states:
                for state in self.controller.input_states:
                    for projection in state.all_afferents:
                        projection.sender.owner._execution_id = self._execution_id

        self._report_system_output = self.prefs.reportOutputPref and context and EXECUTING in context
        if self._report_system_output:
            self._report_process_output = any(process.reportOutputPref for process in self.processes)

        self.timeScale = time_scale or TimeScale.TRIAL

        # FIX: MOVE TO RUN??
        #region ASSIGN INPUTS TO SystemInputStates
        #    that will be used as the input to the MappingProjection to each ORIGIN mechanism
        num_origin_mechs = len(list(self.origin_mechanisms))

        if input is None:
            if (self.prefs.verbosePref and
                    not (not context or COMPONENT_INIT in context)):
                print("- No input provided;  default will be used: {0}")
            input = np.zeros_like(self.instance_defaults.variable)
            for i in range(num_origin_mechs):
                input[i] = self.origin_mechanisms[i].instance_defaults.variable

        else:
            num_inputs = len(input)
            # Check if input items are of different lengths (indicated by dtype == np.dtype('O'))
            if num_inputs != num_origin_mechs:
                num_inputs = np.size(input)
               # Check that number of inputs matches number of ORIGIN mechanisms
                if isinstance(input, np.ndarray) and input.dtype is np.dtype('O') and num_inputs == num_origin_mechs:
                    pass
                else:
                    raise SystemError("Number of items in input ({0}) to {1} does not match "
                                      "its number of origin Mechanisms ({2})".
                                      format(num_inputs, self.name,  num_origin_mechs ))

            # Get SystemInputState that projects to each ORIGIN mechanism and assign input to it
            for origin_mech in self.origin_mechanisms:
                # For each inputState of the ORIGIN mechanism

                for j in range(len(origin_mech.input_states)):
                   # Get the input from each projection to that inputState (from the corresponding SystemInputState)
                    system_input_state = next((projection.sender
                                               for projection in origin_mech.input_states[j].path_afferents
                                               if isinstance(projection.sender, SystemInputState)), None)

                    if system_input_state:
                        if isinstance(input, dict):
                            system_input_state.value = input[origin_mech][j]

                        else:
                            system_input_state.value = input[j]
                    else:
                        logger.warning("Failed to find expected SystemInputState "
                                       "for {} at input state number ({}), ({})".
                              format(origin_mech.name, j+1, origin_mech.input_states[j]))
                        # raise SystemError("Failed to find expected SystemInputState for {}".format(origin_mech.name))

        self.input = input
        if termination_processing is not None:
            self.termination_processing = termination_processing
        if termination_learning is not None:
            self.termination_learning = termination_learning
        #endregion

        if self._report_system_output:
            self._report_system_initiation()


        #region EXECUTE MECHANISMS

        # TEST PRINT:
        # for i in range(len(self.execution_list)):
        #     print(self.execution_list[i][0].name)
        # sorted_list = list(object_item[0].name for object_item in self.execution_list)

        # Execute system without learning on projections (that will be taken care of in _execute_learning()
        self._execute_processing(context=context)
        #endregion

        # region EXECUTE LEARNING FOR EACH PROCESS

        # Don't execute learning for simulation runs
        if not EVC_SIMULATION in context and self.learning:
            self._execute_learning(context=context + SEPARATOR_BAR + LEARNING)
            # FIX: IMPLEMENT EXECUTION+LEARNING CONDITION
            # self._execute_learning(clock=clock, context=context.replace(EXECUTING, LEARNING + ' '))
        # endregion


        #region EXECUTE CONTROLLER
# FIX: 1) RETRY APPENDING TO EXECUTE LIST AND COMPARING TO THIS VERSION
# FIX: 2) REASSIGN INPUT TO SYSTEM FROM ONE DESIGNATED FOR EVC SIMULUS (E.G., StimulusPrediction)

        # Only call controller if this is not a controller simulation run (to avoid infinite recursion)
        if not EVC_SIMULATION in context and self.enable_controller:
            try:
                self.controller.execute(
                    time_scale=TimeScale.TRIAL,
                    runtime_params=None,
                    context=context
                )
                if self._report_system_output:
                    print("{0}: {1} executed".format(self.name, self.controller.name))

            except AttributeError as error_msg:
                if not 'INIT' in context:
                    raise SystemError("PROGRAM ERROR: Problem executing controller for {}: {}".
                                      format(self.name, error_msg))
        #endregion

        # Report completion of system execution and value of designated outputs
        if self._report_system_output:
            self._report_system_completion()

        return self.terminal_mechanisms.outputStateValues

    # def _execute_processing(self, time_scale=TimeScale.Trial, context=None):
    def _execute_processing(self, context=None):
        # Execute each Mechanism in self.execution_list, in the order listed during its phase
        # Only update Mechanism on time_step(s) determined by its phaseSpec (specified in Mechanism's Process entry)
        # FIX: NEED TO IMPLEMENT FRACTIONAL UPDATES (IN Mechanism.update())
        # FIX:    FOR phaseSpec VALUES THAT HAVE A DECIMAL COMPONENT
        if self.scheduler_processing is None:
            raise SystemError('System.py:_execute_processing - {0}\'s scheduler is None, '
                              'must be initialized before execution'.format(self.name))
        logger.debug('{0}.scheduler processing termination conditions: {1}'.format(self, self.termination_processing))
        for next_execution_set in self.scheduler_processing.run(termination_conds=self.termination_processing):
            logger.debug('Running next_execution_set {0}'.format(next_execution_set))
            i = 0
            for mechanism in next_execution_set:
                logger.debug('\tRunning Mechanism {0}'.format(mechanism))
                for p in self.processes:
                    try:
                        rt_params = p.runtime_params_dict[mechanism]
                    except:
                        rt_params = None

                processes = list(mechanism.processes.keys())
                process_keys_sorted = sorted(processes, key=lambda i : processes[processes.index(i)].name)
                process_names = list(p.name for p in process_keys_sorted)

                mechanism.execute(
                    time_scale=self.timeScale,
                    runtime_params=rt_params,
                    context=context + "| Mechanism: " + mechanism.name + " [in processes: " + str(process_names) + "]"
                )


                if self._report_system_output and  self._report_process_output:

                    # REPORT COMPLETION OF PROCESS IF ORIGIN:
                    # Report initiation of process(es) for which mechanism is an ORIGIN
                    # Sort for consistency of reporting:
                    processes = list(mechanism.processes.keys())
                    process_keys_sorted = sorted(processes, key=lambda i : processes[processes.index(i)].name)
                    for process in process_keys_sorted:
                        if mechanism.processes[process] in {ORIGIN, SINGLETON} and process.reportOutputPref:
                            process._report_process_initiation(input=mechanism.input_values[0])

                    # REPORT COMPLETION OF PROCESS IF TERMINAL:
                    # Report completion of process(es) for which mechanism is a TERMINAL
                    # Sort for consistency of reporting:
                    processes = list(mechanism.processes.keys())
                    process_keys_sorted = sorted(processes, key=lambda i : processes[processes.index(i)].name)
                    for process in process_keys_sorted:
                        if process.learning and process._learning_enabled:
                            continue
                        if mechanism.processes[process] == TERMINAL and process.reportOutputPref:
                            process._report_process_completion()

            if i == 0:
                # Zero input to first mechanism after first run (in case it is repeated in the pathway)
                # IMPLEMENTATION NOTE:  in future version, add option to allow Process to continue to provide input
                # FIX: USE clamp_input OPTION HERE, AND ADD HARD_CLAMP AND SOFT_CLAMP
                pass
            i += 1

    def _execute_learning(self, context=None):
        # Execute each LearningMechanism as well as LearningProjections in self.learningexecution_list

        # FIRST, if targets were specified as a function, call the function now
        #    (i.e., after execution of the pathways, but before learning)
        # Note:  this accomodates functions that predicate the target on the outcome of processing
        #        (e.g., for rewards in reinforcement learning)
        from psyneulink.components.mechanisms.adaptive.learning.learningmechanism import LearningMechanism

        if isinstance(self.targets, function_type):
            self.current_targets = self.targets()

        if self.current_targets is None:
           raise SystemError("No targets were specified in the call to execute {} with learning".format(self.name))

        for i, target_mech in zip(range(len(self.target_mechanisms)), self.target_mechanisms):
        # Assign each item of targets to the value of the targetInputState for the TARGET mechanism
        #    and zero the value of all ProcessInputStates that project to the TARGET mechanism
            self.target_input_states[i].value = self.current_targets[i]

        # NEXT, execute all components involved in learning
        if self.scheduler_learning is None:
            raise SystemError('System.py:_execute_learning - {0}\'s scheduler is None, '
                              'must be initialized before execution'.format(self.name))
        logger.debug('{0}.scheduler learning termination conditions: {1}'.format(self, self.termination_learning))
        for next_execution_set in self.scheduler_learning.run(termination_conds=self.termination_learning):
            logger.debug('Running next_execution_set {0}'.format(next_execution_set))
            for component in next_execution_set:
                logger.debug('\tRunning component {0}'.format(component))

                from psyneulink.components.projections.pathway.mappingprojection import MappingProjection
                if isinstance(component, MappingProjection):
                    continue

                params = None

                component_type = component.componentType

                processes = list(component.processes.keys())

                # Sort for consistency of reporting:
                process_keys_sorted = sorted(processes, key=lambda i : processes[processes.index(i)].name)
                process_names = list(p.name for p in process_keys_sorted)

                context_str = str("{} | {}: {} [in processes: {}]".
                                  format(context,
                                         component_type,
                                         component.name,
                                         re.sub(r'[\[,\],\n]','',str(process_names))))

                # Note:  DON'T include input arg, as that will be resolved by mechanism from its sender projections
                component.execute(time_scale=self.timeScale, runtime_params=params, context=context_str)
                # # TEST PRINT:
                # print ("EXECUTING LEARNING UPDATES: ", component.name)

        # THEN update all MappingProjections
        for next_execution_set in self.scheduler_learning.run(termination_conds=self.termination_learning):
            logger.debug('Running next_execution_set {0}'.format(next_execution_set))
            for component in next_execution_set:
                logger.debug('\tRunning component {0}'.format(component))

                if isinstance(component, (LearningMechanism, ObjectiveMechanism)):
                    continue
                if not isinstance(component, MappingProjection):
                    raise SystemError("PROGRAM ERROR:  Attempted learning on non-MappingProjection")

                component_type = "mappingProjection"
                processes = list(component.sender.owner.processes.keys())


                # Sort for consistency of reporting:
                process_keys_sorted = sorted(processes, key=lambda i : processes[processes.index(i)].name)
                process_names = list(p.name for p in process_keys_sorted)

                context_str = str("{} | {}: {} [in processes: {}]".
                                  format(context,
                                         component_type,
                                         component.name,
                                         re.sub(r'[\[,\],\n]','',str(process_names))))

                component._parameter_states[MATRIX].update(time_scale=TimeScale.TRIAL, context=context_str)

                # TEST PRINT:
                # print ("EXECUTING WEIGHT UPDATES: ", component.name)

        # FINALLY report outputs
        if self._report_system_output and self._report_process_output:
            # Report learning for target_mechanisms (and the processes to which they belong)
            # Sort for consistency of reporting:
            print("\n\'{}' learning completed:".format(self.name))

            for target_mech in self.target_mechanisms:
                processes = list(target_mech.processes.keys())
                process_keys_sorted = sorted(processes, key=lambda i : processes[processes.index(i)].name)
                process_names = list(p.name for p in process_keys_sorted)
                # print("\n\'- Target: {}' error: {} (processes: {})".
                print("- error for target ({}): {}".
                      # format(append_type_to_name(target_mech),
                      format(target_mech.name,
                             re.sub(r'[\[,\],\n]','',str([float("{:0.3}".format(float(i)))
                                                         for i in target_mech.output_state.value])),
                             ))
                             # process_names))

    def run(self,
            inputs,
            num_trials=None,
            initialize=False,
            initial_values=None,
            targets=None,
            learning=None,
            call_before_trial=None,
            call_after_trial=None,
            call_before_time_step=None,
            call_after_time_step=None,
            time_scale=None,
            termination_processing=None,
            termination_learning=None,
            context=None):
        """Run a sequence of executions

        Call execute method for each execution in a sequence specified by inputs.  See :doc:`Run` for details of
        formatting input specifications.

        Arguments
        ---------

        inputs : List[input] or ndarray(input) : default default_variable for a single execution
            the input for each in a sequence of executions (see :doc:`Run` for detailed description of formatting
            requirements and options).

        initialize : bool default :keyword:`False`
            if `True`, calls the :py:meth:`initialize <System.initialize>` method of the System before a
            sequence of executions.

        initial_values : Dict[Mechanism: List[input] or np.ndarray(input)] : default None
            the initial values assigned to Mechanisms designated as `INITIALIZE_CYCLE`.

        targets : List[input] or np.ndarray(input) : default `None`
            the target values for the LearningMechanisms of the System for each execution.
            The length (of the outermost level if a nested list, or lowest axis if an ndarray) must be equal to that
            of ``inputs``.

        learning : bool :  default `None`
            enables or disables learning during execution.
            If it is not specified, the current state is left intact.
            If it is `True`, learning is forced on; if it is :keyword:`False`, learning is forced off.

        call_before_trial : Function : default `None`
            called before each trial in the sequence is executed.

        call_after_trial : Function : default `None`
            called after each trial in the sequence is executed.

        call_before_time_step : Function : default `None`
            called before each time_step of each trial is executed.

        call_after_time_step : Function : default `None`
            called after each time_step of each trial is executed.

        termination_processing : Dict[TimeScale: Condition]
            a dictionary containing `Condition`\\ s that signal the end of the associated `TimeScale` within the :ref:`processing
            phase of execution <System_Execution_Processing>`

        termination_learning : Dict[TimeScale: Condition]
            a dictionary containing `Condition`\\ s that signal the end of the associated `TimeScale` within the :ref:`learning
            phase of execution <System_Execution_Learning>`

        Returns
        -------

        <System>.results : List[Mechanism.OutputValue]
            list of the OutputValue for each `TERMINAL` Mechanism of the System returned for each execution.

        """
        if self.scheduler_processing is None:
            self.scheduler_processing = Scheduler(system=self)

        if self.scheduler_learning is None:
            self.scheduler_learning = Scheduler(graph=self.learningexecution_graph)

        # initial_values = initial_values or self.initial_values
        if initial_values is None and self.initial_values:
            initial_values = self.initial_values


        logger.debug(inputs)

        from psyneulink.globals.environment import run
        return run(self,
                   inputs=inputs,
                   num_trials=num_trials,
                   initialize=initialize,
                   initial_values=initial_values,
                   targets=targets,
                   learning=learning,
                   call_before_trial=call_before_trial,
                   call_after_trial=call_after_trial,
                   call_before_time_step=call_before_time_step,
                   call_after_time_step=call_after_time_step,
                   time_scale=time_scale,
                   termination_processing=termination_processing,
                   termination_learning=termination_learning,
                   context=context)

<<<<<<< HEAD
    def _report_system_initiation(self, clock=CentralClock):
        """Prints initiation message, time_step, and list of Processes in System being executed
=======
    def _report_system_initiation(self):
        """Prints iniiation message, time_step, and list of Processes in System being executed
>>>>>>> df895707
        """

        if 'system' in self.name or 'System' in self.name:
            system_string = ''
        else:
            system_string = ' system'

        # replace this with updated Clock
        if False:
            print("\n\'{}\'{} executing with: **** (Time: {}) ".
                  format(self.name, system_string, self.scheduler_processing.clock.simple_time))
            processes = list(process.name for process in self.processes)
            print("- processes: {}".format(processes))
            print("self.input = ", self.input)
            if np.size(self.input) == 1:
                input_string = ''
            else:
                input_string = 's'
            print("- input{}: {}".format(input_string, self.input))

        else:
            print("\n\'{}\'{} executing ********** (Time: {}) ".
                  format(self.name, system_string, self.scheduler_processing.clock.simple_time))

    def _report_system_completion(self):
        """Prints completion message and output_values of system
        """

        if 'system' in self.name or 'System' in self.name:
            system_string = ''
        else:
            system_string = ' system'

        # Print output value of primary (first) outputState of each terminal Mechanism in System
        # IMPLEMENTATION NOTE:  add options for what to print (primary, all or monitored outputStates)
        print("\n\'{}\'{} completed ***********(Time: {})".format(self.name, system_string, self.scheduler_processing.clock.simple_time))
        if self.learning:
            from psyneulink.library.mechanisms.processing.objective.comparatormechanism import MSE
            for mech in self.target_mechanisms:
                if not MSE in mech.output_states:
                    continue
                print("\n- MSE: {:0.3}".
                      format(float(mech.output_states[MSE].value)))


    # TBI:
    # class InspectOptions(AutoNumber):
    #     """Option value keywords for `inspect` and `show` methods.
    #     """
    #     ALL = ()
    #     """Show all values.
    #     """
    #     EXECUTION_SETS = ()
    #     """Show `execution_sets` attribute."""
    #     execution_list = ()
    #     """Show `execution_list` attribute."""
    #     ATTRIBUTES = ()
    #     """Show system's attributes."""
    #     ALL_OUTPUTS = ()
    #     """"""
    #     ALL_OUTPUT_LABELS = ()
    #     """"""
    #     PRIMARY_OUTPUTS = ()
    #     """"""
    #     PRIMARY_OUTPUT_LABELS = ()
    #     """"""
    #     MONITORED_OUTPUTS = ()
    #     """"""
    #     MONITORED_OUTPUT_LABELS = ()
    #     """"""
    #     FLAT_OUTPUT = ()
    #     """"""
    #     DICT_OUTPUT = ()
    #     """"""

    def show(self, options=None):
        """Print ``execution_sets``, ``execution_list``, `ORIGIN`, `TERMINAL` Mechanisms,
        `TARGET` Mechanisms, ``outputs`` and their labels for the System.

        Arguments
        ---------

        options : InspectionOptions
            [TBI]
        """

        # # IMPLEMENTATION NOTE:  Stub for implementing options:
        # if options and self.InspectOptions.ALL_OUTPUT_LABELS in options:
        #     pass

        print ("\n---------------------------------------------------------")
        print ("\n{0}".format(self.name))


        print ("\n\tControl enabled: {0}".format(self.enable_controller))
        print ("\n\tProcesses:")

        for process in self.processes:
            print ("\t\t{} [learning enabled: {}]".format(process.name, process._learning_enabled))

        # Print execution_sets (output of toposort)
        print ("\n\tExecution sets: ".format(self.name))
        # Sort for consistency of output
        execution_sets_sorted = sorted(self.execution_sets)
        for i in range(len(execution_sets_sorted)):
        # for i in range(len(self.execution_sets)):
            print ("\t\tSet {0}:\n\t\t\t".format(i),end='')
            print("{ ",end='')
            sorted_mechs_names_in_set = sorted(list(object_item.name
                                                    for object_item in self.execution_sets[i]))
            for name in sorted_mechs_names_in_set:
                print("{0} ".format(name), end='')
            print("}")

        # Print execution_list sorted by phase and including EVC mechanism

        # Sort execution_list by phase
        sorted_execution_list = self.execution_list.copy()


        # Sort by phaseSpec and, within each phase, by mechanism name
#        sorted_execution_list.sort(key=lambda object_item: object_item.phase)


        # Add controller to execution list for printing if enabled
        if self.enable_controller:
            sorted_execution_list.append(self.controller)


        mech_names_from_exec_list = list(object_item.name for object_item in self.execution_list)
        mech_names_from_sorted_exec_list = list(object_item.name for object_item in sorted_execution_list)

        # print ("\n\tExecution list: ".format(self.name))
        # phase = 0
        # print("\t\tPhase {}:".format(phase))
        # for object_item in sorted_execution_list:
        #     if object_item.phase != phase:
        #         phase = object_item.phase
        #         print("\t\tPhase {}:".format(phase))
        #     print ("\t\t\t{}".format(object_item.mechanism.name))
        #
        # print ("\n\tOrigin mechanisms: ".format(self.name))
        # for object_item in self.origin_mechanisms.mechs_sorted:
        #     print("\t\t{0} (phase: {1})".format(object_item.mechanism.name, object_item.phase))
        #
        # print ("\n\tTerminal mechanisms: ".format(self.name))
        # for object_item in self.terminalMechanisms.mechs_sorted:
        #     print("\t\t{0} (phase: {1})".format(object_item.mechanism.name, object_item.phase))
        #     for output_state in object_item.mechanism.output_states:
        #         print("\t\t\t{0}".format(output_state.name))
        #
        # # if any(process.learning for process in self.processes):
        # if self.learning:
        #     print ("\n\tTarget mechanisms: ".format(self.name))
        #     for object_item in self.target_mechanisms.mechs:
        #         print("\t\t{0} (phase: {1})".format(object_item.mechanism.name, object_item.phase))
        #
        # print ("\n---------------------------------------------------------")


    def inspect(self):
        """Return dictionary with system attributes and values

        Diciontary contains entries for the following attributes and values:

            PROCESSES: list of `Processes <Process>` in system;

            MECHANISMS: list of all `Mechanisms <Mechanism>` in the system;

            ORIGIN_MECHANISMS: list of `ORIGIN` Mechanisms;

            INPUT_ARRAY: ndarray of the inputs to the `ORIGIN` Mechanisms;

            RECURRENT_MECHANISMS:  list of `INITALIZE_CYCLE` Mechanisms;

            RECURRENT_INIT_ARRAY: ndarray of initial_values;

            TERMINAL_MECHANISMS: list of `TERMINAL` Mechanisms;

            OUTPUT_STATE_NAMES: list of `OutputState` names corresponding to 1D arrays in output_value_array;

            OUTPUT_VALUE_ARRAY: 3D ndarray of 2D arrays of output.value arrays of OutputStates for all `TERMINAL`
            Mechanisms;

            NUM_PHASES_PER_TRIAL: number of phases required to execute all Mechanisms in the system;

            LEARNING_MECHANISMS: list of `LearningMechanisms <LearningMechanism>`;

            TARGET: list of `TARGET` Mechanisms;

            LEARNING_PROJECTION_RECEIVERS: list of `MappingProjections <MappingProjection>` that receive learning
            projections;

            CONTROL_MECHANISM: `ControlMechanism <ControlMechanism>` of the System;

            CONTROL_PROJECTION_RECEIVERS: list of `ParameterStates <ParameterState>` that receive learning projections.

        Returns
        -------
        Dictionary of System attributes and values : dict

        """

        input_array = []
        for mech in list(self.origin_mechanisms.mechanisms):
            input_array.append(mech.value)
        input_array = np.array(input_array)

        recurrent_init_array = []
        for mech in list(self.recurrent_init_mechanisms.mechanisms):
            recurrent_init_array.append(mech.value)
        recurrent_init_array = np.array(recurrent_init_array)

        output_state_names = []
        output_value_array = []
        for mech in list(self.terminal_mechanisms.mechanisms):
            output_value_array.append(mech.output_values)
            for name in mech.output_states:
                output_state_names.append(name)
        output_value_array = np.array(output_value_array)

        from psyneulink.components.projections.modulatory.controlprojection import ControlProjection
        from psyneulink.components.projections.modulatory.learningprojection import LearningProjection
        learning_projections = []
        controlled_parameters = []
        for mech in list(self.mechanisms):
            for parameter_state in mech._parameter_states:
                try:
                    for projection in parameter_state.mod_afferents:
                        if isinstance(projection, ControlProjection):
                            controlled_parameters.append(parameter_state)
                except AttributeError:
                    pass
            for output_state in mech.output_states:
                try:
                    for projection in output_state.efferents:
                        for parameter_state in projection.paramaterStates:
                            for sender in parameter_state.mod_afferents:
                                if isinstance(sender, LearningProjection):
                                    learning_projections.append(projection)
                except AttributeError:
                    pass

        inspect_dict = {
            PROCESSES: self.processes,
            MECHANISMS: self.mechanisms,
            ORIGIN_MECHANISMS: self.origin_mechanisms.mechanisms,
            INPUT_ARRAY: input_array,
            RECURRENT_MECHANISMS: self.recurrent_init_mechanisms,
            RECURRENT_INIT_ARRAY: recurrent_init_array,
            TERMINAL_MECHANISMS: self.terminal_mechanisms.mechanisms,
            OUTPUT_STATE_NAMES: output_state_names,
            OUTPUT_VALUE_ARRAY: output_value_array,
            NUM_PHASES_PER_TRIAL: self.numPhases,
            LEARNING_MECHANISMS: self.learning_mechanisms,
            TARGET_MECHANISMS: self.target_mechanisms,
            LEARNING_PROJECTION_RECEIVERS: learning_projections,
            CONTROL_MECHANISM: self.control_mechanisms,
            CONTROL_PROJECTION_RECEIVERS: controlled_parameters,
        }

        return inspect_dict

    def _toposort_with_ordered_mechs(self, data):
        """Returns a single list of dependencies, sorted by object_item[MECHANISM].name"""
        result = []
        for dependency_set in toposort(data):
            d_iter = iter(dependency_set)
            result.extend(sorted(dependency_set, key=lambda item : next(d_iter).name))
        return result

    def _cache_state(self):

        # http://stackoverflow.com/questions/11218477/how-can-i-use-pickle-to-save-a-dict
        # import pickle
        #
        # a = {'hello': 'world'}
        #
        # with open('filename.pickle', 'wb') as handle:
        #     pickle.dump(a, handle, protocol=pickle.HIGHEST_PROTOCOL)
        #
        # with open('filename.pickle', 'rb') as handle:
        #     b = pickle.load(handle)
        #
        # print a == b

        # >>> import dill
        # >>> pik = dill.dumps(d)

        # import pickle
        # with open('cached_PNL_sys.pickle', 'wb') as handle:
        #     pickle.dump(self, handle, protocol=pickle.HIGHEST_PROTOCOL)

        # import dill
        # self.cached_system = dill.dumps(self, recurse=True)

        # def mechanisms_cache:
        #     self.input_value = []
        #     self.value= []
        #     self.output_value = []
        #
        # for mech in self.mechanisms:
        #     for
        pass

    def _restore_state(self):
        pass

    @property
    def mechanisms(self):
        """List of all mechanisms in the system

        Returns
        -------
        all mechanisms in the system : List[Mechanism]

        """
        return self._all_mechanisms.mechanisms

    @property
    def numPhases(self):
        """Number of phases required to execute all ProcessingMechanisms in the system

        Equals maximum phase value of ProcessingMechanisms in the system + 1

        Returns
        -------
        number of phases in system : int

        """
        return self._phaseSpecMax + 1

    @property
    def controller(self):
        return self._controller

    @controller.setter
    def controller(self, control_mech_spec):

        if self.status is INITIALIZING:
            return

        else:
            self._instantiate_controller(control_mech_spec, context='System.controller setter')

    def show_graph(self,
                   direction = 'BT',
                   show_learning = False,
                   show_control = False,
                   show_dimensions = False,
                   origin_color = 'green',
                   terminal_color = 'red',
                   origin_and_terminal_color = 'brown',
                   learning_color = 'orange',
                   control_color='blue',
                   output_fmt='pdf',
                   ):
        """Generate a display of the graph structure of mechanisms and projections in the system.

        .. note::
           This method relies on `graphviz <http://www.graphviz.org>`_, which must be installed and imported
           (standard with PsyNeuLink pip install)

        Displays a graph showing the structure of the System (based on the `System's graph <System.graph>`).
        By default, only the primary processing Components are shown.  However,the **show_learning** and
        **show_control** arguments can be used to also show the Components associated with `learning
        <LearningMechanism>` and those associated with the System's `controller <System_Control>`. `Mechanisms
        <Mechanism>` are always displayed as (oval) nodes. `ORIGIN` and `TERMINAL` Mechanisms of the System are
        displayed with bold ovals in specified colors.  `Projections <Projection>` are displayed as labelled
        arrows, unless **show_learning** is assigned **True**, in which case MappingProjections that receive a
        `LearningProjection` are displayed as diamond-shaped nodes. The numbers in parentheses within a Mechanism
        node indicate its dimensionality.

        COMMENT:
        node shapes: https://graphviz.gitlab.io/_pages/doc/info/shapes.html
        arrow shapes: https://graphviz.gitlab.io/_pages/doc/info/arrows.html
        colors: https://graphviz.gitlab.io/_pages/doc/info/colors.html
        COMMENT

        Arguments
        ---------

        direction : keyword : default 'BT'
            'BT': bottom to top; 'TB': top to bottom; 'LR': left to right; and 'RL`: right to left.

        show_learning : bool or ALL : default False
            specifies whether or not to show the learning components of the system;
            they will all be displayed in the color specified for **learning_color**.
            Projections that receive a `LearningProjection` will be shown as a diamond-shaped node.
            if set to *ALL*, all Projections associated with learning will be shown:  the LearningProjections
            as well as from `ProcessingMechanisms <ProcessingMechanism>` to `LearningMechanisms <LearningMechanism>`
            that convey error and activation information;  if set to `True`, only the LearningPojections are shown.

        show_control :  bool : default False
            specifies whether or not to show the control components of the system;
            they will all be displayed in the color specified for **control_color**.

        show_dimensions : bool, MECHANISMS, PROJECTIONS or ALL : default False
            specifies whether or not to show dimensions of Mechanisms (and/or MappingProjections when show_learning
            is `True`);  can have the following settings:

            * *ALL* -- shows dimensions for both Mechanisms and Projections (see below for formats).

            * *MECHANISMS* -- shows `Mechanism` input and output dimensions.  Input dimensions are shown in parentheses
              below the name of the Mechanism; each number represents the dimension of the `variable
              <InputState.variable>` for each `InputState` of the Mechanism; Output dimensions are shown above
              the name of the Mechanism; each number represents the dimension for `value <OutputState.value>` of each
              of `OutputState` of the Mechanism;

            * *PROJECTIONS* -- shows `MappingProjection` `matrix <MappingProjection.matrix>` dimensions.  Each is
              shown in (<dim>x<dim>...) format;  for standard 2x2 "weight" matrix, the first entry is the number of
              rows (input dimension) and the second the number of columns (output dimension).

        origin_color : keyword : default 'green',
            specifies the color in which the `ORIGIN` Mechanisms of the System are displayed.

        terminal_color : keyword : default 'red',
            specifies the color in which the `TERMINAL` Mechanisms of the System are displayed.

        origin_and_terminal_color : keyword : default 'brown'
            specifies the color in which Mechanisms that are both
            an `ORIGIN` and a `TERMINAL` of the System are displayed.

        learning_color : keyword : default `green`
            specifies the color in which the learning components are displayed.

        control_color : keyword : default `blue`
            specifies the color in which the learning components are displayed (note: if the System's
            `controller <System.controller>`) is an `EVCControlMechanism`, then a link is shown in red from the
            `prediction Mechanisms <EVCControlMechanism_Prediction_Mechanisms>` it creates to the corresponding
            `ORIGIN` Mechanisms of the System, to indicate that although no projection are created for these,
            the prediction Mechanisms determine the input to the `ORIGIN` Mechanisms when the EVCControlMechanism
            `simulates execution <EVCControlMechanism_Execution>` of the System.

        output_fmt : keyword : default 'pdf'
            'pdf': generate and open a pdf with the visualization;
            'jupyter': return the object (ideal for working in jupyter/ipython notebooks).


        Returns
        -------

        display of system : `pdf` or Graphviz graph object
            'pdf' (placed in current directory) if :keyword:`output_fmt` arg is 'pdf';
            Graphviz graph object if :keyword:`output_fmt` arg is 'jupyter'.

        """

        from psyneulink.components.mechanisms.processing.objectivemechanism import ObjectiveMechanism
        from psyneulink.components.mechanisms.adaptive.learning.learningmechanism import LearningMechanism
        from psyneulink.components.projections.pathway.mappingprojection import MappingProjection
        from psyneulink.components.projections.projection import Projection

        import graphviz as gv

        system_graph = self.graph
        learning_graph=self.learningGraph
        if show_dimensions == True:
            show_dimensions = ALL

        default_node_color = 'black'
        mechanism_shape = 'oval'
        projection_shape = 'diamond'
        # projection_shape = 'Mdiamond'
        # projection_shape = 'hexagon'

        def _get_label(item):


            # For Mechanisms, show length of each InputState and OutputState
            if isinstance(item, Mechanism):
                if show_dimensions in {ALL, MECHANISMS}:
                    input_str = "in ({})".format(",".join(str(len(input_state.variable))
                                                       for input_state in item.input_states))
                    output_str = "out ({})".format(",".join(str(len(output_state.value))
                                                        for output_state in item.output_states))
                    return "{}\n{}\n{}".format(output_str, item.name, input_str)
                else:
                    return item.name

            # For Projection, show dimensions of matrix
            elif isinstance(item, Projection):
                if show_dimensions in {ALL, PROJECTIONS}:
                    # MappingProjections use matrix
                    if isinstance(item, MappingProjection):
                        value = np.array(item.matrix)
                        dim_string = "({})".format("x".join([str(i) for i in value.shape]))
                        return "{}\n{}".format(item.name, dim_string)
                    # ModulatoryProjections use value
                    else:
                        value = np.array(item.value)
                        dim_string = "({})".format(len(value))
                        return "{}\n{}".format(item.name, dim_string)
                else:
                    return item.name

            else:
                raise SystemError("Unrecognized node type ({}) in graph for {}".format(item, self.name))



        # build graph and configure visualisation settings
        G = gv.Digraph(engine = "dot",
                       node_attr  = {
                           'fontsize':'12',
                           'fontname':'arial',
                           'shape':mechanism_shape,
                           'color':default_node_color
                       },
                       edge_attr  = {
                           # 'arrowhead':'halfopen',
                           'fontsize': '10',
                           'fontname': 'arial'
                       },
                       graph_attr = {
                           "rankdir" : direction
                       } )


        # work with system graph
        rcvrs = list(system_graph.keys())
        # loop through receivers
        for rcvr in rcvrs:
            rcvr_name = _get_label(rcvr)
            # rcvr_shape = rcvr.instance_defaults.variable.shape[1]
            rcvr_label = rcvr_name
            G.node(rcvr_label, shape=mechanism_shape)

            # handle auto-recurrent projections
            for input_state in rcvr.input_states:
                for proj in input_state.path_afferents:
                    if proj.sender.owner is not rcvr:
                        continue
                    edge_label = _get_label(proj)
                    try:
                        has_learning = proj.has_learning_projection
                    except AttributeError:
                        has_learning = None
                    if show_learning and has_learning:
                        G.node(edge_label, shape=projection_shape)
                        G.edge(rcvr_label, edge_label, arrowhead='none')
                        G.edge(edge_label, rcvr_label)
                    else:
                        # render normally
                        G.edge(rcvr_label, rcvr_label, label=edge_label)

            # loop through senders
            sndrs = system_graph[rcvr]
            for sndr in sndrs:
                sndr_name = _get_label(sndr)
                # sndr_shape = sndr.instance_defaults.variable.shape[1]
                sndr_label = sndr_name

                # find edge name
                for output_state in sndr.output_states:
                    projs = output_state.efferents
                    for proj in projs:
                        if proj.receiver.owner == rcvr:
                            edge_name = _get_label(proj)
                            # edge_shape = proj.matrix.shape
                            try:
                                has_learning = proj.has_learning_projection
                            except AttributeError:
                                has_learning = None
                edge_label = edge_name

                # if rcvr is learning mechanism, draw arrow with learning color
                if isinstance(rcvr, LearningMechanism):
                    break
                # if recvr is ObjectiveMechanism for ControlMechanism that is System's controller, use control color
                if isinstance(rcvr, ObjectiveMechanism) and rcvr.controller is True:
                    break
                arrow_color="black"
                if show_learning and has_learning:
                    # expand
                    G.node(sndr_label, shape=mechanism_shape)
                    G.node(edge_label, shape=projection_shape)
                    G.node(rcvr_label, shape=mechanism_shape)
                    G.edge(sndr_label, edge_label, arrowhead='none')
                    G.edge(edge_label, rcvr_label)
                else:
                    # render normally
                    G.edge(sndr_label, rcvr_label, label = edge_label, color=arrow_color)

                if ORIGIN in sndr.systems[self]:
                    G.node(sndr_label, color=origin_color, penwidth='3')
                if TERMINAL in rcvr.systems[self]:
                    G.node(rcvr_label, color=terminal_color, penwidth='3')
                if ORIGIN in sndr.systems[self] and TERMINAL in sndr.systems[self]:
                    G.node(sndr_label, color=origin_and_terminal_color, penwidth='3')


        # add learning graph if show_learning
        if show_learning:
            rcvrs = list(learning_graph.keys())
            for rcvr in rcvrs:
                # if rcvr is projection
                if isinstance(rcvr, MappingProjection):
                    # for each sndr of rcvr
                    sndrs = learning_graph[rcvr]
                    for sndr in sndrs:
                        edge_label = rcvr._parameter_states['matrix'].mod_afferents[0].name
                        G.edge(_get_label(sndr), _get_label(rcvr), color=learning_color, label = edge_label)
                else:
                    # Implement edges for Projections to each LearningMechanism from other LearningMechanisms
                    # and from ProcessingMechanisms if 'ALL' is set
                    for input_state in rcvr.input_states:
                        for proj in input_state.path_afferents:
                            sndr = proj.sender.owner
                            G.node(_get_label(rcvr), color=learning_color)
                            # If Projection is not from another learning component
                            #    only show if ALL is set, and don't color
                            if (isinstance(sndr, LearningMechanism) or
                                (isinstance(sndr, ObjectiveMechanism) and sndr._role is LEARNING)):
                                G.node(_get_label(sndr), color=learning_color)
                            else:
                                if show_learning is True:
                                    continue
                            G.edge(_get_label(sndr), _get_label(rcvr), color=learning_color, label=proj.name)

                            # Get Projections to ComparatorMechanism as well
                            if isinstance(sndr, ObjectiveMechanism) and sndr._role is LEARNING and show_learning is ALL:
                                for input_state in sndr.input_states:
                                    for proj in input_state.path_afferents:
                                        # Skip any Projections from ProcesInputStates or SystemInputStates
                                        if isinstance(proj.sender.owner, (Process, System)):
                                            continue
                                        output_mech = proj.sender.owner
                                        G.edge(_get_label(output_mech), _get_label(sndr), color=learning_color,
                                               label=proj.name)


        # add control graph if show_control
        if show_control:
            controller = self.controller

            if controller is None:
                print ("\nWARNING: {} has not been assigned a \'controller\', so \'show_control\' option "
                       "can't be used in its show_graph() method\n".format(self.name))
                return

            connector = controller.input_state.path_afferents[0]
            objmech = connector.sender.owner

            # main edge
            G.node(_get_label(controller), color=control_color)
            G.node(_get_label(objmech), color=control_color)
            G.edge(_get_label(objmech), _get_label(controller), label=connector.name, color=control_color)

            # outgoing edges
            for output_state in controller.control_signals:
                for projection in output_state.efferents:
                    # MODIFIED 7/21/17 CW: this edge_name statement below didn't do anything and caused errors, so
                    # I commented it out.
                    # edge_name
                    rcvr_name = _get_label(projection.receiver.owner)
                    G.edge(_get_label(controller), rcvr_name, label=projection.name, color=control_color)

            # incoming edges
            for istate in objmech.input_states:
                for proj in istate.path_afferents:
                    sndr_name = _get_label(proj.sender.owner)
                    G.edge(sndr_name, _get_label(objmech), label=proj.name, color=control_color)

            # prediction mechanisms
            for object_item in self.execution_list:
                mech = object_item
                if mech._role is CONTROL and hasattr(mech, 'origin_mech'):
                    G.node(_get_label(mech), color='purple')
                    recvr = mech.origin_mech
                    G.edge(_get_label(mech), _get_label(recvr), label=' prediction assignment', color='purple')
                    pass

        # return
        if output_fmt == 'pdf':
            G.view(self.name.replace(" ", "-"), cleanup=True)
        elif output_fmt == 'jupyter':
            return G


SYSTEM_TARGET_INPUT_STATE = 'SystemInputState'

from psyneulink.components.states.outputstate import OutputState
class SystemInputState(OutputState):
    """Represents inputs and targets specified in a call to the System's `execute <Process.execute>` and `run
    <Process.run>` methods.

    COMMENT:
        Each instance encodes a `target <System.target>` to the system (also a 1d array in 2d array of
        `targets <System.targets>`) and provides it to a `MappingProjection` that projects to a `TARGET`
        Mechanism of the System.

        .. Declared as a subclass of OutputState so that it is recognized as a legitimate sender to a Projection
           in Projection_Base._instantiate_sender()

           self.value is used to represent the item of the targets arg to system.execute or system.run
    COMMENT

    A SystemInputState is created for each `InputState` of each `ORIGIN` Mechanism in `origin_mechanisms`, and for the
    *TARGET* `InputState <ComparatorMechanism_Structure>` of each `ComparatorMechanism <ComparatorMechanism>` listed
    in `target_mechanisms <System.target_mechanisms>`.  A `MappingProjection` is created that projects to each
    of these InputStates from the corresponding SystemInputState.  When the System's `execute <System.execute>` or
    `run <System.run>` method is called, each item of its **inputs** and **targets** arguments is assigned as
    the `value <SystemInputState.value>` of a SystemInputState, which is then conveyed to the
    corresponding InputState of the `origin_mechanisms <System.origin_mechanisms>` and `terminal_mechanisms
    <System.terminal_mechanisms>`.  See `System_Mechanisms` and `System_Execution` for additional details.

    """

    def __init__(self, owner=None, variable=None, name=None, prefs=None, context=None):
        """Pass variable to MappingProjection from Process to first Mechanism in Pathway

        :param variable:
        """
        if not name:
            self.name = owner.name + "_" + SYSTEM_TARGET_INPUT_STATE
        else:
            self.name = owner.name + "_" + name
        self.prefs = prefs
        self.log = Log(owner=self)
        self.recording = False
        self.efferents = []
        self.owner = owner
        self.value = variable<|MERGE_RESOLUTION|>--- conflicted
+++ resolved
@@ -2837,13 +2837,8 @@
                    termination_learning=termination_learning,
                    context=context)
 
-<<<<<<< HEAD
-    def _report_system_initiation(self, clock=CentralClock):
-        """Prints initiation message, time_step, and list of Processes in System being executed
-=======
     def _report_system_initiation(self):
         """Prints iniiation message, time_step, and list of Processes in System being executed
->>>>>>> df895707
         """
 
         if 'system' in self.name or 'System' in self.name:
