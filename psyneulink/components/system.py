
# Princeton University licenses this file to You under the Apache License, Version 2.0 (the "License");
# you may not use this file except in compliance with the License.  You may obtain a copy of the License at:
#     http://www.apache.org/licenses/LICENSE-2.0
# Unless required by applicable law or agreed to in writing, software distributed under the License is distributed
# on an "AS IS" BASIS, WITHOUT WARRANTIES OR CONDITIONS OF ANY KIND, either express or implied.
# See the License for the specific language governing permissions and limitations under the License.


# *****************************************    SYSTEM MODULE    ********************************************************

"""
..
    Sections:
      * `System_Overview`
      * `System_Creation`
      * `System_Structure`
         * `System_Graph`
         * `System_Mechanisms`
      * `System_Execution`
         * `System_Execution_Order`
         * `System_Execution_Phase`
         * `System_Execution_Input_And_Initialization`
         * `System_Execution_Learning`
         * `System_Execution_Control`
      * `System_Class_Reference`


.. _System_Overview:

Overview
--------

A System is a `Composition <Composition>` that is a collection of `Processes <Process>` all of which are executed
together. Executing a System executes all of the `Mechanisms <Mechanism>` in its Processes in a structured order.
`Projections <Projection>` between Mechanisms in different Processes within the System are permitted, as are recurrent
Projections, but Projections from Mechanisms in other Systems are ignored (PsyNeuLink does not support ESP).  A System
can also be assigned a `ControlMechanism <ControlMechanism>` as its `controller <System.controller>`, that can be
used to control parameters of other `Mechanisms <Mechanism>` (or their `functions <Mechanism_Base.function>` in the
System.

.. _System_Creation:

Creating a System
-----------------

Systems are created by instantiating the `System` class.  If no arguments are provided, a System with a single `Process`
containing a single `default_mechanism <Mechanism_Base.default_mechanism>` is created.  More commonly, a System is
created from one or more `Processes <Process>` that are specified in the **processes**  argument of the `System`
class, and listed in its `processes <System.processes>` attribute.

.. note::
   At present, only `Processes <Process>` can be assigned to a System; `Mechanisms <Mechanism>` cannot be assigned
   directly to a System.  They must be assigned to the `pathway <Process_Pathway>` of a Process, and then that Process
   must be included in the **processes** argument of the `System` class.

.. _System_Control_Specification:

*Specifying Control*
~~~~~~~~~~~~~~~~~~~~

A controller can also be specified for the System, in the **controller** argument of the `System`.  This can be an
existing `ControlMechanism`, a constructor for one, or a class of ControlMechanism in which case a default
instance of that class will be created.  If an existing ControlMechanism or the constructor for one is used, then
the `OutputStates it monitors <ControlMechanism_ObjectiveMechanism>` and the `parameters it controls
<ControlMechanism_Control_Signals>` can be specified using its `objective_mechanism
<ControlMechanism.objective_mechanism>` and `control_signals <ControlMechanism.control_signals>`
attributes, respectively.  In addition, these can be specified in the **monitor_for_control** and **control_signal**
arguments of the `System`, as described below.

* **monitor_for_control** argument -- used to specify OutputStates of Mechanisms in the System that should be
  monitored by the `ObjectiveMechanism` associated with the System's `controller <System.controller>` (see
  `ControlMechanism_ObjectiveMechanism`);  these are used in addition to any specified for the ControlMechanism or
  its ObjectiveMechanism.  These can be specified in the **monitor_for_control** argument of the `System` using
  any of the ways used to specify the *monitored_output_states* for an ObjectiveMechanism (see
  `ObjectiveMechanism_Monitored_Output_States`).  In addition, the **monitor_for_control** argument supports two
  other forms of specification:

  * **string** -- must be the `name <OutputState.name>` of an `OutputState` of a `Mechanism <Mechanism>` in the System
    (see third example under `System_Control_Examples`).  This can be used anywhere a reference to an OutputState can
    ordinarily be used (e.g., in an `InputState tuple specification <InputState_Tuple_Specification>`). Any OutputState
    with a name matching the string will be monitored, including ones with the same name that belong to different
    Mechanisms within the System. If an OutputState of a particular Mechanism is desired, and it shares its name with
    other Mechanisms in the System, then it must be referenced explicitly (see `InputState specification
    <InputState_Specification>`, and examples under `System_Control_Examples`).
  |
  * **MonitoredOutputStatesOption** -- must be a value of `MonitoredOutputStatesOption`, and must appear alone or as a
    single item in the list specifying the **monitor_for_control** argument;  any other specification(s) included in
    the list will take precedence.  The MonitoredOutputStatesOption applies to all of the Mechanisms in the System
    except its `controller <System.controller>` and `LearningMechanisms <LearningMechanism>`. The
    *PRIMARY_OUTPUT_STATES* value specifies that the `primary OutputState <OutputState_Primary>` of every Mechanism be
    monitored, whereas *ALL_OUTPUT_STATES* specifies that *every* OutputState of every Mechanism be monitored.
  |
  The default for the **monitor_for_control** argument is *MonitoredOutputStatesOption.PRIMARY_OUTPUT_STATES*.
  The OutputStates specified in the **monitor_for_control** argument are added to any already specified for the
  ControlMechanism's `objective_mechanism <ControlMechanism.objective_mechanism>`, and the full set is listed in
  the ControlMechanism's `monitored_output_states <EVCControlMechanism.monitored_output_states>` attribute, and its
  ObjectiveMechanism's `monitored_output_states <ObjectiveMechanism.monitored_output_states>` attribute).
..
* **control_signals** argument -- used to specify the parameters of Components in the System to be controlled. These
  can be specified in any of the ways used to `specify ControlSignals <ControlMechanism_Control_Signals>` in the
  *control_signals* argument of a ControlMechanism. These are added to any `ControlSignals <ControlSignal>` that have
  already been specified for the `controller <System.controller>` (listed in its `control_signals
  <ControlMechanism.control_signals>` attribute), and any parameters that have directly been `specified for
  control <ParameterState_Specification>` within the System (see `System_Control` below for additional details).

.. _System_Structure:

Structure
---------

The Components of a System are shown in the figure below and summarized in the sections that follow.

.. _System_Full_Fig:

.. figure:: _static/System_full_fig.svg
   :alt: Overview of major PsyNeuLink components
   :scale: 75 %

   Two `Processes <Process>` are shown, both belonging to the same System.  Each Process has a
   series of :doc:`ProcessingMechanisms <ProcessingMechanism>` linked by :doc:`MappingProjections <MappingProjection>`,
   that converge on a common final ProcessingMechanism.  Each ProcessingMechanism is labeled with its designation in
   the System.  The `TERMINAL` Mechanism for both Processes projects to an `ObjectiveMechanism` that is used to
   drive `learning <LearningProjection>` in Process B. It also projects to a separate ObjectiveMechanism that is used
   for control of ProcessingMechanisms in both Processes A and B.  Note that the Mechanisms and
   Projections responsible for learning and control belong to the System and can monitor and/or control Mechanisms
   belonging to more than one Process (as shown for control in this figure).


.. _System_Mechanisms:

*Mechanisms*
~~~~~~~~~~~~

The `Mechanisms <Mechanism>` in a System are assigned designations based on the position they occupy in the `graph
<System.graph>` and/or the role they play in a System:

    `ORIGIN`: receives input to the System (provided in the `execute <System.execute>` or `run
    <System.run> method), and does not receive a `Projection <Projection>` from any other `ProcessingMechanisms
    <ProcessingMechanism>`.

    `TERMINAL`: provides output from the System, and does not send Projections to any other ProcessingMechanisms.

    `SINGLETON`: both an `ORIGIN` and a `TERMINAL` Mechanism.

    `INITIALIZE_CYCLE`: sends a Projection that closes a recurrent loop; can be assigned an initial value.

    `CYCLE`: receives a Projection that closes a recurrent loop.

    `CONTROL`: monitors the value of another Mechanism for use in controlling parameter values.

    `LEARNING`: monitors the value of another Mechanism for use in learning.

    `TARGET`: ComparatorMechanism that monitors a `TERMINAL` Mechanism of a Process and compares it to a corresponding
    value provided in the `execute <System.execute>` or `run <System.run>` method.

    `INTERNAL`: ProcessingMechanism that does not fall into any of the categories above.

    .. note::
       Any `ORIGIN` and `TERMINAL` Mechanisms of a System must be, respectively, the `ORIGIN` or `TERMINAL` of any
       Process(es) to which they belong.  However, it is not necessarily the case that the `ORIGIN` and/or `TERMINAL`
       Mechanism of a Process is also the `ORIGIN` and/or `TERMINAL` of a System to which the Process belongs (see
       `example <LearningProjection_Target_vs_Terminal_Figure>`).

    .. note: designations are stored in the `systems <Mechanism.systems>` attribute of a `Mechanism <Mechanism>`.
    COMMENT:
    (see _instantiate_graph below)
    COMMENT

.. _System_Graph:

*Graph*
~~~~~~~

When a System is created, a graph is constructed that describes the `Projections <Projection>` (edges) among its
`Mechanisms <Mechanism>` (nodes). The graph is assigned to the System's `graph <System.graph>` attribute.  A
System's `graph <System.graph>` can be displayed using its `System.show_graph` method.  The `graph
<System.graph>` is stored as a dictionary of dependencies that can be passed to graph theoretical tools for
analysis.  A System can have recurrent Processing pathways, such as feedback loops;  that is, the System's `graph
<System.graph> can be *cyclic*.  PsyNeuLink also uses the `graph <System.graph>` to determine the order in
which its Mechanisms are executed.  To do so in an orderly manner, however, the graph must be *acyclic*.  To address
this, PsyNeuLink constructs an `execution_graph <System.execution_graph>` from the System's `graph
<System.graph>`. If the  System is acyclic, these are the same. If the System is cyclic, then the `execution_graph
<System.execution_graph>` is a subset of the `graph <System.graph>` in which the dependencies (edges)
associated with Projections that close a loop have been removed. Note that this only impacts the order of execution;
the Projections themselves remain in effect, and will be fully functional during the execution of the Mechanisms
to and from which they project (see `System_Execution` below for a more detailed description).

COMMENT:
    ADD FIGURE OF GRAPH FOR SYSTEM SHOWN IN FIGURE ABOVE
COMMENT

.. _System_Scheduler:

*Scheduler*
~~~~~~~~~~~

Every System has two `Schedulers <Scheduler>`, one that handles the ordering of execution of its Components for
`processing <System_Execution_Processing>` (assigned to its `scheduler_processing` attribute), and one that
does the same for `learning <System_Execution_Learning>` (assigned to its `scheduler_learning` attribute).
The `scheduler_processing` can be assigned in the **scheduler** argument of the System's constructor;  if it is not
specified, a default `Scheduler` is created automatically.   The `scheduler_learning` is always assigned automatically.
The System's Schedulers base the ordering of execution of its Components based on the order in which they are listed
in the `pathway <Process.pathway>`\\s of the `Processes <Process>` used to construct the System, constrained by any
`Conditions <Condition>` that have been created for individual Components and assigned to the System's Schedulers (see
`Scheduler`, `Condition <Condition_Creation>`, `System_Execution_Processing`, and `System_Execution_Learning` for
additional details).  Both schedulers maintain a `Clock` that can be used to access their current `time
<Time_Overview>`.

.. _System_Control:

*Control*
~~~~~~~~~

A System can be assigned a `ControlMechanism` as its `controller <System.controller>`, that can be  used to
control parameters of other `Mechanisms <Mechanism>` in the System. Although any number of ControlMechanism can be
assigned to and executed within a System, a System can have only one `controller <System.controller>`, that is
executed after all of the other Components in the System have been executed, including any other ControlMechanisms (see
`System Execution <System_Execution>`). When a ControlMechanism is assigned to or created by a System, it inherits
specifications made for the System as follows:

  * the OutputStates specified to be monitored in the System's **monitor_for_control** argument are added to those
    that may have already been specified for the ControlMechanism's `objective_mechanism
    <ControlMechanism.objective_mechanism>` (the full set is listed in the ControlMechanism's `monitored_output_states
    <EVCControlMechanism.monitored_output_states>` attribute, and its ObjectiveMechanism's `monitored_output_states
    <ObjectiveMechanism.monitored_output_states>` attribute); see `System_Control_Specification` for additional details of how
    to specify OutputStates to be monitored.

  * a `ControlSignal` and `ControlProjection` is assigned to the ControlMechanism for every parameter that has been
    `specified for control <ParameterState_Specification>` in the System;  these are added to any that the
    ControlMechanism may already have (listed in its `control_signals <ControlMechanism.control_signals>` attribute).

See `System_Control_Specification` above, `ControlMechanism <ControlMechanism>` and `ModulatorySignal_Modulation`
for details of how control operates, and `System_Execution_Control` below for a description of how it is engaged
when a System is executed. The control Components of a System can be displayed using the System's `show_graph
<System.show_graph>` method with its **show_control** argument assigned as `True`.

.. _System_Learning:

*Learning*
~~~~~~~~~~

A System cannot itself be specified for learning.  However, if learning has been specified for any of its `processes
<System.processes>`, then it will be `implemented <LearningMechanism_Learning_Configurations>` and `executed
<System_Execution_Learning>` as part of the System.  Note, however, that for the learning Components of a Process to
be implemented by a System, learning must be `specified for the entire Process <Process_Learning_Specification>`. The
learning Components of a System can be displayed using the System's `System.show_graph` method with its
**show_learning** argument assigned as `True` or *ALL*.


.. _System_Execution:

Execution
---------

A System can be executed by calling either its `execute <System.execute>` or `run <System.execute>` methods.
`execute <System.execute>` executes the System once; that is, it executes a single `TRIAL`.
`run <System.run>` allows a series of `TRIAL`\\s to be executed, one for each input in the **inputs** argument
of the call to `run <System.run>`.  For each `TRIAL`, it makes a series of calls to the `run <Scheduler.run>`
method of the relevant `Scheduler` (see `System_Execution_Processing` and `System_Execution_Learning` below), and
executes the Components returned by that Scheduler (constituting a `TIME_STEP` of execution), until every Component in
the System has been executed at least once, or another `termination condition <Scheduler_Termination_Conditions>` is
met.  The execution of each `TRIAL` occurs in four phases: `initialization <System_Execution_Input_And_Initialization>`,
`processing <System_Execution_Processing>`, `learning <System_Execution_Learning>`, and
`control <System_Execution_Control>`, each of which is described below.


.. _System_Execution_Input_And_Initialization:

*Input and Initialization*
~~~~~~~~~~~~~~~~~~~~~~~~~~

The input to a System is specified in the **input** argument of either its `execute <System.execute>` or
`run <System.run>` method. In both cases, the input for a single `TRIAL` must be a list or ndarray of values,
each of which is an appropriate input for the corresponding `ORIGIN` Mechanism (listed in the System's
`origin_mechanisms <System.origin_mechanisms>` attribute). If the `execute <System.execute>` method is used,
input for only a single `TRIAL` is provided, and only a single `TRIAL` is executed.  The `run <System.run>` method
can be used for a sequence of `TRIAL`\\s, by providing it with a list or ndarray of inputs, one for each `TRIAL`.  In
both cases, two other types of input can be provided in corresponding arguments of the `run <System.run>` method:
a list or ndarray of **initial_values**, and a list or ndarray of **target** values. The **initial_values** are
assigned at the start of a `TRIAL` as input to Mechanisms that close recurrent loops (designated as `INITIALIZE_CYCLE`,
and listed in the System's `recurrent_init_mechanisms <System.recurrent_init_mechanisms>` attribute), and
**target** values are assigned as the *TARGET* input of the System's `TARGET` Mechanisms (see
`System_Execution_Learning` below;  also, see `Run` for additional details of formatting input specifications).


.. _System_Execution_Processing:

*Processing*
~~~~~~~~~~~~

Once the relevant inputs have been assigned, the `ProcessingMechanisms <ProcessingMechanism>` of the System are executed
in the order they are listed in the `Processes <Process>` used to construct the System.  When a Mechanism is executed,
it receives input from any other Mechanisms that project to it within the System,  but not from any Mechanisms outside
the System (PsyNeuLink does not support ESP).  The order of execution is determined by the System's `execution_graph`
attribute, which is a subset of the System's `graph <System.graph>` that has been "pruned" to be acyclic (i.e.,
devoid of recurrent loops (see `System_Graph` above).  While the `execution_graph` is acyclic, all recurrent Projections
in the System remain intact during execution and can be `initialized <System_Execution_Input_And_Initialization>` at
the start of execution. The order in which Components are executed can also be customized, using the System's
`System_Scheduler` in combination with `Condition` specifications for individual Components, to execute different
Components at different time scales, or to introduce dependencies among them (e.g., require that a recurrent Mechanism
settle before another one execute -- see `example <Condition_Recurrent_Example>`).


.. _System_Execution_Learning:

*Learning*
~~~~~~~~~~

A System executes learning if it is specified for one or more `Processes <Process_Learning_Sequence>` in the System.
The System's `learning <System.learning>` attribute indicates whether learning is enabled for the System. Learning
is executed for any Components (individual Projections or Processes) for which it is `specified
<Process_Learning_Sequence>` after the  `processing <System_Execution_Processing>` of each `TRIAL` has completed, but
before the `controller <System.controller> is executed <System_Execution_Control>`.

The learning Components of a System can be displayed using the System's `show_graph <System.show_graph>` method with its
**show_learning** argument assigned `True` or *ALL*. The target values used for learning can be specified in either of
two formats: dictionary or function, which are described in the `Run` module (see `Run_Targets`). Both formats require
that a target value be provided for each `TARGET` Mechanism of the System (listed in its `target_nodes
<System.target_nodes>` attribute).

.. note::
   A `TARGET` Mechanism of a Process is not necessarily one of the `TARGET` Mechanisms of the System to which it belongs
   (see `TARGET Mechanisms <LearningMechanism_Targets>`).  Also, the changes to a System induced by learning are not
   applied until the Mechanisms that receive the Projections being learned are next executed; see :ref:`Lazy Evaluation
   <LINK>` for an explanation of "lazy" updating).


.. _System_Execution_Control:

*Control*
~~~~~~~~~

The System's `controller <System.controller>` is executed in the last phase of execution in a `TRIAL`, after all
other Mechanisms in the System have executed.  Although a System may have more than one `ControlMechanism`, only one
can be assigned as its `controller <System.controller>`;  all other ControlMechanisms are executed during the
`processing `System_Execution_Processing` phase of the `TRIAL` like any other Mechanism.  The `controller
<System.controller>` uses its `objective_mechanism <ControlMechanism.objective_mechanism>` to monitor and evaluate
the `OutputState(s) <OutputState>` of Mechanisms in the System; based on the information it receives from that
`ObjectiveMechanism`, it modulates the value of the parameters of Components in the System that have been `specified
for control <ControlMechanism_Control_Signals>`, which then take effect in the next `TRIAL` (see `System_Control` for
additional information about control). The control Components of a System can be displayed using the System's
`show_graph`method with its **show_control** argument assigned `True`.


.. _System_Examples:

Examples
--------
COMMENT
   XXX ADD EXAMPLES HERE FROM 'System Graph and Input Test Script'
   .. note::  All of the example Systems below use the following set of Mechanisms.  However, in practice, they must be
      created separately for each System;  using the same Mechanisms and Processes in multiple Systems can produce
      confusing results.

   Module Contents
   System: class definition
COMMENT

.. _System_Control_Examples:

*Specifying Control for a System*
~~~~~~~~~~~~~~~~~~~~~~~~~~~~~~~~~

The following example specifies an `EVCControlMechanism` as the controller for a System with two `Processes <Process>`
that include two `Mechanisms <Mechanism>` (not shown)::

    my_system = System(processes=[TaskExecutionProcess, RewardProcess],
                       controller=EVCControlMechanism(objective_mechanism=
                                                   ObjectiveMechanism(
                                                       monitored_output_states=[
                                                           Reward,
                                                           Decision.output_states[PROBABILITY_UPPER_THRESHOLD],
                                                           (Decision.output_states[RESPONSE_TIME], -1, 1)]))
                                                       function=LinearCombination(operation=PRODUCT))

A constructor is used to specify the EVCControlMechanism that includes a constructor specifying its `objective_mechanism
<ControlMechanism.objective_mechanism>`;  the **monitored_output_states** argument of the ObjectiveMechanism's constructor
is used to specify that it should monitor the `primary OutputState <OutputState_Primary>` of the Reward Mechanism
and the *PROBABILITY_UPPER_THRESHOLD* and *RESPONSE_TIME* and, specifying how it should combine them (see the `example
<ControlMechanism_Examples>` under ControlMechanism for an explanation). Note that the **function** argument for the
ObjectiveMechanism's constructor is also specified;  this is because an ObjectiveMechanism uses *SUM* as the default
for the `operation <LinearCombination.operation>` of its `LinearCombination` function, whereas as the EVCControlMechanism
requires *PRODUCT* -- in this case, to properly use the weight and exponents specified for the RESPONSE_TIME
OutputState of Decision (see `note <EVCControlMechanism_Objective_Mechanism_Function_Note>` in EVCControlMechanism for
a more complete explanation).  Note that both the EVCControlMechanism and/or the ObjectiveMechanism could have been
constructed separately, and then referenced in the **controller** argument of ``my_system`` and **objective_mechanism**
argument of the EVCControlMechanism, respectively.

The same configuration can be specified in a more concise, though less "transparent" form, as follows::

    my_system = System(processes=[TaskExecutionProcess, RewardProcess],
                       controller=EVCControlMechanism(objective_mechanism=[
                                                             Reward,
                                                             Decision.output_states[PROBABILITY_UPPER_THRESHOLD],
                                                             (Decision.output_states[RESPONSE_TIME], -1, 1)])))

Here, the constructor for the ObjectiveMechanism is elided, and the **objective_mechanism** argument for the
EVCControlMechanism is specified as a list of OutputStates (see `ControlMechanism_ObjectiveMechanism`).

The specification can be made even simpler, but with some additional considerations that must be kept in mind,
as follows::

    my_system = System(processes=[TaskExecutionProcess, RewardProcess],
                       controller=EVCControlMechanism,
                       monitor_for_control=[Reward,
                                            PROBABILITY_UPPER_THRESHOLD,
                                            RESPONSE_TIME, 1, -1)],

Here, the *controller** for ``my_system`` is specified as the EVCControlMechanism, which will created a default
EVCControlMechanism. The OutputStates to be monitored are specified in the **monitor_for_control** argument for
``my_system``.  Note that here they can be referenced simply by name; when ``my_system`` is created, it will search
all of its Mechanisms for OutputStates with those names, and assign them to the `monitored_output_states
<ObjectiveMechanism>` attribute of the EVCControlMechanism's `objective_mechanism
<EVCControlMechanism.objective_mechanism>` (see `System_Control_Specification` for a more detailed explanation of how
OutputStates are assigned to be monitored by a System's `controller <System.controller>`).  While this form of the
specification is much simpler, it less flexible (i.e., it can't be used to customize the ObjectiveMechanism used by
the EVCControlMechanism or its `function <ObjectiveMechanism.function>`.

.. _System_Class_Reference:

Class Reference
---------------

"""

import inspect
import logging
import math
import numbers
import re
import warnings

from collections import OrderedDict, namedtuple, Iterable
from os import path, remove
from shutil import rmtree
from PIL import Image


import numpy as np
import typecheck as tc

from toposort import toposort, toposort_flatten

from psyneulink.components.component import Component
from psyneulink.components.mechanisms.adaptive.control.controlmechanism import ControlMechanism, OBJECTIVE_MECHANISM
from psyneulink.components.mechanisms.adaptive.learning.learningauxiliary import \
    _assign_error_signal_projections, _get_learning_mechanisms
from psyneulink.components.mechanisms.adaptive.learning.learningmechanism import LearningMechanism, LearningTiming
from psyneulink.components.mechanisms.mechanism import MechanismList
from psyneulink.components.mechanisms.processing.objectivemechanism import \
    DEFAULT_MONITORED_STATE_EXPONENT, DEFAULT_MONITORED_STATE_MATRIX, DEFAULT_MONITORED_STATE_WEIGHT, OUTCOME, \
    ObjectiveMechanism
from psyneulink.components.process import Process, ProcessList, ProcessTuple
from psyneulink.components.projections.pathway.mappingprojection import MappingProjection
from psyneulink.components.projections.projection import Projection
from psyneulink.library.projections.pathway.autoassociativeprojection import AutoAssociativeProjection
from psyneulink.components.shellclasses import Mechanism, Process_Base, System_Base
from psyneulink.components.states.inputstate import InputState
from psyneulink.components.states.parameterstate import ParameterState
from psyneulink.library.mechanisms.adaptive.learning.autoassociativelearningmechanism import AutoAssociativeLearningMechanism
from psyneulink.globals.context import ContextFlags
from psyneulink.globals.keywords import ALL, BOLD, COMPONENT, CONDITION, CONTROL, CONTROLLER, CYCLE, \
    EXECUTING, FUNCTION, FUNCTIONS, INITIALIZE_CYCLE, INITIALIZING, INITIAL_VALUES, \
    INTERNAL, LABELS, LEARNING, MATRIX, MONITOR_FOR_CONTROL, ORIGIN, PROJECTIONS, ROLES, \
    SAMPLE, SINGLETON, SYSTEM, SYSTEM_INIT, TARGET, TERMINAL, VALUES, \
    kwSeparator, kwSystemComponentCategory
from psyneulink.globals.log import Log
from psyneulink.globals.preferences.systempreferenceset import SystemPreferenceSet, is_sys_pref_set
from psyneulink.globals.preferences.preferenceset import PreferenceLevel
from psyneulink.globals.registry import register_category
from psyneulink.globals.utilities import \
    AutoNumber, ContentAddressableList, append_type_to_name, convert_to_np_array, iscompatible
from psyneulink.scheduling.scheduler import Scheduler, Condition, Always
from psyneulink.scheduling.condition import AtTimeStep, Never

__all__ = [
    'CONTROL_MECHANISM', 'CONTROL_PROJECTION_RECEIVERS', 'defaultInstanceCount', 'DURATION',
    'EXECUTION_SET', 'INITIAL_FRAME', 'INPUT_ARRAY',
    'kwSystemInputState',
    'LEARNING_MECHANISMS', 'LEARNING_PROJECTION_RECEIVERS', 'MECHANISMS', 'MonitoredOutputStateTuple', 'MOVIE_NAME',
    'NUM_PHASES_PER_TRIAL', 'NUM_TRIALS', 'ORIGIN_MECHANISMS', 'OUTPUT_STATE_NAMES', 'OUTPUT_VALUE_ARRAY',
    'PROCESSES', 'RECURRENT_INIT_ARRAY', 'RECURRENT_MECHANISMS',
    'SAVE_IMAGES', 'SCHEDULER',
    'System', 'sys', 'SYSTEM_TARGET_INPUT_STATE', 'SystemError', 'SystemInputState', 'SystemRegistry',
    'SystemWarning', 'TARGET_MECHANISMS', 'TERMINAL_MECHANISMS', 'UNIT'
]

logger = logging.getLogger(__name__)

# ProcessRegistry ------------------------------------------------------------------------------------------------------

defaultInstanceCount = 0 # Number of default instances (used to index name)

# inspect() keywords
SCHEDULER = 'scheduler'
PROCESSES = 'processes'
MECHANISMS = 'mechanisms'
ORIGIN_MECHANISMS = 'origin_mechanisms'
INPUT_ARRAY = 'input_array'
RECURRENT_MECHANISMS = 'recurrent_mechanisms'
RECURRENT_INIT_ARRAY = 'recurrent_init_array'
TERMINAL_MECHANISMS = 'terminal_mechanisms'
OUTPUT_STATE_NAMES = 'output_state_names'
OUTPUT_VALUE_ARRAY = 'output_value_array'
NUM_PHASES_PER_TRIAL = 'num_phases'
TARGET_MECHANISMS = 'target_nodes'
LEARNING_PROJECTION_RECEIVERS = 'learning_projection_receivers'
LEARNING_MECHANISMS = 'learning_mechanisms'
CONTROL_MECHANISM = 'control_mechanism'
CONTROL_PROJECTION_RECEIVERS = 'control_projection_receivers'

SystemRegistry = {}

kwSystemInputState = 'SystemInputState'

class MonitoredOutputStatesOption(AutoNumber):
    """Specifies OutputStates to be monitored by a `ControlMechanism <ControlMechanism>`
    (see `ObjectiveMechanism_Monitored_Output_States` for a more complete description of their meanings."""
    ONLY_SPECIFIED_OUTPUT_STATES = ()
    """Only monitor explicitly specified Outputstates."""
    PRIMARY_OUTPUT_STATES = ()
    """Monitor only the `primary OutputState <OutputState_Primary>` of a Mechanism."""
    ALL_OUTPUT_STATES = ()
    """Monitor all OutputStates <Mechanism_Base.output_states>` of a Mechanism."""
    NUM_MONITOR_STATES_OPTIONS = ()

# Indices for items in tuple format used for specifying monitored_output_states using weights and exponents
OUTPUT_STATE_INDEX = 0
WEIGHT_INDEX = 1
EXPONENT_INDEX = 2
MATRIX_INDEX = 3
MonitoredOutputStateTuple = namedtuple("MonitoredOutputStateTuple", "output_state weight exponent matrix")

# show_graph options
SHOW_CONTROL = 'show_control'
SHOW_LEARNING = 'show_learning'

# Animation Keywords
NUM_TRIALS = 'num_trials'
UNIT = 'unit'
DURATION = 'duration'
MOVIE_NAME = 'movie_name'
SAVE_IMAGES = 'save_images'
SHOW = 'show'
INITIAL_FRAME = 'INITIAL_FRAME'

EXECUTION_SET = 'EXECUTION_SET'

class SystemWarning(Warning):
     def __init__(self, error_value):
         self.error_value = error_value


class SystemError(Exception):
     def __init__(self, error_value):
         self.error_value = error_value

     def __str__(self):
         return repr(self.error_value)


def sys(*args, **kwargs):
    """Factory method

    **args** can be `Mechanisms <Mechanism>`, `Projections <Projection>` and/or lists containing either, but must
    conform to the format for the specification of the `pathway <Process.pathway>` argument of a `Process`.  If none
    of the args is a list, then all are treated as a single Process (i.e., pathway specification). If any args are
    lists, each is treated as a pathway specification for a Process; any other args not in a list **must be Mechanisms**
    (i.e., none can be Projections), and each is used to create a singleton Process.

    **kwargs** can be any arguments of the `System` constructor.
    """

    processes = []
    if not any(isinstance(arg, (list, Process)) for arg in args):
        processes = Process(pathway=list(args))
    else:
        for arg in args:
            if isinstance(arg, Process):
                proc = arg
            else:
                if not isinstance(arg, list):
                    arg = [arg]
                proc = Process(pathway=arg)
            processes.append(proc)

    return System(processes=processes, **kwargs)


# FIX:  IMPLEMENT DEFAULT PROCESS
# FIX:  NEED TO CREATE THE PROJECTIONS FROM THE PROCESS TO THE FIRST MECHANISM IN PROCESS FIRST SINCE,
# FIX:  ONCE IT IS IN THE GRAPH, IT IS NOT LONGER EASY TO DETERMINE WHICH IS WHICH IS WHICH (SINCE SETS ARE NOT ORDERED)

class System(System_Base):
    """

    System(                                         \
        default_variable=None,                      \
        size=None,                                  \
        processes=None,                             \
        initial_values=None,                        \
        controller=None,                            \
        enable_controller=:keyword:`False`,         \
        monitor_for_control=None,                   \
        control_signals=None,                       \
        learning_rate=None,                         \
        targets=None,                               \
        reinitialize_mechanisms_when=AtTimeStep(0), \
        scheduler=None,                             \
        params=None,                                \
        name=None,                                  \
        prefs=None)

    Base class for System.

    COMMENT:
        Description
        -----------
            System is a Category of the Component class.
            It implements a System that is used to execute a collection of processes.

       Class attributes
       ----------------
        + componentCategory (str): kwProcessFunctionCategory
        + className (str): kwProcessFunctionCategory
        + suffix (str): " <kwMechanismFunctionCategory>"
        + registry (dict): ProcessRegistry
        + classPreference (PreferenceSet): ProcessPreferenceSet, instantiated in __init__()
        + classPreferenceLevel (PreferenceLevel): PreferenceLevel.CATEGORY
        + ClassDefaults.variable = inputValueSystemDefault                     # Used as default input value to Process)
        + paramClassDefaults = {PROCESSES: [Mechanism_Base.default_mechanism],
                                CONTROLLER: None}
       Class methods
       -------------
        - _validate_variable(variable, context):  insures that variable is 3D np.array (one 2D for each Process)
        - _instantiate_attributes_before_function(context):  calls self._instantiate_graph
        - _instantiate_function(context): validates only if self.prefs.paramValidationPref is set
        - _instantiate_graph(input, context):  instantiates Processes in self.process and constructs execution_list
        - _instantiate_controller(): instantiates ControlMechanism in **controller** argument or assigned to attribute
        - identify_origin_and_terminal_mechanisms():  assign self.origin_mechanisms and self.terminalMechanisms
        - _assign_output_states():  assign OutputStates of System (currently = terminalMechanisms)
        - execute(input, context):  executes Mechanisms in order specified by execution_list
        - instance_defaults.variable(value):  setter for instance_defaults.variable;  does some kind of error checking??

       SystemRegistry
       --------------
        Register in SystemRegistry, which maintains a dict for the subclass, a count for all instances of it,
         and a dictionary of those instances

        TBI: MAKE THESE convenience lists, akin to self.terminalMechanisms
        + input (list): contains Process.input for each Process in self.processes
        + output (list): containts Process.ouput for each Process in self.processes
        [TBI: + input (list): each item is the Process.input object for the corresponding Process in self.processes]
        [TBI: + outputs (list): each item is the Process.output object for the corresponding Process in self.processes]
    COMMENT

    Attributes
    ----------

    componentType : SYSTEM

    processes : list of Process objects
        list of `Processes <Process>` in the System specified by the **processes** argument of the constructor.

        .. can be appended with prediction Processes by EVCControlMechanism
           used with self.input to constsruct self.process_tuples

        .. _processList : ProcessList
            Provides access to (process, input) tuples.
            Derived from self.input and self.processes.
            Used to construct :py:data:`execution_graph <System.execution_graph>` and execute the System

    controller : ControlMechanism : default SystemDefaultControlMechanism
        the `ControlMechanism <ControlMechanism>` used to monitor the `value <OutputState.value>` of the `OutputState(s)
        <OutputState>` and/or `Mechanisms <Mechanism>` specified in the **monitor_for_control** argument,
        and that controls the parameters specified in the **control_signals** argument of the System's constructor.

    enable_controller :  bool : default :keyword:`False`
        determines whether the `controller <System.controller>` is executed during System execution.

    learning : bool : default False
        indicates whether learning is enabled for the System;  is set to `True` if learning is specified for any
        `Processes <Process>` in the System.

    learning_rate : float : default None
        determines the learning_rate for all `LearningMechanisms <LearningMechanism>` in the System.  This overrides any
        values set for the function of individual LearningMechanisms or `LearningSignals <LearningSignal>`, and persists
        for all subsequent executions of the System.  If it is set to `None`, then the `learning_rate
        <System.learning_rate>` is determined by last value assigned to each LearningMechanism (either directly,
        or following the execution of any `Process` or System to which the LearningMechanism belongs and for which a
        `learning_rate <LearningMechanism.learning_rate>` was set).

    targets : 2d nparray
        used as template for the values of the System's `target_input_states`, and to represent the targets specified in
        the **targets** argument of System's `execute <System.execute>` and `run <System.run>` methods.

    graph : OrderedDict
        contains a graph of all of the Components in the System. Each entry specifies a set of <Receiver>: {sender,
        sender...} dependencies.  The key of each entry is a receiver Component, and the value is a set of Mechanisms
        that send Projections to that receiver. If a key (receiver) has no dependents, its value is an empty set.

    execution_graph : OrderedDict
        contains an acyclic subset of the System's `graph <System.graph>`, hierarchically organized by a
        `toposort <https://en.wikipedia.org/wiki/Topological_sorting>`_. Used to specify the order in which
        Components are `executed <System_Execution>`.

    execution_sets : list of sets
        contains a list of Component sets. Each set contains Components to be executed at the same time.
        The sets are ordered in the sequence with which they should be executed.

    execution_list : list of Mechanisms and/or Projections
        contains a list of Components in the order in which they are `executed <System_Execution>`.
        The list is a random sample of the permissible orders constrained by the `execution_graph` and produced by the
        `toposort <https://en.wikipedia.org/wiki/Topological_sorting>`_.

    mechanisms : list of Mechanism objects
        contains a list of all `Mechanisms <Mechanism>` in the System.

        .. property that points to _all_mechanisms.mechanisms (see below)

    mechanismsDict : Dict[Mechanism: Process]
        contains a dictionary of all Mechanisms in the System, listing the Processes to which they belong. The key of
        each entry is a `Mechanism <Mechanism>` object, and the value of each entry is a list of `Processes <Process>`.

        .. Note: the following attributes use lists of tuples (Mechanism, runtime_param, phaseSpec) and MechanismList
              xxx_mechs are lists of tuples defined in the Process pathways;
                  tuples are used because runtime_params and phaseSpec are attributes that need
                  to be able to be specified differently for the same Mechanism in different contexts
                  and thus are not easily managed as Mechanism attributes
              xxxMechanismLists point to MechanismList objects that provide access to information
                  about the Mechanism <type> listed in mechs (i.e., the Mechanisms, names, etc.)

        .. _all_mechs : list of (Mechanism, runtime_param, phaseSpec) tuples
            Tuples for all Mechanisms in the System (serve as keys in self.graph).

        .. _all_mechanisms : MechanismList
            Contains all Mechanisms in the System (based on _all_mechs).

        .. _origin_mechs : list of (Mechanism, runtime_param, phaseSpec) tuples
            Tuples for all ORIGIN Mechanisms in the System.

        .. _terminal_mechs : list of (Mechanism, runtime_param, phaseSpec) tuples
            Tuples for all TERMINAL Mechanisms in the System.

        .. _learning_mechs : list of (Mechanism, runtime_param, phaseSpec) tuples
            Tuples for all LearningMechanisms in the System.

        .. _target_mechs : list of (Mechanism, runtime_param, phaseSpec) tuples
            Tuples for all TARGET `ObjectiveMechanisms <ObjectiveMechanism>`  in the System that are a `TERMINAL`
            for at least one Process to which it belongs and that Process has learning enabled --  the criteria for
            being a target used in learning.

        .. _learning_mechs : list of (Mechanism, runtime_param, phaseSpec) tuples
            Tuples for all LearningMechanisms in the System (used for learning).

        .. _control_mechs : list of a single (Mechanism, runtime_param, phaseSpec) tuple
            Tuple for the controller in the System.

    origin_mechanisms : MechanismList
        all `ORIGIN` Mechanisms in the System (i.e., that don't receive `Projections <Projection>` from any other
        `Mechanisms <Mechanism>`, listed in ``origin_mechanisms.data``.

        .. based on _origin_mechs
           System.input contains the input to each `ORIGIN` Mechanism

    terminalMechanisms : MechanismList
        all `TERMINAL` Mechanisms in the System (i.e., that don't project to any other `ProcessingMechanisms
        <ProcessingMechanism>`), listed in ``terminalMechanisms.data``.

        .. based on _terminal_mechs
           System.ouput contains the output of each TERMINAL Mechanism

    recurrent_init_mechanisms : MechanismList
        `Mechanisms <Mechanism>` with recurrent `Projections <Projection>` that are candidates for `initialization
        <System_Execution_Input_And_Initialization>`, listed in ``recurrent_init_mechanisms.data``.

    learning_mechanisms : MechanismList
        all `LearningMechanisms <LearningMechanism>` in the System, listed in ``learning_mechanisms.data``.

    target_mechanisms : MechanismList
        all `TARGET` Mechanisms in the System (used for `learning <System_Execution_Learning>`), listed in
        ``target_nodes.data``.
        COMMENT:
            based on _target_mechs)
        COMMENT

    target_input_states : List[SystemInputState]
        one item for each `TARGET` Mechanism in the System (listed in its `target_nodes
        <System.target_mechansims>` attribute).  Used to represent the values specified in the **targets**
        argument of the System's `execute <System.execute>` and `run <System.run>` methods, and to provide
        thoese values to the the TARGET `InputState` of each `TARGET` Mechanism during `execution
        <System_Execution_Learning>`.


        .. control_mechanism : MechanismList
            contains the `ControlMechanism <ControlMechanism>` that is the `controller <System.controller>` of the
            System.
            COMMENT:
                ??and any other `ControlMechanisms <ControlMechanism>` in the System
                (based on _control_mechs).
            COMMENT

    value : 3D ndarray
        contains an array of 2D arrays, each of which is the `output_values <Mechanism_Base.output_values>` of a
        `TERMINAL` Mechanism in the System.

        .. _phaseSpecMax : int
            Maximum phase specified for any Mechanism in System.  Determines the phase of the last (set of)
            ProcessingMechanism(s) to be executed in the System.

        .. numPhases : int
            number of phases for System (read-only).

            .. implemented as an @property attribute; = _phaseSpecMax + 1

    initial_values : list or ndarray of values
        values used to initialize Mechanisms that close recurrent loops (designated as `INITIALIZE_CYCLE`).
        Length must equal the number of `INITIALIZE_CYCLE` Mechanisms listed in the System's
        `recurrent_init_mechanisms <System.recurrent_init_mechanisms>` attribute.

    results : List[OutputState.value]
        list of return values from the sequence of executions.  Each item is a 1d array containing the `value
        <OutputState.value>` of each `TERMINAL` Mechanism of the System for a given execution. Excludes simulated runs.

    simulation_results : List[OutputState.value]
        list of return values from the sequence of executions in simulation run(s) of the System; requires
        recordSimulationPref to be `True`.  Each item is a 1d array containing the `value <OutputState.value>` of
        each `OutputState` of each `TERMINAL` Mechanism in the System for a given execution in the simulation. Excludes
        values from non-simulation runs.

    name : str
        the name of the System; if it is not specified in the **name** argument of the constructor, a default is
        assigned by SystemRegistry (see `Naming` for conventions used for default and duplicate names).

    prefs : PreferenceSet or specification dict
        the `PreferenceSet` for the System; if it is not specified in the **prefs** argument of the
        constructor, a default is assigned using `classPreferences` defined in __init__.py (see :doc:`PreferenceSet
        <LINK>` for details).

    """

    componentCategory = kwSystemComponentCategory
    className = componentCategory
    suffix = " " + className
    componentType = "System"

    registry = SystemRegistry

    classPreferenceLevel = PreferenceLevel.CATEGORY
    # These will override those specified in CategoryDefaultPreferences
    # classPreferences = {
    #     kwPreferenceSetName: 'SystemCustomClassPreferences',
    #     kpReportOutputPref: PreferenceEntry(False, PreferenceLevel.INSTANCE)}
    # classPreferences = {
    #     kwReportSimulationPref: 'SystemCustomClassPreferences',
    #     kpReportOutputPref: PreferenceEntry(False, PreferenceLevel.INSTANCE)}

    # Use inputValueSystemDefault as default input to process
    class ClassDefaults(System_Base.ClassDefaults):
        variable = None

    paramClassDefaults = Component.paramClassDefaults.copy()
    paramClassDefaults.update({
        'outputStates': {},
        '_phaseSpecMax': 0,
        'stimulusInputStates': [],
        'inputs': [],
        'current_input': None,
        'target_input_states': [],
        'targets': None,
        'current_targets': None,
        'learning': False
    })

    # FIX 5/23/17: ADD control_signals ARGUMENT HERE (AND DOCUMENT IT ABOVE)
    @tc.typecheck
    def __init__(self,
                 default_variable=None,
                 size=None,
                 processes=None,
                 initial_values=None,
                 controller=None,
                 enable_controller=False,
                 monitor_for_control=None,
                 control_signals=None,
                 # learning=None,
                 learning_rate=None,
                 targets=None,
                 reinitialize_mechanisms_when=AtTimeStep(0),
                 scheduler=None,
                 params=None,
                 name=None,
                 prefs:is_sys_pref_set=None,
                 context=None):

        # Required to defer assignment of self.controller by setter
        #     until the rest of the System has been instantiated
        self.context.initialization_status = ContextFlags.INITIALIZING

        processes = processes or []
        if not isinstance(processes, list):
            processes = [processes]
        monitor_for_control = monitor_for_control or [MonitoredOutputStatesOption.PRIMARY_OUTPUT_STATES]
        self.control_signals_arg = control_signals or []
        if not isinstance(self.control_signals_arg, list):
            self.control_signals_arg = [self.control_signals_arg]
        if not isinstance(monitor_for_control, list):
            monitor_for_control = [monitor_for_control]

        # If controller has already been instantiated, flag its ObjectiveMechanism as belonging to a controller
        #    so that it is recognized as such the System in _instantiate_system_graph()
        #    (can't actually assign ControlMechanism as controller here, as _instantiate_controller needs parsed graph)
        if isinstance(controller, ControlMechanism):
            controller.objective_mechanism.for_controller = True

        # Assign args to params and functionParams dicts (kwConstants must == arg names)
        params = self._assign_args_to_param_dicts(processes=processes,
                                                  initial_values=initial_values,
                                                  # controller=controller,
                                                  enable_controller=enable_controller,
                                                  monitor_for_control=monitor_for_control,
                                                  # control_signals=control_signals,
                                                  learning_rate=learning_rate,
                                                  targets=targets,
                                                  params=params)

        self.scheduler_processing = scheduler
        self.scheduler_learning = None
        self.termination_learning = None

        register_category(entry=self,
                          base_class=System,
                          name=name,
                          registry=SystemRegistry,
                          context=context)

        prefs = SystemPreferenceSet(owner=self, prefs=prefs, context=context)

        if not context:
            context = ContextFlags.COMPOSITION
            self.context.initialization_status = ContextFlags.INITIALIZING
            self.context.string = INITIALIZING + self.name + kwSeparator + SYSTEM_INIT
        super().__init__(default_variable=default_variable,
                         size=size,
                         param_defaults=params,
                         name=self.name,
                         prefs=prefs,
                         context=context)

        self.context.initialization_status = ContextFlags.INITIALIZED
        self.reinitialize_mechanisms_when = reinitialize_mechanisms_when
        self._execution_id = None

        # Assign controller
        self._instantiate_controller(control_mech_spec=controller, context=context)

        if self.scheduler_processing is None:
            self.scheduler_processing = Scheduler(system=self)

        if self.scheduler_learning is None:
            self.scheduler_learning = Scheduler(graph=self.learning_execution_graph)

        # IMPLEMENT CORRECT REPORTING HERE
        # if self.prefs.reportOutputPref:
        #     print("\n{0} initialized with:\n- pathway: [{1}]".
        #           # format(self.name, self.pathwayMechanismNames.__str__().strip("[]")))
        #           format(self.name, self.names.__str__().strip("[]")))

    def _assign_reinitialize_condition_to_mechanisms(self, reinitialize_mechanisms_when):
        """
        Assign the Condition specified in the reinitialize_mechanisms_when argument to the reinitialize_when attribute
        of each Mechanism in the System.
        """
        if not isinstance(reinitialize_mechanisms_when, Condition):
            raise SystemError("{} is not a valid specification for reinitialize_mechanisms_when of {}. "
                              "reinitialize_mechanisms_when must be a Condition.".format(reinitialize_mechanisms_when,
                                                                                         self.name))
        for mechanism in self.mechanisms:
            if hasattr(mechanism, "reinitialize_when"):
                if isinstance(mechanism.reinitialize_when, Never):
                    mechanism.reinitialize_when = reinitialize_mechanisms_when

    def _validate_variable(self, variable, context=None):
        """Convert variable to 2D np.array: \
        one 1D value for each input state
        """
        super(System, self)._validate_variable(variable, context)

        # Force System variable specification to be a 2D array (to accommodate multiple input states of 1st mech(s)):
        if variable is None:
            return

        return variable

    def _validate_params(self, request_set, target_set=None, context=None):
        """Validate controller, processes and initial_values
        """
        super()._validate_params(request_set=request_set, target_set=target_set, context=context)

        if CONTROLLER in target_set and target_set[CONTROLLER] is not None:
            controller = target_set[CONTROLLER]
            if (not isinstance(controller, ControlMechanism) and
                    not (inspect.isclass(controller) and issubclass(controller, ControlMechanism))):
                raise SystemError("{} (controller arg for \'{}\') is not a ControllerMechanism or subclass of one".
                                  format(controller, self.name))

        for process in target_set[PROCESSES]:
            if not isinstance(process, Process_Base):
                raise SystemError("{} (in processes arg for \'{}\') is not a Process object".format(process, self.name))

        if INITIAL_VALUES in target_set and target_set[INITIAL_VALUES] is not None:
            for mech, value in target_set[INITIAL_VALUES].items():
                if not isinstance(mech, Mechanism):
                    raise SystemError("{} (key for entry in initial_values arg for \'{}\') "
                                      "is not a Mechanism object".format(mech, self.name))

    def _instantiate_attributes_before_function(self, function=None, context=None):
        """Instantiate processes and graph

        These calls must be made before _instantiate_function as the latter may be called during init for validation
        :param function:
        """
        self._instantiate_processes(input=self.instance_defaults.variable, context=context)
        self._instantiate_graph(context=context)
        self._instantiate_learning_graph(context=context)

    def _instantiate_function(self, function, function_params=None, context=None):
        """Suppress validation of function

        This is necessary to:
        - insure there is no FUNCTION specified (not allowed for a System object)
        - suppress validation (and attendant execution) of System execute method (unless VALIDATE_PROCESS is set)
            since generally there is no need, as all of the mechanisms in PROCESSES have already been validated
        """

        if self.paramsCurrent[FUNCTION] != self.execute:
            print("System object ({0}) should not have a specification ({1}) for a {2} param;  it will be ignored").\
                format(self.name, self.paramsCurrent[FUNCTION], FUNCTION)
            self.paramsCurrent[FUNCTION] = self.execute

    def _instantiate_value(self, context=None):
        # If validation pref is set, execute the System
        if self.prefs.paramValidationPref:
            super()._instantiate_value(context=context)
        # Otherwise, just set System output info to the corresponding info for the last mechanism(s) in self.processes
        else:
            value = self.processes[-1].output_state.value
            try:
                # Could be mutable, so assign copy
                self.instance_defaults.value = value.copy()
            except AttributeError:
                # Immutable, so just assign value
                self.instance_defaults.value = value

    def _instantiate_processes(self, input=None, context=None):
# FIX: ALLOW Projections (??ProjectionTiming TUPLES) TO BE INTERPOSED BETWEEN MECHANISMS IN PATHWAY
# FIX: AUGMENT LinearMatrix TO USE FULL_CONNECTIVITY_MATRIX IF len(sender) != len(receiver)
        """Instantiate processes of System

        Use self.processes (populated by self.paramsCurrent[PROCESSES] in Function._assign_args_to_param_dicts
        If self.processes is empty, instantiate default process by calling process()
        Iterate through self.processes, instantiating each (including the input to each input projection)
        If input is specified, check that it's length equals the number of processes
        If input is not specified, compose from the input for each Process (value specified or, if None, default)
        Note: specification of input for System takes precedence over specification for Processes

        # ??STILL THE CASE, OR MOVED TO _instantiate_graph:
        Iterate through Process._mechs for each Process;  for each sequential pair:
            - create set entry:  <receiving Mechanism>: {<sending Mechanism>}
            - add each pair as an entry in self.execution_graph
        """

        self.mechanismsDict = {}
        self._all_mechs = []
        self._all_mechanisms = MechanismList(self, self._all_mechs)

        # Get list of processes specified in arg to init,
        #    possibly appended by EVCControlMechanism (with prediction processes)
        processes_spec = self.processes

        # Assign default Process if PROCESS is empty, or invalid
        if not processes_spec:
            from psyneulink.components.process import Process
            processes_spec.append(ProcessTuple(Process(), None))

        # If input to system is specified, number of items must equal number of processes with origin mechanisms
        if input is not None and len(input) != len(self.origin_mechanisms):
            raise SystemError("Number of items in input ({}) must equal number of processes ({}) in {} ".
                              format(len(input), len(self.origin_mechanisms),self.name))

        #region VALIDATE EACH ENTRY, STANDARDIZE FORMAT AND INSTANTIATE PROCESS

        # Convert all entries to (process, input) tuples, with None as filler for absent input
        input_index = input_index_curr = 0
        for i in range(len(processes_spec)):

            # Get list of origin mechanisms for processes that have already been converted
            #   (for use below in assigning input)
            orig_mechs_already_processed = list(p[0].origin_mechanisms[0] for
                                                p in processes_spec if isinstance(p,ProcessTuple))

            # Entry is not a tuple
            #    presumably it is a process spec, so enter it as first item of ProcessTuple
            if not isinstance(processes_spec[i], tuple):
                processes_spec[i] = ProcessTuple(processes_spec[i], None)

            # Entry is a tuple but not a ProcessTuple, so convert it
            if isinstance(processes_spec[i], tuple) and not isinstance(processes_spec[i], ProcessTuple):
                processes_spec[i] = ProcessTuple(processes_spec[i][0], processes_spec[i][1])

            # Input was NOT provided on command line, so get it from the process
            if input is None:
                process = processes_spec[i].process
                process_input = []
                for process_input_state in process.process_input_states:
                    process_input.extend(process_input_state.value)
                processes_spec[i] = ProcessTuple(process, process_input)
            # Input was provided on command line, so assign that to input item of tuple
            else:
                # Assign None as input to processes implemented by controller (controller provides their input)
                #    (e.g., prediction processes implemented by EVCControlMechanism)
                if processes_spec[i].process._isControllerProcess:
                    processes_spec[i] = ProcessTuple(processes_spec[i].process, None)
                else:
                    # Replace input item in tuple with one from command line
                    # Note:  check if origin mechanism for current process is same as any previous one;
                    #        if it is, use that one (and don't increment index for input
                    #        otherwise, assign input and increment input_index
                    try:
                        input_index_curr = orig_mechs_already_processed.index(processes_spec[i][0].origin_mechanisms[0])
                    except ValueError:
                        input_index += 1
                    processes_spec[i] = ProcessTuple(processes_spec[i].process, input[input_index_curr])
                    input_index_curr = input_index

            # Validate input
            if (processes_spec[i].input is not None and
                    not isinstance(processes_spec[i].input,(numbers.Number, list, np.ndarray))):
                raise SystemError("Second item of entry {0} ({1}) must be an input value".
                                  format(i, processes_spec[i].input))

            process = processes_spec[i].process
            process_input = processes_spec[i].input

            # IMPLEMENT: THIS IS WHERE LEARNING SPECIFIED FOR A SYSTEM SHOULD BE IMPLEMENTED FOR EACH PROCESS IN THE
            #            SYSTEM;  NOTE:  IF THE PROCESS IS ALREADY INSTANTIATED WITHOUT LEARNING
            #            (FIRST CONDITIONAL BELOW), MAY NEED TO BE RE-INSTANTIATED WITH LEARNING
            #            (QUESTION:  WHERE TO GET SPECS FOR PROCESS FOR RE-INSTANTIATION??)

            # If process item is a Process object, assign process_input as default
            if isinstance(process, Process_Base):
                if process_input is not None:
                    process._instantiate_defaults(variable=process_input, context=context)
            else:
                raise SystemError("Entry {0} of PROCESSES ({1}) for {} must be a Process object".
                                  format(i, process, self.name))

            # # process should now be a Process object;  assign to processList
            # self.processList.append(process)

            # Assign the Process a reference to this System
            process.systems.append(self)
            if process._learning_enabled:
                self.learning = True

            # Get max of Process phaseSpecs
            self._phaseSpecMax = int(max(math.floor(process._phaseSpecMax), self._phaseSpecMax))

            # Iterate through mechanism tuples in Process' mechs
            #     to construct self._all_mechs and mechanismsDict
            # FIX: ??REPLACE WITH:  for sender_object_item in Process._mechs
            for sender_object_item in process._mechs:

                sender_mech = sender_object_item

                # THIS IS NOW DONE IN _instantiate_graph
                # # Add system to the Mechanism's list of systems of which it is member
                # if not self in sender_object_item[MECHANISM].systems:
                #     sender_mech._add_system(self, INTERNAL)

                # Assign sender mechanism entry in self.mechanismsDict, with object_item as key and its Process as value
                #     (this is used by Process._instantiate_pathway() to determine if Process is part of System)
                # If the sender is already in the System's mechanisms dict
                if sender_object_item in self.mechanismsDict:
                    # existing_object_item = self._all_mechanisms._get_tuple_for_mech(sender_mech)
                    # Add to entry's list
                    self.mechanismsDict[sender_mech].append(process)
                else:
                    # Add new entry
                    self.mechanismsDict[sender_mech] = [process]
                if not sender_object_item in self._all_mechs:
                    self._all_mechs.append(sender_object_item)

                # Add ObjectiveMechanism for ControlMechanism if the latter is not the System's controller
                if (isinstance(sender_object_item, ControlMechanism)
                    and (self.controller is None or not sender_object_item is self.controller)
                    and isinstance(sender_object_item.objective_mechanism, ObjectiveMechanism)
                    and not sender_object_item.objective_mechanism in self._all_mechs):
                    self._all_mechs.append(sender_object_item.objective_mechanism)

            process._all_mechanisms = MechanismList(process, components_list=process._mechs)

        # Call all ControlMechanisms to allow them to implement specification of ALL
        #    in monitor_for_control and/or control_signals arguments of their constructors
        for mech in self.mechanisms:
            pass

        # # Instantiate processList using process_tuples, and point self.processes to it
        # # Note: this also points self.params[PROCESSES] to self.processes
        self.process_tuples = processes_spec
        self._processList = ProcessList(self, self.process_tuples)
        self.processes = self._processList.processes

    def _instantiate_graph(self, context=None):
        """Construct graph (full) and execution_graph (acyclic) of System

        Instantate a graph of all of the Mechanisms in the System and their dependencies,
            designate a type for each Mechanism in the graph,
            instantiate the execution_graph, a subset of the graph with any cycles removed,
                and topologically sorted into a sequentially ordered list of sets
                containing mechanisms to be executed at the same time

        graph contains a dictionary of dependency sets for all Mechanisms in the System:
            reciever_object_item : {sender_object_item, sender_object_item...}
        execution_graph contains an acyclic subset of graph used to determine sequence of Mechanism execution;

        They are constructed as follows:
            sequence through self.processes;  for each Process:
                begin with process.first_mechanism (assign as `ORIGIN` if it doesn't receive any Projections)
                traverse all Projections
                for each Mechanism encountered (receiver), assign to its dependency set the previous (sender) Mechanism
                for each assignment, use toposort to test whether the dependency introduced a cycle; if so:
                    eliminate the dependent from execution_graph, and designate it as `CYCLE` (unless it is an `ORIGIN`)
                    designate the sender as `INITIALIZE_CYCLE` (it can receive and initial_value specification)
                if a Mechanism doe not project to any other ProcessingMechanisms (ignore learning and control mechs):
                    assign as `TERMINAL` unless it is already an `ORIGIN`, in which case assign as `SINGLETON`

        Construct execution_sets and exeuction_list

        Assign MechanismLists:
            allMechanisms
            origin_mechanisms
            terminalMechanisms
            recurrent_init_mechanisms (INITIALIZE_CYCLE)
            learning_mechanisms
            control_mechanism

        Validate initial_values

        """
        from psyneulink.components.mechanisms.adaptive.learning.learningmechanism import LearningMechanism

        def is_monitoring_mech(mech):
            if ((isinstance(mech, ObjectiveMechanism) and mech._role) or
                    isinstance(mech, (LearningMechanism, ControlMechanism))):
                return True
            else:
                return False

        def is_in_system(mech):
            if set(self.processes).intersection(set(mech.processes)):
                return True
            return False

        # Use to recursively traverse processes
        def build_dependency_sets_by_traversing_projections(sender_mech):

            # DEAL WITH LEARNING AND CONTROL MECHANISMS -----------------------------------------------------------
            #  (and their ObjectiveMechanisms)
            if is_monitoring_mech(sender_mech):

                # LearningMechanisms or ObjectiveMechanism used for learning:  label as LEARNING and return
                if (isinstance(sender_mech, LearningMechanism) or
                        (isinstance(sender_mech, ObjectiveMechanism) and sender_mech._role is LEARNING)):
                    sender_mech._add_system(self, LEARNING)
                    return
                # System's controller or ObjectiveMechanism that projects it: label as CONTROL and return
                # IMPLEMENTATION NOTE:  This allows ObjectiveMechanisms to be included in the System's execution_graph
                #                           that project to Mechanisms other than the System's controller.
                #                       If the ObjectiveMechanism projects to the controller and other Mechanisms
                #                           a warning is issued and those other projections are ignored.
                elif (sender_mech is self.controller or
                          (isinstance(sender_mech, ObjectiveMechanism) and sender_mech.for_controller)):
                    sender_mech._add_system(self, CONTROL)
                    obj_mech_rcvrs = [[projection.receiver.owner for projection in output_state.efferents]
                             for output_state in sender_mech.output_states]
                    if len(obj_mech_rcvrs) > 1:
                        warnings.warning("{0} projects to multiple {1}s {2}. If an {3} projects to the controller"
                                         "of a {4}, its projection to any other {1}s is not currently supported; "
                                         "these have been ignored in the System graph".
                                         format(sender_mech.name,
                                                Mechanism.__name__ ,
                                                obj_mech_rcvrs,
                                                ObjectiveMechanism.__name__,
                                                System.__name__))
                    return
                # If sender is a ControlMechanism that is not the controller for the System,
                #    assign its dependency to its ObjectiveMechanism and label as INTERNAL
                elif (isinstance(sender_mech, ControlMechanism)
                      and is_in_system(sender_mech)):
                    sender_mech._add_system(self, INTERNAL)

            # PRUNE ANY NON-SYSTEM COMPONENTS ---------------------------------------------------------------------

            # Delete any projections to mechanism from processes or mechanisms in processes not in current system
            for input_state in sender_mech.input_states:
                for projection in input_state.all_afferents:
                    sender = projection.sender.owner
                    system_processes = self.processes
                    if isinstance(sender, Process_Base):
                        if not sender in system_processes:
                            del projection
                    elif not all(sender_process in system_processes for sender_process in sender.processes):
                        del projection

            # If sender_mech has no projections left, raise exception
            if not any(any(projection for projection in input_state.all_afferents)
                       for input_state in sender_mech.input_states):
                raise SystemError("{} only receives Projections from other Processes or Mechanisms not"
                                  " in the current System ({})".format(sender_mech.name, self.name))

            # ASSIGN TERMINAL MECHANISM(S) -----------------------------------------------------------------------

            # Assign as TERMINAL (or SINGLETON) if it:
            #    - it is not a ControlMechanism and
            #    - it is not an Objective Mechanism used for Learning or Control and
            #    - it has no outgoing projections or
            #          only ones to ObjectiveMechanism(s) used for Learning or Control
            # Note:  SINGLETON is assigned if mechanism is already a TERMINAL;  indicates that it is both
            #        an ORIGIN AND A TERMINAL and thus must be the only mechanism in its process
            if (
                not (isinstance(sender_mech, ControlMechanism) or
                # FIX: ALLOW IT TO BE TERMINAL IF IT PROJECTS ONLY TO A ControlMechanism or ObjectiveMechanism for one
                    # It is not an ObjectiveMechanism used for Learning or for the controller of the System
                    (isinstance(sender_mech, ObjectiveMechanism) and sender_mech._role in (LEARNING,CONTROL)))
                    and
                        # All of its projections
                        all(
                            all(
                                # are to ControlMechanism(s)...
                                isinstance(projection.receiver.owner, (ControlMechanism, LearningMechanism))
                                    # or to ObjectiveMechanism(s) used for Learning or Control...
                                    or (isinstance(projection.receiver.owner, ObjectiveMechanism)
                                        and projection.receiver.owner._role in (LEARNING, CONTROL))
                                # or are to itself!
                                or projection.receiver.owner is sender_mech
                            for projection in output_state.efferents)
                        for output_state in sender_mech.output_states)):
                try:
                    if sender_mech.systems[self] is ORIGIN:
                        sender_mech._add_system(self, SINGLETON)
                    else:
                        sender_mech._add_system(self, TERMINAL)
                except KeyError:
                    sender_mech._add_system(self, TERMINAL)
                # If sender_mech has projections to ControlMechanism and/or Objective Mechanisms used for control
                #    that are NOT the System's controller, then continue to track those projections
                #    for dependents to add to the execution_graph;
                if any(
                        any(
                            # Projection to a ControlMechanism that is not the System's controller
                                    (isinstance(projection.receiver.owner, ControlMechanism)
                                     and not projection.receiver.owner is self.controller)
                            # or Projection to an ObjectiveMechanism that is not for the System's controller
                            or (isinstance(projection.receiver.owner, ObjectiveMechanism)
                                and projection.receiver.owner._role is CONTROL
                                and (self.controller is None or (self.controller is not None
                                and not projection.receiver.owner is self.controller.objective_mechanism)))
                                    for projection in output_state.efferents)
                        for output_state in sender_mech.output_states):
                    pass

                # If sender_mech projects to an LearningMechanism that executes in the execution phase,
                #    let it pass, as that is a legitimate dependent that should be included in the execution_list
                elif any(
                        (projection.receiver.owner.learning_timing is LearningTiming.EXECUTION_PHASE
                         for projection in output_state.efferents)
                        for output_state in sender_mech.output_states):
                    pass
                # Otherwise, don't track any of the TERMINAL Mechanism's projections
                else:
                    return

            # FIND DEPENDENTS AND ADD TO GRAPH ---------------------------------------------------------------------

            if not sender_mech.output_states:
                return

            for output_state in sender_mech.output_states:

                for projection in output_state.efferents:
                    receiver = projection.receiver.owner
                    # receiver_tuple = self._all_mechanisms._get_tuple_for_mech(receiver)

                    # If receiver is not in system's list of mechanisms,
                    #    must belong to a process that has NOT been included in the system,
                    #    ignore it unless it is an AutoAssociativeLearningMechanism for the sender
                    if (not receiver or
                            # MODIFIED 7/28/17 CW: added a check for auto-recurrent projections
                            #                      (i.e. receiver is sender_mech)
                            # FIX: JDC: NOT SURE WE WANT THIS CHECK, AS IT PRECLUDES IDENTIFYING MECHANISMS
                            # FIX:      THAT SHOULD BE IDENTIFIED AS CYCLES AND ASSIGNED INITIALIZATION ROLE
                            receiver is sender_mech
                            # MODIFIED 7/8/17 END
                            # Exclude any Mechanisms not in any processes belonging to the current System
                            or not is_in_system(receiver)
                    ):
                        continue
                    if is_monitoring_mech(receiver):
                        # Check if receiver is:
                        #    the controller for the System or the ObjectiveMechanism for one, or
                        #    a LearningMechanism or the ObjectiveMechanism for one
                        if (receiver is self.controller
                                or isinstance(receiver, LearningMechanism)
                                or (self.controller is not None and
                                    isinstance(receiver, self.controller.objective_mechanism))
                                or (isinstance(receiver, ObjectiveMechanism) and receiver._role is LEARNING)):
                            # If it is a LearningMechanism for the sender_mech that executes in the execution phase,
                            #    include it
                            if (isinstance(receiver, LearningMechanism) and
                                    receiver.learning_timing is LearningTiming.EXECUTION_PHASE):
                                # If it is an AutoassociativeLearningMechanism, check that it projects to itself
                                if isinstance(receiver, AutoAssociativeLearningMechanism):
                                    if not receiver == sender_mech.learning_mechanism:
                                        raise SystemError("PROGRAM ERROR: {} is an {} that receives a projection "
                                                          "from {} but does not project to its {}".
                                                          format(receiver.name,
                                                                 AutoAssociativeLearningMechanism.__name__,
                                                                 sender_mech.name,
                                                                 AutoAssociativeProjection.__name__))
                            # Otherwise, exclude from execute_graph
                            else:
                                continue
                    try:
                        self.graph[receiver].add(sender_mech)
                    except KeyError:
                        self.graph[receiver] = {sender_mech}

                    # Use toposort to test whether the added dependency produced a cycle (feedback loop)
                    # Do not include dependency (or receiver on sender) in execution_graph for this projection
                    #  and end this branch of the traversal if the receiver has already been encountered,
                    #  but do mark for initialization
                    # Notes:
                    # * This is because it is a feedback connection, which introduces a cycle into the graph
                    #     that precludes use of toposort to determine order of execution;
                    #     however, the feedback projection will still be used during execution
                    #     so the sending mechanism should be designated as INITIALIZE_CYCLE
                    # * Check for receiver mechanism and not its tuple,
                    #     since the same mechanism can appear in more than one tuple (e.g., with different phases)
                    #     and would introduce a cycle irrespective of the tuple in which it appears in the graph
                    # FIX: MODIFY THIS TO (GO BACK TO) USING if receiver_tuple in self.execution_graph
                    # FIX  BUT CHECK THAT THEY ARE IN DIFFERENT PHASES
                    if receiver in self.execution_graph:
                        # Try assigning receiver as dependent of current mechanism and test toposort
                        try:
                            # If receiver_tuple already has dependencies in its set, add sender_mech to set
                            if self.execution_graph[receiver]:
                                self.execution_graph[receiver].add(sender_mech)
                            # If receiver set is empty, assign sender_mech to set
                            else:
                                self.execution_graph[receiver] = {sender_mech}
                            # Use toposort to test whether the added dependency produced a cycle (feedback loop)
                            list(toposort(self.execution_graph))
                        # If making receiver dependent on sender produced a cycle (feedback loop), remove from graph
                        except ValueError:
                            self.execution_graph[receiver].remove(sender_mech)
                            # Assign sender_mech INITIALIZE_CYCLE as system status if not ORIGIN or not yet assigned
                            if not sender_mech.systems or not (sender_mech.systems[self] in
                                                               {ORIGIN, SINGLETON,TERMINAL}):
                                sender_mech._add_system(self, INITIALIZE_CYCLE)
                            if not (receiver.systems[self] in {ORIGIN, SINGLETON, TERMINAL}):
                                receiver._add_system(self, CYCLE)
                            continue

                    else:
                        # Assign receiver as dependent on sender mechanism
                        try:
                            # FIX: THIS WILL ADD SENDER_MECH IF RECEIVER IS IN GRAPH BUT = set()
                            # FIX: DOES THAT SCREW UP ORIGINS?
                            self.execution_graph[receiver].\
                                add(sender_mech)
                        except KeyError:
                            self.execution_graph[receiver] = \
                                {sender_mech}

                    if not sender_mech.systems:
                        sender_mech._add_system(self, INTERNAL)

                    # Traverse list of mechanisms in process recursively
                    build_dependency_sets_by_traversing_projections(receiver)

        self.graph = OrderedDict()
        self.execution_graph = OrderedDict()

        # Sort for consistency of output
        sorted_processes = sorted(self.processes, key=lambda process : process.name)

        for process in sorted_processes:
            first_mech = process.first_mechanism

            # Treat as ORIGIN if ALL projections to the first mechanism in the process are from:
            #    - the process itself (ProcessInputState)
            #    - another mechanism in the in process (i.e., feedback projections from *within* the process)
            #    - mechanisms from other process for which it is an origin
            # Notes:
            # * This precludes a mechanism that is an ORIGIN of a process from being an ORIGIN for the system
            #       if it receives any projections from any other mechanisms in the system (including other processes)
            #       other than ones in processes for which it is also their ORIGIN
            # * This does allow a mechanism to be the ORIGIN (but *only* the ORIGIN) for > 1 process in the system
            try:
                if all(
                        all(
                                # All projections must be from a process (i.e., ProcessInputState) to which it belongs
                                projection.sender.owner in first_mech.processes or
                                # or from mechanisms within its own process (e.g., [a, b, a])
                                projection.sender.owner in list(process.mechanisms) or
                                # or from Mechanisms in other processes for which it is also an ORIGIN ([a,b,a],[a,c,a])
                                all(ORIGIN in first_mech.processes[proc]
                                    for proc in projection.sender.owner.processes
                                    if isinstance(projection.sender.owner,Mechanism))
                            # For all the projections to each InputState
                            for projection in input_state.path_afferents)
                        # For all input_states for the first_mech
                        for input_state in first_mech.input_states):
                    # Assign its set value as empty, marking it as a "leaf" in the graph
                    object_item = first_mech
                    self.graph[object_item] = set()
                    self.execution_graph[object_item] = set()
                    first_mech._add_system(self, ORIGIN)
            except KeyError as e:
                # IMPLEMENTATION NOTE:
                # This occurs if a Mechanism belongs to one (or more) Process(es) in the System but not ALL of them;
                #    it is because each Mechanism in the test above ("ORIGIN in first_mech.processes[proc]")
                #     is examined for all Processes in the System);
                # FIX: 10/3/17 - this should be factored into the tests above so that the exception does not occur
                if isinstance(e.args[0], Process_Base):
                    pass
                else:
                    raise SystemError(e)

            build_dependency_sets_by_traversing_projections(first_mech)

        # Print graph
        if self.verbosePref:
            warnings.warn("In the System graph for \'{}\':".format(self.name))
            for receiver_object_item, dep_set in self.execution_graph.items():
                mech = receiver_object_item
                if not dep_set:
                    print("\t'{}' is an {} Mechanism".
                          format(mech.name, mech.systems[self]))
                else:
                    status = mech.systems[self]
                    if status is TERMINAL:
                        status = 'a ' + status
                    elif status in {INTERNAL, INITIALIZE_CYCLE}:
                        status = 'an ' + status
                    print("\t'{}' is {} Mechanism that receives Projections from:".format(mech.name, status))
                    for sender_object_item in dep_set:
                        print("\t\t\'{}\'".format(sender_object_item.name))

        # For each mechanism (represented by its tuple) in the graph, add entry to relevant list(s)
        # Note: ignore mechanisms belonging to controllerProcesses (e.g., instantiated by EVCControlMechanism)
        #       as they are for internal use only;
        #       this also ignored learning-related mechanisms (they are handled below)
        self._origin_mechs = []
        self._terminal_mechs = []
        self._recurrent_init_mechs = []
        self._control_mechs = []

        for object_item in self.execution_graph:

            mech = object_item

            if mech.systems[self] in {ORIGIN, SINGLETON}:
                for process, status in mech.processes.items():
                    if process._isControllerProcess:
                        continue
                    self._origin_mechs.append(object_item)
                    break

            if object_item.systems[self] in {TERMINAL, SINGLETON}:
                for process, status in mech.processes.items():
                    if process._isControllerProcess:
                        continue
                    self._terminal_mechs.append(object_item)
                    break

            if object_item.systems[self] in {INITIALIZE_CYCLE}:
                for process, status in mech.processes.items():
                    if process._isControllerProcess:
                        continue
                    self._recurrent_init_mechs.append(object_item)
                    break

            if isinstance(object_item, ControlMechanism):
                if not object_item in self._control_mechs:
                    self._control_mechs.append(object_item)

        self.origin_mechanisms = MechanismList(self, self._origin_mechs)
        self.terminal_mechanisms = MechanismList(self, self._terminal_mechs)
        self.recurrent_init_mechanisms = MechanismList(self, self._recurrent_init_mechs)
        self.control_mechanisms = MechanismList(self, self._control_mechs) # Used for inspection and in case there
                                                                              # are multiple controllers in the future

        try:
            self.execution_sets = list(toposort(self.execution_graph))
        except ValueError as e:
            if 'Cyclic dependencies exist' in e.args[0]:
                # if self.verbosePref:
                # print('{} has feedback connections; be sure that the following items are properly initialized:'.
                #       format(self.name))
                raise SystemError("PROGRAM ERROR: cycle (feedback loop) in {} not detected by _instantiate_graph ".
                                  format(self.name))

        # Create instance of sequential (execution) list:
        self.execution_list = self._toposort_with_ordered_mechs(self.execution_graph)

        # Construct self.instance_defaults.variable from inputs to ORIGIN mechanisms
        self.instance_defaults.variable = []
        for mech in self.origin_mechanisms:
            orig_mech_input = []
            for input_state in mech.input_states:
                orig_mech_input.append(input_state.value)
            self.instance_defaults.variable.append(orig_mech_input)
        self.instance_defaults.variable = convert_to_np_array(self.instance_defaults.variable, 2)
        # should add Utility to allow conversion to 3D array
        # An example: when input state values are vectors, then self.instance_defaults.variable is a 3D array because
        # an origin mechanism could have multiple input states if there is a recurrent input state. However,
        # if input state values are all non-vector objects, such as strings, then self.instance_defaults.variable
        # would be a 2D array. so we should convert that to a 3D array

        # Instantiate StimulusInputStates
        self._instantiate_stimulus_inputs(context=context)

        # Validate initial values
        # FIX: CHECK WHETHER ALL MECHANISMS DESIGNATED AS INITIALIZE HAVE AN INITIAL_VALUES ENTRY
        # FIX: ONLY CHECKS FIRST ITEM OF self.instance_defaults.value (ASSUMES THAT IS ALL THAT WILL GET ASSIGNED)
        # FIX: ONLY CHECK ONES THAT RECEIVE PROJECTIONS
        if self.initial_values is not None:
            for mech, value in self.initial_values.items():
                if not mech in self.execution_graph:
                    raise SystemError("{} (entry in initial_values arg) is not a Mechanism in \'{}\'".
                                      format(mech.name, self.name))
                mech._update_value
                if not iscompatible(value, mech.instance_defaults.value[0]):
                    raise SystemError("{} (in initial_values arg for \'{}\') is not a valid value for {}".
                                      format(value, self.name, append_type_to_name(self)))

    def _instantiate_stimulus_inputs(self, context=None):

# FIX: ZERO VALUE OF ALL ProcessInputStates BEFORE EXECUTING
# FIX: RENAME SystemInputState -> SystemInputState

        # Create SystemInputState for each ORIGIN mechanism in origin_mechanisms and
        #    assign MappingProjection from the SystemInputState to the ORIGIN mechanism
        for i, origin_mech in zip(range(len(self.origin_mechanisms)), self.origin_mechanisms):

            # Skip if ORIGIN mechanism already has a projection from a SystemInputState in current system
            # (this avoids duplication from multiple passes through _instantiate_graph)
            if any(self is projection.sender.owner for projection in origin_mech.input_state.path_afferents):
                continue
            # added a for loop to iterate over origin_mech.input_states to allow for multiple input states in an
            # origin mechanism (useful only if origin mechanism is a KWTAMechanism) Check, for each ORIGIN mechanism,
            # that the length of the corresponding item of self.instance_defaults.variable matches the length of the
            #  ORIGIN inputState's instance_defaults.variable attribute
            for j in range(len(origin_mech.input_states)):
                if origin_mech.input_states[j].internal_only:
                    continue
                if len(self.instance_defaults.variable[i][j]) != origin_mech.input_states[j].socket_width:
                    raise SystemError("Length of input {} ({}) does not match the length of the input ({}) for the "
                                      "corresponding ORIGIN Mechanism ()".
                                      format(i,
                                             len(self.instance_defaults.variable[i][j]),
                                             origin_mech.input_states[j].socket_width,
                                             origin_mech.name))
                stimulus_input_state = SystemInputState(owner=self,
                                                        variable=origin_mech.input_states[j].socket_template,
                                                        prefs=self.prefs,
                                                        name="System Input State to Mechansism {}, Input State {}".
                                                        format(origin_mech.name,j),
                                                        context=context)
                self.stimulusInputStates.append(stimulus_input_state)
                self.inputs.append(stimulus_input_state.value)

                # Add MappingProjection from stimulus_input_state to ORIGIN mechainsm's inputState
                from psyneulink.components.projections.pathway.mappingprojection import MappingProjection
                MappingProjection(sender=stimulus_input_state,
                                  receiver=origin_mech.input_states[j],
                                  name=self.name+' Input Projection to '+origin_mech.name+' Input State '+str(j))

    def _instantiate_learning_graph(self, context=None):
        """Build graph of LearningMechanism and LearningProjections
        """
        from psyneulink.components.mechanisms.adaptive.learning.learningmechanism import \
            LearningMechanism

        self.learningGraph = OrderedDict()
        self.learning_execution_graph = OrderedDict()

        def build_dependency_sets_by_traversing_projections(sender_mech, process):

            # MappingProjections are legal recipients of learning projections (hence the call)
            #  but do not send any projections, so no need to consider further
            from psyneulink.components.projections.pathway.mappingprojection import MappingProjection
            if isinstance(sender_mech, MappingProjection):
                return

            # Exclude LearningMechanisms that execute in the execution phase
            #    as they are included in (and executed as part of) System.graph
            elif (isinstance(sender_mech, LearningMechanism) and
                  sender_mech.learning_timing is LearningTiming.EXECUTION_PHASE):
                return

            # All other sender_mechs must be either a LearningMechanism or a ComparatorMechanism with role=LEARNING
            elif not (isinstance(sender_mech, LearningMechanism) or
                          (isinstance(sender_mech, ObjectiveMechanism) and sender_mech._role is LEARNING)):
                raise SystemError("PROGRAM ERROR: {} is not a legal object for learning graph;"
                                  "must be a LearningMechanism or an ObjectiveMechanism".
                                  format(sender_mech))

            # MANAGE TARGET ObjectiveMechanism FOR INTERNAL or TERMINAL CONVERGENCE of PATHWAYS

            # If sender_mech is an ObjectiveMechanism, and:
            #    - none of the Mechanisms that project to it are are a TERMINAL Mechanism for the current Process, or
            #    - all of the Mechanisms that project to it already have an ObjectiveMechanism,
            # Then:
            #    - do not include the ObjectiveMechanism in the graph;
            #    - be sure that its outputState projects to the ERROR_SIGNAL inputState of a LearningMechanism
            #        (labelled "learning_mech" here -- raise an exception if it does not;
            #    - determine whether learning_mech's ERROR_SIGNAL inputState receives any other projections
            #        from another ObjectiveMechanism or LearningMechanism (labelled "error_signal_projection" here)
            #        -- if it does, be sure that it is from the same system and if so return;
            #           (note:  this shouldn't be true, but the test is here for completeness and sanity-checking)
            #    - if learning_mech's ERROR_SIGNAL inputState does not receive any projections from
            #        another objectiveMechanism and/or LearningMechanism in the system, then:
            #        - find the sender to the ObjectiveMechanism (labelled "error_source" here)
            #        - find the 1st projection from error_source that projects to the ACTIVATION_INPUT inputState of
            #            a LearningMechanism (labelled "error_signal" here)
            #        - instantiate a MappingProjection from error_signal to learning_mech
            #            projected
            # IMPLEMENTATION NOTE: Composition should allow 1st condition if user indicates internal TARGET is desired;
            #                  for now, however, assume this is not desired (i.e., only TERMINAL mechanisms
            #                  should project to ObjectiveMechanisms) and always replace internal
            #                  ObjectiveMechanism with projection from a LearningMechanism (if it is available)
            # Otherwise:
            #     - include it in the graph

            obj_mech_replaced = False

            if isinstance(sender_mech, ObjectiveMechanism):

                # For clarity, rename as obj_mech
                obj_mech = sender_mech

                # Get the LearningMechanism to which the obj_mech projects
                try:
                    learning_mech = obj_mech.output_state.efferents[0].receiver.owner
                    if not isinstance(learning_mech, LearningMechanism):
                        raise AttributeError
                except AttributeError:
                    raise SystemError("{} in {} does not project to a LearningMechanism".
                                      format(obj_mech.name, process.name))

                # Make sure sample_mech is referenced by learning_mech as is output_source
                sample_mech = obj_mech.input_states[SAMPLE].path_afferents[0].sender.owner
                if sample_mech != learning_mech.output_source:
                    raise SystemError("PROGRAM ERROR: learning_mecch ({}) does not properly reference sample_mech ({})"
                                      "in {} of {}".format(learning_mech.name,sample_mech.name,process.name,self.name))

                # ObjectiveMechanism is the 1st item in the learning_execution_graph, so could be for:
                #    - the last Mechanism in a learning sequence, or
                #    - a TERMINAL Mechanism of the System
                if len(self.learning_execution_graph) == 0:
                    # If is the last item in a learning sequence,
                    #    doesn't matter if it is a TERMINAL Mechanism;  needs to remain as a Target for the System
                    if not any(proj.has_learning_projection and self in proj.receiver.owner.systems
                               for proj in sample_mech.output_state.efferents):
                        pass
                    # If sample_mech is:
                    #    - NOT for a TERMINAL Mechanism of the current System
                    # Then:
                    #    - obj_mech should NOT be included in the learning_execution_graph and
                    #    - should be replaced with appropriate projections to sample_mechs's afferent LearningMechanisms
                    elif not sample_mech.systems[self] is TERMINAL:
                        _assign_error_signal_projections(sample_mech, system=self, scope=self, objective_mech=obj_mech)
                        # Don't process ObjectiveMechanism any further (since its been replaced)
                        return

                # NOT 1st item in the learning_execution_graph, so it must be for the TERMINAL Mechanism of a Process
                else:

                    # TERMINAL CONVERGENCE
                    # All of the mechanisms that project to obj_mech
                    #    project to another ObjectiveMechanism already in the learning_graph
                    if all(
                            any((isinstance(receiver_mech, ObjectiveMechanism) and
                                 # its already in a dependency set in the learning_execution_graph
                                 receiver_mech in set.union(*list(self.learning_execution_graph.values())) and
                                 not receiver_mech is obj_mech)
                                # receivers of senders to obj_mech
                                for receiver_mech in [proj.receiver.owner for proj in
                                                      mech.output_state.efferents])
                            # senders to obj_mech
                            for mech in [proj.sender.owner
                                         for proj in obj_mech.input_states[SAMPLE].path_afferents]):

                        # Get the other ObjectiveMechanism to which the error_source projects (in addition to obj_mech)
                        other_obj_mech = next((projection.receiver.owner for projection in
                                               sample_mech.output_state.efferents if
                                               isinstance(projection.receiver.owner, ObjectiveMechanism)), None)
                        sender_mech = other_obj_mech
                        sender_mech._add_process(process, TARGET)
                        obj_mech_replaced = TERMINAL
                        # Move error_signal Projections from old obj_mech to new one (now sender_mech)
                        for error_signal_proj in obj_mech.output_states[OUTCOME].efferents:
                            # IMPLEMENTATION NOTE:  MOVE TO COMPOSITION WHEN THAT HAS BEEN IMPLEMENTED
                            MappingProjection(sender=sender_mech, receiver=error_signal_proj.receiver)
                            _assign_error_signal_projections(sample_mech, self, scope=process, objective_mech=obj_mech)
                            # sender_mech.output_states[OUTCOME].efferents.append(error_signal_proj)

                    # INTERNAL CONVERGENCE
                    # None of the mechanisms that project to it are a TERMINAL mechanism
                    elif (not all(all(projection.sender.owner.processes[proc] is TERMINAL
                                     for proc in projection.sender.owner.processes)
                                 for projection in obj_mech.input_states[SAMPLE].path_afferents)
                          # and it is not for the last Mechanism in a learning sequence
                          and any(proj.has_learning_projection and self in proj.receiver.owner.systems
                                  for proj in sample_mech.output_state.efferents)
                    ):
                        _assign_error_signal_projections(processing_mech=sample_mech,
                                                         system=self,
                                                         objective_mech=obj_mech)
                        obj_mech_replaced = INTERNAL

                self.learningGraph[sender_mech]=None

            # FIX: TEST FOR CROSSING:
            # FIX:  (LEARNINGMECHANISM FOR INTERNAL MECHANISM THAT HAS >1 PROJECTION TO MECHANISMS IN THE SAME SYSTEM
            #
            # - IDENTIFY ALL OF THE OUTGOING PROJECTIONS FROM THE MECHANISMS ABOVE THAT ARE:
            #     - BEING LEARNED
            #     - PROJECT TO A MECHANISM IN THE CURRENT SYSTEM
            # - ASSIGN MAPPING PROJECTION TO NEW ERROR_SIGNAL INPUT_STATE FOR sender_mech

            # sender_mech is a LearningMechanism:
            else:
                # For each of the ProcessingMechanisms that receive Projections being trained by sender_mech
                for processing_mech in [proj.receiver.owner for proj in sender_mech.learned_projections]:
                    # If it is an INTERNAL Mechanism for the System,
                    #    make sure that the LearningMechanisms for all of its afferent Projections being learned
                    #    receive error_signals from the LearningMechanisms of all it afferent Projections being learned.
                    if processing_mech.systems[self] == INTERNAL:
                        _assign_error_signal_projections(processing_mech, self)

            # If sender_mech has no Projections left, raise exception
            if not any(any(projection for projection in input_state.path_afferents)
                       for input_state in sender_mech.input_states):
                raise SystemError("{} only receives Projections from other Processes or Mechanisms not"
                                  " in the current System ({})".format(sender_mech.name, self.name))

            # For all of the sender_mech's ERROR_SIGNALs and LEARNING_SIGNALs
            for output_state in sender_mech.output_states:

                # Add them to the learning_graph
                for projection in output_state.efferents:
                    receiver = projection.receiver.owner

                    if obj_mech_replaced == INTERNAL:
                        ignore, senders = _get_learning_mechanisms(sample_mech, process)
                    else:
                        senders = [sender_mech]

                    for sender_mech in senders:
                        try:
                            # FIX: 2/10/18 IF sender_mech IS A REPLACED OBJ_MECH,
                            # FIX:         THEN SHOULD ADD THE LM THAT PROJECTS TO RECEIVER AS THE SENDER, NOT THE OBJ_MECH
                            self.learningGraph[receiver].add(sender_mech)
                        except KeyError:
                            self.learningGraph[receiver] = {sender_mech}

                        # Use toposort to test whether the added dependency produced a cycle (feedback loop)
                        # Do not include dependency (or receiver on sender) in learning_execution_graph for this Projection
                        #  and end this branch of the traversal if the receiver has already been encountered,
                        #  but do mark for initialization
                        # Notes:
                        # * This is because it is a feedback connection, which introduces a cycle into the learningGraph
                        #     that precludes use of toposort to determine order of execution;
                        #     however, the feedback projection will still be used during execution
                        #     so the sending mechanism should be designated as INITIALIZE_CYCLE
                        # * Check for receiver mechanism and not its tuple,
                        #     since the same mechanism can appear in more than one tuple (e.g., with different phases)
                        #     and would introduce a cycle irrespective of the tuple in which it appears in the learningGraph

                        if receiver in self.learning_execution_graph:
                        # if receiver in self.learning_execution_graph_mechs:
                            # Try assigning receiver as dependent of current mechanism and test toposort
                            try:
                                # If receiver already has dependencies in its set, add sender_mech to set
                                if self.learning_execution_graph[receiver]:
                                    self.learning_execution_graph[receiver].add(sender_mech)
                                # If receiver set is empty, assign sender_mech to set
                                else:
                                    self.learning_execution_graph[receiver] = {sender_mech}
                                # Use toposort to test whether the added dependency produced a cycle (feedback loop)
                                list(toposort(self.learning_execution_graph))
                            # If making receiver dependent on sender produced a cycle, remove from learningGraph
                            except ValueError:
                                self.learning_execution_graph[receiver].remove(sender_mech)
                                receiver._add_system(self, CYCLE)
                                continue

                        else:
                            # Assign receiver as dependent on sender mechanism
                            try:
                                # FIX: THIS WILL ADD SENDER_MECH IF RECEIVER IS IN GRAPH BUT = set()
                                # FIX: DOES THAT SCREW UP ORIGINS?
                                self.learning_execution_graph[receiver].add(sender_mech)
                            except KeyError:
                                self.learning_execution_graph[receiver] = {sender_mech}

                        if not sender_mech.systems:
                            sender_mech._add_system(self, LEARNING)

                    # Traverse list of mechanisms in process recursively
                    build_dependency_sets_by_traversing_projections(receiver, process)

        # Sort for consistency of output
        sorted_processes = sorted(self.processes, key=lambda process : process.name)

        # This assumes that the first Mechanism in process.learning_mechanisms is the last in the learning sequence
        # (i.e., that the list is being traversed "backwards")
        # However, it does not assume any meaningful order for the Processes (other than alphabetical).
        for process in sorted_processes:
            if process.learning and process._learning_enabled:
                build_dependency_sets_by_traversing_projections(process.learning_mechanisms[0], process)

        # FIX: USE TOPOSORT TO FIND, OR AT LEAST CONFIRM, TARGET MECHANISMS, WHICH SHOULD EQUAL COMPARATOR MECHANISMS
        self.learning_execution_list = toposort_flatten(self.learning_execution_graph, sort=False)
        # self.learning_execution_list = self._toposort_with_ordered_mechs(self.learning_execution_graph)

        # Construct learning_mechanisms and target_nodes MechanismLists

        self._learning_mechs = []
        self._target_mechs = []

        from psyneulink.components.projections.pathway.mappingprojection import MappingProjection
        for item in self.learning_execution_list:
            if isinstance(item, MappingProjection):
                continue

            # If a learning_rate has been specified for the system, assign that to all LearningMechanism
            #    for which a mechanism-specific learning_rate has NOT been assigned
            if (isinstance(item, LearningMechanism) and
                        self.learning_rate is not None and
                        item.function_object.learning_rate is None):
                item.function_object.learning_rate = self.learning_rate

            if not item in self._learning_mechs:
                self._learning_mechs.append(item)
            if isinstance(item, ObjectiveMechanism) and not item in self._target_mechs:
                self._target_mechs.append(item)
        self.learning_mechanisms = MechanismList(self, self._learning_mechs)
        self.target_mechanisms = MechanismList(self, self._target_mechs)

        # Instantiate TargetInputStates
        self._instantiate_target_inputs(context=context)

    def _instantiate_target_inputs(self, context=None):

        if self.learning and self.targets is None:
            # MODIFIED CW and KM 1/29/18: changed below from error to warning
            if not self.target_mechanisms:
                if self.verbosePref:
                    warnings.warn("WARNING: Learning has been specified for {} but it has no target_nodes. This "
                                  "is okay if the learning (e.g. Hebbian learning) does not need a target.".
                                  format(self.name))
                return
            # target arg was not specified in System's constructor,
            #    so use the value of the TARGET InputState for the TARGET Mechanism(s) as the default
            self.targets = [target.input_states[TARGET].value for target in self.target_mechanisms]
            if self.verbosePref:
                warnings.warn("Learning has been specified for {} but its \'targets\' argument was not specified;"
                              "default will be used ({})".format(self.name, self.targets))
<<<<<<< HEAD
            # MODIFIED 6/25/17 END
        # Create SystemInputState for each TARGET mechanism in target_nodes and
=======
        # Create SystemInputState for each TARGET mechanism in target_mechanisms and
>>>>>>> c95f8b7f
        #    assign MappingProjection from the SystemInputState to the ORIGIN mechanism


        if isinstance(self.targets, dict):
            for target_mech in self.target_mechanisms:

                # Skip if TARGET input state already has a projection from a SystemInputState in current system
                if any(self is projection.sender.owner for projection in target_mech.input_states[TARGET].path_afferents):
                    continue

                sample_mechanism = target_mech.input_states[SAMPLE].path_afferents[0].sender.owner
                TARGET_input_state = target_mech.input_states[TARGET]

                if len(self.targets[sample_mechanism]) != len(TARGET_input_state.value):
                            raise SystemError("Length {} of target ({}, {}) does not match the length ({}) of the target "
                                              "expected for its TARGET Mechanism {}".
                                               format(len(self.targets[sample_mechanism]),
                                                      sample_mechanism.name,
                                                      self.targets[sample_mechanism],
                                                      len(TARGET_input_state.value),
                                                      target_mech.name))

                system_target_input_state = SystemInputState(owner=self,
                                                        variable=TARGET_input_state.instance_defaults.variable,
                                                        prefs=self.prefs,
                                                        name="System Target for {}".format(target_mech.name),
                                                        context=context)
                self.target_input_states.append(system_target_input_state)

                # Add MappingProjection from system_target_input_state to TARGET mechanism's target inputState
                from psyneulink.components.projections.pathway.mappingprojection import MappingProjection
                MappingProjection(sender=system_target_input_state,
                        receiver=TARGET_input_state,
                        name=self.name+' Input Projection to '+TARGET_input_state.name)

        elif isinstance(self.targets, list):

            # more than one target
            if len(self.target_mechanisms) > 1:
                if len(self.targets) != len(self.target_mechanisms):
                    raise SystemError("Number of target specifications provided ({}) does not match number of target "
                                      "mechanisms ({}) in {}".format(len(self.targets),
                                                                     len(self.target_mechanisms),
                                                                     self.name))

            # only one target, verify that it is wrapped in an outer list
            elif len(self.target_mechanisms) == 1:
                if len(np.shape(self.targets)) < 2:
                    self.targets = [self.targets]




            # Create SystemInputState for each TARGET mechanism in target_nodes and
            #    assign MappingProjection from the SystemInputState
            #    to the TARGET mechanism's TARGET inputSate
            #    (i.e., from the SystemInputState to the ComparatorMechanism)
            for i, target_mech in zip(range(len(self.target_mechanisms)), self.target_mechanisms):

                # Create ProcessInputState for each target and assign to targetMechanism's target inputState
                target_mech_TARGET_input_state = target_mech.input_states[TARGET]

                # Check, for each TARGET mechanism, that the length of the corresponding item of targets matches the length
                #    of the TARGET (ComparatorMechanism) target inputState's instance_defaults.variable attribute
                if len(self.targets[i]) != len(target_mech_TARGET_input_state.value):
                    raise SystemError("Length of target ({}: {}) does not match the length ({}) of the target "
                                      "expected for its TARGET Mechanism {}".
                                      format(len(self.targets[i]),
                                             self.targets[i],
                                             len(target_mech_TARGET_input_state.value),
                                             target_mech.name))

                system_target_input_state = SystemInputState(
                    owner=self,
                    variable=target_mech_TARGET_input_state.value,
                    prefs=self.prefs,
                    name="System Target {}".format(i),
                    context=context)
                self.target_input_states.append(system_target_input_state)

                # Add MappingProjection from system_target_input_state to TARGET mechanism's target inputState
                from psyneulink.components.projections.pathway.mappingprojection import MappingProjection
                MappingProjection(sender=system_target_input_state,
                                  receiver=target_mech_TARGET_input_state,
                                  name=self.name + ' Input Projection to ' + target_mech_TARGET_input_state.name)

    def _assign_output_states(self):
        """Assign OutputStates for System (the values of which will comprise System.value)

        Assign the outputs of terminal Mechanisms in the graph to the System's output_values

        Note:
        * Current implementation simply assigns TERMINAL Mechanisms as OutputStates
        * This method is included so that sublcasses and/or future versions can override it to make custom assignments

        """
        for mech in self.terminal_mechanisms.mechanisms:
            self.output_states[mech.name] = mech.output_states

    def _instantiate_controller(self, control_mech_spec, context=None):

        if control_mech_spec is None:
            return

        # Warn for request to assign the ControlMechanism already assigned
        if control_mech_spec is self.controller and self.prefs.verbosePref:
            warnings.warn("{} has already been assigned as the {} for {}; assignment ignored".
                          format(control_mech_spec, CONTROLLER, self.name))
            return

        # An existing ControlMechanism is being assigned, possibly one declared in the System's constructor
        if isinstance(control_mech_spec, ControlMechanism):
            control_mech_spec.assign_as_controller(self, context=context)
            controller = control_mech_spec

        # A ControlMechanism class or subclass is being used to specify the controller
        elif inspect.isclass(control_mech_spec) and issubclass(control_mech_spec, ControlMechanism):
            # Instantiate controller from class specification using:
            #   monitored_output_states for System to specify its objective_mechanism (as list of OutputStates to be monitored)
            #   ControlSignals for System returned by _get_system_control_signals()
            controller = control_mech_spec(
                    system=self,
                    objective_mechanism=self._get_monitored_output_states_for_system(context=context),
                    control_signals=self._get_control_signals_for_system(self.control_signals_arg, context=context))

        else:
            raise SystemError("Specification for {} of {} ({}) is not ControlMechanism".
                              format(CONTROLLER, self.name, control_mech_spec))

        # Warn if current one is being replaced
        if self.controller and self.prefs.verbosePref:
            warnings.warn("The existing {} for {} ({}) is being replaced by {}".
                          format(CONTROLLER, self.name, self.controller.name, controller.name))

        # Make assignment
        self._controller = controller

        # Add controller's ObjectiveMechanism to the System's execution_list and execution_graph
        self.execution_list.append(self.controller.objective_mechanism)
        self.execution_graph[self.controller.objective_mechanism] = set(self.execution_list[:-1])

        # Check whether controller has input, and if not then disable
        has_input_states = isinstance(self.controller.input_states, ContentAddressableList)

        if not has_input_states:
            # If controller was enabled (and verbose is set), warn that it has been disabled
            if self.enable_controller and self.prefs.verbosePref:
                print("{} for {} has no input_states, so controller will be disabled".
                      format(self.controller.name, self.name))
            self.enable_controller = False

        self.simulation_results = []

    def _get_monitored_output_states_for_system(self, controller=None, context=None):
        """
        Parse a list of OutputState specifications for System, controller, Mechanisms and/or their OutputStates:
            - if specification in output_state is None:
                 do NOT monitor this state (this overrides any other specifications)
            - if an OutputState is specified in *any* MONITOR_FOR_CONTROL, monitor it (this overrides any other specs)
            - if a Mechanism is terminal and/or specified in the System or `controller <Systsem_Base.controller>`:
                if MonitoredOutputStatesOptions is PRIMARY_OUTPUT_STATES:  monitor only its primary (first) OutputState
                if MonitoredOutputStatesOptions is ALL_OUTPUT_STATES:  monitor all of its OutputStates
            Note: precedence is given to MonitoredOutputStatesOptions specification in Mechanism > controller > System

        Notes:
        * MonitoredOutputStatesOption is an AutoNumbered Enum declared in ControlMechanism
            - it specifies options for assigning OutputStates of TERMINAL Mechanisms in the System
                to controller.monitored_output_states;  the options are:
                + PRIMARY_OUTPUT_STATES: assign only the `primary OutputState <OutputState_Primary>` for each
                  TERMINAL Mechanism
                + ALL_OUTPUT_STATES: assign all of the outputStates of each terminal Mechanism
            - precedence is given to MonitoredOutputStatesOptions specification in Mechanism > controller > System
        * controller.monitored_output_states is a list, each item of which is an OutputState from which a Projection
            will be instantiated to a corresponding InputState of the ControlMechanism
        * controller.input_states is the usual ordered dict of states,
            each of which receives a Projection from a corresponding OutputState in controller.monitored_output_states

        Returns list of MonitoredOutputStateTuples: (OutputState, weight, exponent, matrix)

        """
        # PARSE SPECS

        # Get OutputStates already being -- or specified to be -- monitored by controller
        if controller is not None and not inspect.isclass(controller):
            try:
                # Get from monitored_output_states attribute if controller is already implemented
                monitored_output_states = controller.monitored_output_states.copy() or []
                # Convert them to MonitoredOutputStateTuple specifications (for treatment below)
                monitored_output_state_specs = []
                for monitored_output_state, input_state in zip(monitored_output_states,
                                                               controller.objective_mechanism.input_states):
                    projection = input_state.path_afferents[0]
                    if not projection.sender is monitored_output_state:
                        raise SystemError("PROGRAM ERROR: Problem identifying projection ({}) for "
                                          "monitored_output_state ({}) specified for {} ({}) assigned to {}".
                                          format(projection.name,
                                                 monitored_output_state.name,
                                                 ControlMechanism.__name__,
                                                 controller.name,
                                                 self.name))
                    monitored_output_state_specs.append(MonitoredOutputStateTuple(monitored_output_state,
                                                                                  projection.weight,
                                                                                  projection.exponent,
                                                                                  projection.matrix))

                controller_specs = monitored_output_state_specs
            except AttributeError:
                # If controller has no monitored_output_states attribute, it has not yet been fully instantiated
                #    (i.e., the call to this method is part of its instantiation by a System)
                #    so, get specification from the **object_mechanism** argument
                if isinstance(controller.objective_mechanism, list):
                    # **objective_mechanism** argument was specified as a list
                    controller_specs = controller.objective_mechanism.copy() or []
                elif isinstance(controller.objective_mechanism, ObjectiveMechanism):
                    # **objective_mechanism** argument was specified as an ObjectiveMechanism, which has presumably
                    # already been instantiated, so use its monitored_output_states attribute
                    controller_specs = controller.objective_mechanism.monitored_output_states
        else:
            controller_specs = []

        # Get system's MONITOR_FOR_CONTROL specifications (specified in paramClassDefaults, so must be there)
        system_specs = self.monitor_for_control.copy()

        # If controller_specs has a MonitoredOutputStatesOption specification, remove any such spec from system specs
        if controller_specs:
            if (any(isinstance(item, MonitoredOutputStatesOption) for item in controller_specs)):
                option_item = next((item for item in system_specs if isinstance(item,MonitoredOutputStatesOption)),None)
                if option_item is not None:
                    del system_specs[option_item]
            for item in controller_specs:
                if item in system_specs:
                    del system_specs[system_specs.index(item)]

        # Combine controller and system specs
        # If there are none, assign PRIMARY_OUTPUT_STATES as default
        all_specs = controller_specs + system_specs or [MonitoredOutputStatesOption.PRIMARY_OUTPUT_STATES]

        # Convert references to Mechanisms and/or OutputStates in all_specs to MonitoredOutputStateTuples;
        # Each spec to be converted should be one of the following:
        #    - a MonitoredOutputStatesOption (parsed below);
        #    - a MonitoredOutputStatesTuple (returned by _get_monitored_states_for_system when
        #          specs were initially processed by the System to parse its *monitor_for_control* argument;
        #    - a specification for an existing Mechanism or OutputStates from the *monitor_for_control* arg of System.
        all_specs_extracted_from_tuples=[]
        all_specs_parsed=[]
        for i, spec in enumerate(all_specs):

            # Leave MonitoredOutputStatesOption and MonitoredOutputStatesTuple spec in place;
            #    these are parsed later on
            if isinstance(spec, MonitoredOutputStatesOption):
                all_specs_extracted_from_tuples.append(spec)
                all_specs_parsed.append(spec)
                continue
            if isinstance(spec, MonitoredOutputStateTuple):
                all_specs_extracted_from_tuples.append(spec.output_state)
                all_specs_parsed.append(spec)
                continue

            # spec is from *monitor_for_control* arg, so convert/parse into MonitoredOutputStateTuple(s)
            # Note:  assign parsed spec(s) to a list, as there may be more than one (that will be added to all_specs)
            monitored_output_state_tuples = []

            weight=DEFAULT_MONITORED_STATE_WEIGHT
            exponent=DEFAULT_MONITORED_STATE_EXPONENT
            matrix=DEFAULT_MONITORED_STATE_MATRIX

            # spec is a tuple
            # - put OutputState(s) in spec
            # - assign any weight, exponent, and/or matrix specified
            if isinstance(spec, tuple):
                # 2-item tuple (<OutputState(s) name(s)>, <Mechanism>)
                if len(spec) == 2:
                    # FIX: DO ERROR CHECK ON THE FOLLOWING / ALLOW LIST OF STATES
                    spec = spec[1].output_states[spec[0]]
                # 3-item tuple (<OutputState(s) spec>, weight, exponent)
                elif len(spec) == 3:
                    spec, weight, exponent = spec
                # 4-item tuple (<OutputState(s) spec>, weight, exponent, matrix)
                elif len(spec) == 4:
                    spec, weight, exponent, matrix = spec

            if not isinstance(spec, list):
                spec_list = [spec]

            for spec in spec_list:
                # spec is an OutputState or Mechanism
                if isinstance(spec, (OutputState, Mechanism)):
                    # spec is an OutputState, so use it
                    if isinstance(spec, OutputState):
                        output_states = [spec]
                    # spec is Mechanism, so use the State's owner, and get the relevant OutputState(s)
                    elif isinstance(spec, Mechanism):
                        if (MONITOR_FOR_CONTROL in spec.params
                            and spec.params[MONITOR_FOR_CONTROL] is MonitoredOutputStatesOption.ALL_OUTPUT_STATES):
                            output_states = spec.output_states
                        else:
                            output_states = [spec.output_state]
                    for output_state in output_states:
                        monitored_output_state_tuples.extend(
                                [MonitoredOutputStateTuple(output_state=output_state,
                                                           weight=weight,
                                                           exponent=exponent,
                                                           matrix=matrix)])
                # spec is a string
                elif isinstance(spec, str):
                    # Search System for Mechanisms with OutputStates with the string as their name
                    for mech in self.mechanisms:
                        for output_state in mech.output_states:
                            if output_state.name == spec:
                                monitored_output_state_tuples.extend(
                                        [MonitoredOutputStateTuple(output_state=output_state,
                                                                   weight=weight,
                                                                   exponent=exponent,
                                                                   matrix=matrix)])

                else:
                    raise SystemError("Specification of item in \'{}\' arg in constructor for {} ({}) "
                                      "is not a recognized specification for an {}".
                                      format(MONITOR_FOR_CONTROL, self.name, spec, OutputState.__name__))

                all_specs_parsed.extend(monitored_output_state_tuples)
                all_specs_extracted_from_tuples.extend([item.output_state for item in monitored_output_state_tuples])

        all_specs = all_specs_parsed

        try:
            all (isinstance(item, (OutputState, MonitoredOutputStatesOption))
                 for item in all_specs_extracted_from_tuples)
        except:
            raise SystemError("PROGRAM ERROR: Fail to parse items of \'{}\' arg ({}) in constructor for {}".
                              format(MONITOR_FOR_CONTROL, self.name, spec, OutputState.__name__))

        # Get MonitoredOutputStatesOptions if specified for controller or System, and make sure there is only one:
        option_specs = [item for item in all_specs_extracted_from_tuples
                        if isinstance(item, MonitoredOutputStatesOption)]
        if not option_specs:
            ctlr_or_sys_option_spec = None
        elif len(option_specs) == 1:
            ctlr_or_sys_option_spec = option_specs[0]
        else:
            raise SystemError("PROGRAM ERROR: More than one MonitoredOutputStatesOption specified "
                              "for OutputStates to be monitored in {}: {}".
                           format(self.name, option_specs))

        # Get MONITOR_FOR_CONTROL specifications for each Mechanism and OutputState in the System
        # Assign OutputStates to monitored_output_states
        monitored_output_states = []

        # Notes:
        # * Use all_specs to accumulate specs from all mechanisms and their outputStates
        #     (for use in generating exponents and weights below)
        # * Use local_specs to combine *only current* Mechanism's specs with those from controller and system specs;
        #     this allows the specs for each Mechanism and its OutputStates to be evaluated independently of any others
        controller_and_system_specs = all_specs_extracted_from_tuples.copy()

        for mech in self.mechanisms:

            # For each Mechanism:
            # - add its specifications to all_specs (for use below in generating exponents and weights)
            # - extract references to Mechanisms and outputStates from any tuples, and add specs to local_specs
            # - assign MonitoredOutputStatesOptions (if any) to option_spec, (overrides one from controller or system)
            # - use local_specs (which now has this Mechanism's specs with those from controller and system specs)
            #     to assign outputStates to monitored_output_states

            local_specs = controller_and_system_specs.copy()
            option_spec = ctlr_or_sys_option_spec

            # PARSE MECHANISM'S SPECS

            # Get MONITOR_FOR_CONTROL specification from Mechanism
            try:
                mech_specs = mech.paramsCurrent[MONITOR_FOR_CONTROL]

                if mech_specs is NotImplemented:
                    raise AttributeError

                # Setting MONITOR_FOR_CONTROL to None specifies Mechanism's OutputState(s) should NOT be monitored
                if mech_specs is None:
                    raise ValueError

            # Mechanism's MONITOR_FOR_CONTROL is absent or NotImplemented, so proceed to parse OutputState(s) specs
            except (KeyError, AttributeError):
                pass

            # Mechanism's MONITOR_FOR_CONTROL is set to None, so do NOT monitor any of its outputStates
            except ValueError:
                continue

            # Parse specs in Mechanism's MONITOR_FOR_CONTROL
            else:

                # Add mech_specs to all_specs
                all_specs.extend(mech_specs)

                # Extract refs from tuples and add to local_specs
                for item in mech_specs:
                    if isinstance(item, tuple):
                        local_specs.append(item[OUTPUT_STATE_INDEX])
                        continue
                    local_specs.append(item)

                # Get MonitoredOutputStatesOptions if specified for Mechanism, and make sure there is only one:
                #    if there is one, use it in place of any specified for controller or system
                option_specs = [item for item in mech_specs if isinstance(item, MonitoredOutputStatesOption)]
                if not option_specs:
                    option_spec = ctlr_or_sys_option_spec
                elif option_specs and len(option_specs) == 1:
                    option_spec = option_specs[0]
                else:
                    raise SystemError("PROGRAM ERROR: More than one MonitoredOutputStatesOption specified in {}: {}".
                                   format(mech.name, option_specs))

            # PARSE OutputState'S SPECS

            for output_state in mech.output_states:

                # Get MONITOR_FOR_CONTROL specification from OutputState
                try:
                    output_state_specs = output_state.paramsCurrent[MONITOR_FOR_CONTROL]
                    if output_state_specs is NotImplemented:
                        raise AttributeError

                    # Setting MONITOR_FOR_CONTROL to None specifies OutputState should NOT be monitored
                    if output_state_specs is None:
                        raise ValueError

                # OutputState's MONITOR_FOR_CONTROL is absent or NotImplemented, so ignore
                except (KeyError, AttributeError):
                    pass

                # OutputState's MONITOR_FOR_CONTROL is set to None, so do NOT monitor it
                except ValueError:
                    continue

                # Parse specs in OutputState's MONITOR_FOR_CONTROL
                else:

                    # Note: no need to look for MonitoredOutputStatesOption as it has no meaning
                    #       as a specification for an OutputState

                    # Add OutputState specs to all_specs and local_specs
                    all_specs.extend(output_state_specs)

                    # Extract refs from tuples and add to local_specs
                    for item in output_state_specs:
                        if isinstance(item, tuple):
                            local_specs.append(item[OUTPUT_STATE_INDEX])
                            continue
                        local_specs.append(item)

            # Ignore MonitoredOutputStatesOption if any outputStates are explicitly specified for the Mechanism
            for output_state in mech.output_states:
                if (output_state in local_specs or output_state.name in local_specs):
                    option_spec = None


            # ASSIGN SPECIFIED OUTPUT STATES FOR MECHANISM TO monitored_output_states

            for output_state in mech.output_states:

                # If OutputState is named or referenced anywhere, include it
                if (output_state in local_specs or output_state.name in local_specs):
                    monitored_output_states.append(output_state)
                    continue

    # FIX: NEED TO DEAL WITH SITUATION IN WHICH MonitoredOutputStatesOptions IS SPECIFIED, BUT MECHANISM IS NEITHER IN
    # THE LIST NOR IS IT A TERMINAL MECHANISM

                # If:
                #   Mechanism is named or referenced in any specification
                #   or a MonitoredOutputStatesOptions value is in local_specs (i.e., was specified for a Mechanism)
                #   or it is a terminal Mechanism
                elif (mech.name in local_specs or mech in local_specs or
                              any(isinstance(spec, MonitoredOutputStatesOption) for spec in local_specs) or
                              mech in self.terminal_mechanisms.mechanisms):
                    #
                    if (not (mech.name in local_specs or mech in local_specs) and
                            not mech in self.terminal_mechanisms.mechanisms):
                        continue

                    # If MonitoredOutputStatesOption is PRIMARY_OUTPUT_STATES and OutputState is primary, include it
                    if option_spec is MonitoredOutputStatesOption.PRIMARY_OUTPUT_STATES:
                        if output_state is mech.output_state:
                            monitored_output_states.append(output_state)
                            continue
                    # If MonitoredOutputStatesOption is ALL_OUTPUT_STATES, include it
                    elif option_spec is MonitoredOutputStatesOption.ALL_OUTPUT_STATES:
                        monitored_output_states.append(output_state)
                    elif mech.name in local_specs or mech in local_specs:
                        if output_state is mech.output_state:
                            monitored_output_states.append(output_state)
                            continue
                    elif option_spec is None:
                        continue
                    else:
                        raise SystemError("PROGRAM ERROR: unrecognized specification of MONITOR_FOR_CONTROL for "
                                       "{0} of {1}".
                                       format(output_state.name, mech.name))


        # ASSIGN EXPONENTS, WEIGHTS and MATRICES

        # Get and assign specification of weights, exponents and matrices
        #    for Mechanisms or OutputStates specified in tuples
        output_state_tuples = [MonitoredOutputStateTuple(output_state=item, weight=None, exponent=None, matrix=None)
                               for item in monitored_output_states]
        for spec in all_specs:
            if isinstance(spec, MonitoredOutputStateTuple):
                object_spec = spec.output_state
                # For each OutputState in monitored_output_states
                for i, output_state_tuple in enumerate(output_state_tuples):
                    output_state = output_state_tuple.output_state
                    # If either that OutputState or its owner is the object specified in the tuple
                    if (output_state is object_spec
                        or output_state.name is object_spec
                        or output_state.owner is object_spec):
                        # Assign the weight, exponent and matrix specified in the spec to the output_state_tuple
                        # (can't just assign spec, as its output_state entry may be an unparsed string rather than
                        #  an actual OutputState)
                        output_state_tuples[i] = MonitoredOutputStateTuple(output_state=output_state,
                                                                           weight=spec.weight,
                                                                           exponent=spec.exponent,
                                                                           matrix=spec.matrix)
        return output_state_tuples

    def _validate_monitored_states_in_system(self, monitored_states, context=None):
        for spec in monitored_states:
            # if not any((spec is mech.name or spec in mech.output_states.names)
            if not any((spec in {mech, mech.name} or spec in mech.output_states or spec in mech.output_states.names)
                       for mech in self.mechanisms):
                if isinstance(spec, OutputState):
                    spec_str = "{} {} of {}".format(spec.name, OutputState.__name__, spec.owner.name)
                else:
                    spec_str = spec
                raise SystemError("Specification of {} arg for {} appears to be a list of "
                                            "Mechanisms and/or OutputStates to be monitored, but one "
                                            "of them ({}) is in a different System".
                                            format(OBJECTIVE_MECHANISM, self.name, spec_str))

    def _get_control_signals_for_system(self, control_signals=None, context=None):
        """Generate and return a list of control_signal_specs for System

        Generate list from:
           ControlSignal specifications passed in from the **control_signals** argument.
           ParameterStates of the System's Mechanisms that have been assigned ControlProjections with deferred_init();
               Note: this includes any for which a ControlSignal rather than a ControlProjection
                     was used to specify control for a parameter (e.g., in a 2-item tuple specification for the
                     parameter); the initialization of the ControlProjection and, if specified, the ControlSignal
                     are completed in the call to _instantiate_control_signal() by the ControlMechanism.
        """
        control_signal_specs = control_signals or []
        for mech in self.mechanisms:
            for parameter_state in mech._parameter_states:
                for projection in parameter_state.mod_afferents:
                    # If Projection was deferred for init, instantiate its ControlSignal and then initialize it
                    if projection.context.initialization_status == ContextFlags.DEFERRED_INIT:
                        proj_control_signal_specs = projection.control_signal_params or {}
                        proj_control_signal_specs.update({PROJECTIONS: [projection]})
                        control_signal_specs.append(proj_control_signal_specs)
        return control_signal_specs

    def _validate_control_signals(self, control_signals, context=None):
        if control_signals:
            for control_signal in control_signals:
                for control_projection in control_signal.efferents:
                    if not any(control_projection.receiver in mech.parameter_states for mech in self.mechanisms):
                        raise SystemError("A parameter controlled by a ControlSignal of a controller "
                                          "being assigned to {} is not in that System".format(self.name))

    def _add_mechanism_conditions(self, context=None):

        condition_set = {}
        for item in self.execution_list:
            if hasattr(item, CONDITION) and item.condition and not item in self.scheduler_processing.condition_set:
                condition_set[item] = item.condition
        self.scheduler_processing.add_condition_set(condition_set)

        # FIX: DEAL WITH LEARNING PROJECTIONS HERE (ADD CONDITIONS ATTRIBUTE?)
        condition_set = {}
        for item in self.learning_execution_list:
            if hasattr(item, CONDITION) and item.condition and not item in self.scheduler_learning.condition_set:
                condition_set[item] = item.condition
        self.scheduler_learning.add_condition_set(condition_set)

    def _parse_runtime_params(self, runtime_params):
        if runtime_params is None:
            return {}
        for mechanism in runtime_params:
            for param in runtime_params[mechanism]:
                if isinstance(runtime_params[mechanism][param], tuple):
                    if len(runtime_params[mechanism][param]) == 1:
                        runtime_params[mechanism][param] = (runtime_params[mechanism][param], Always())
                    elif len(runtime_params[mechanism][param]) != 2:
                        raise SystemError("Invalid runtime parameter specification ({}) for {}'s {} parameter in {}. "
                                          "Must be a tuple of the form (parameter value, condition), or simply the "
                                          "parameter value. ".format(runtime_params[mechanism][param],
                                                                     mechanism.name,
                                                                     param,
                                                                     self.name))
                else:
                    runtime_params[mechanism][param] = (runtime_params[mechanism][param], Always())
        return runtime_params

    def initialize(self):
        """Assign `initial_values <System.initialize>` to mechanisms designated as `INITIALIZE_CYCLE` \and
        contained in recurrent_init_mechanisms.
        """
        # FIX:  INITIALIZE PROCESS INPUT??
        # FIX: CHECK THAT ALL MECHANISMS ARE INITIALIZED FOR WHICH mech.system[SELF]==INITIALIZE
        # FIX: ADD OPTION THAT IMPLEMENTS/ENFORCES INITIALIZATION
        # FIX: ADD SOFT_CLAMP AND HARD_CLAMP OPTIONS
        # FIX: ONLY ASSIGN ONES THAT RECEIVE PROJECTIONS
        for mech, value in self.initial_values.items():
            mech.initialize(value)

    def execute(self,
                input=None,
                target=None,
                execution_id=None,
                termination_processing=None,
                termination_learning=None,
                runtime_params=None,
                context=None):
        """Execute mechanisms in System in order specified by the `execution_graph <System.execution_graph>` attribute.

        Assign items of input to `ORIGIN` mechanisms

        Execute any learning components specified at the appropriate phase.

        Execute controller after all other Mechanisms have been executed.

        .. Execution:
            - the input arg in System.execute() or run() is provided as input to ORIGIN mechanisms (and
              System.input);
                As with a process, `ORIGIN` Mechanisms will receive their input only once (first execution)
                    unless clamp_input (or SOFT_CLAMP or HARD_CLAMP) are specified, in which case they will continue to
            - execute() calls Mechanism.execute() for each Mechanism in its execute_graph in sequence
            - outputs of `TERMINAL` Mechanisms are assigned as System.ouputValue
            - System.controller is executed after execution of all Mechanisms in the System
            - notes:
                * the same Mechanism can be listed more than once in a System, inducing recurrent processing

        Arguments
        ---------
        input : list or ndarray
            a list or array of input value arrays, one for each `ORIGIN` Mechanism in the System.

        termination_processing : Dict[TimeScale: Condition]
            a dictionary containing `Condition`\\ s that signal the end of the associated `TimeScale` within the :ref:`processing
            phase of execution <System_Execution_Processing>`

        termination_learning : Dict[TimeScale: Condition]
            a dictionary containing `Condition`\\ s that signal the end of the associated `TimeScale` within the :ref:`learning
            phase of execution <System_Execution_Learning>`

            .. context : str

        Returns
        -------
        output values of System : 3d ndarray
            Each item is a 2d array that contains arrays for each OutputState.value of each `TERMINAL` Mechanism

        """

        if self.scheduler_processing is None:
            self.scheduler_processing = Scheduler(system=self)

        if self.scheduler_learning is None:
            self.scheduler_learning = Scheduler(graph=self.learning_execution_graph)

        self._add_mechanism_conditions(context=context)

        runtime_params = self._parse_runtime_params(runtime_params)

        if not hasattr(self, '_animate'):
            # These are meant to be assigned in run method;  needed here for direct call to execute method
            self._animate = False
            self._component_execution_count = 0

        if not context:
            context = ContextFlags.COMPOSITION
            self.context.execution_phase = ContextFlags.PROCESSING
            self.context.string = EXECUTING + " " + SYSTEM + " " + self.name

        # Update execution_id for self and all mechanisms in graph (including learning) and controller
        from psyneulink.globals.environment import _get_unique_id
        self._execution_id = execution_id or _get_unique_id()

        # FIX: GO THROUGH LEARNING GRAPH HERE AND ASSIGN EXECUTION TOKENS FOR ALL MECHANISMS IN IT
        # self.learning_execution_list
        for mech in self.execution_graph:
            mech._execution_id = self._execution_id
        for learning_mech in self.learning_execution_list:
            learning_mech._execution_id = self._execution_id
        if self.controller is not None:
            self.controller._execution_id = self._execution_id
            if self.enable_controller and self.controller.input_states:
                for state in self.controller.input_states:
                    for projection in state.all_afferents:
                        projection.sender.owner._execution_id = self._execution_id

        self._report_system_output = (self.prefs.reportOutputPref and
                                      self.context.execution_phase & (ContextFlags.PROCESSING | ContextFlags.LEARNING))

        if self._report_system_output:
            self._report_process_output = any(process.reportOutputPref for process in self.processes)

        # FIX: MOVE TO RUN??
        # ASSIGN INPUTS TO SystemInputStates
        #    that will be used as the input to the MappingProjection to each ORIGIN mechanism
        num_origin_mechs = len(list(self.origin_mechanisms))

        if input is None:
            if (self.prefs.verbosePref and not (self.context.source == ContextFlags.COMMAND_LINE or
                                                self.context.initialization_status == ContextFlags.INITIALIZING)):
                print("- No input provided;  default will be used: {0}")
            input = np.zeros_like(self.instance_defaults.variable)
            for i in range(num_origin_mechs):
                input[i] = self.origin_mechanisms[i].instance_defaults.variable

        else:
            num_inputs = len(input)
            # Check if input items are of different lengths (indicated by dtype == np.dtype('O'))
            if num_inputs != num_origin_mechs:
                num_inputs = np.size(input)
               # Check that number of inputs matches number of ORIGIN mechanisms
                if isinstance(input, np.ndarray) and input.dtype is np.dtype('O') and num_inputs == num_origin_mechs:
                    pass
                else:
                    raise SystemError("Number of items in input ({0}) to {1} does not match "
                                      "its number of origin Mechanisms ({2})".
                                      format(num_inputs, self.name,  num_origin_mechs ))

            # Get SystemInputState that projects to each ORIGIN Mechanism and assign input to it
            for origin_mech in self.origin_mechanisms:
                # For each inputState of the ORIGIN mechanism

                for j in range(len(origin_mech.external_input_states)):
                   # Get the input from each Projection to that InputState (from the corresponding SystemInputState)
                    system_input_state = next((projection.sender
                                               for projection in origin_mech.input_states[j].path_afferents
                                               if isinstance(projection.sender, SystemInputState)), None)

                    if system_input_state:
                        if isinstance(input, dict):
                            system_input_state.value = input[origin_mech][j]

                        else:
                            system_input_state.value = input[j]
                    else:
                        logger.warning("Failed to find expected SystemInputState "
                                       "for {} at input state number ({}), ({})".
                              format(origin_mech.name, j+1, origin_mech.input_states[j]))
                        # raise SystemError("Failed to find expected SystemInputState for {}".format(origin_mech.name))

        self.input = input

        # termination_processing should be treated like a runtime param -- if nothing is passed in, then use the attr
        if termination_processing is None:

            termination_processing = self.termination_processing

        self.termination_learning = termination_learning

        if self._report_system_output:
            self._report_system_initiation()


        # Generate first frame of animation without any active_items
        if self._animate is not False:
            self.show_graph(active_items=INITIAL_FRAME, **self._animate, output_fmt='gif')

        # EXECUTE MECHANISMS

        # TEST PRINT:
        # for i in range(len(self.execution_list)):
        #     print(self.execution_list[i][0].name)
        # sorted_list = list(object_item[0].name for object_item in self.execution_list)

        # Execute system without learning on projections (that will be taken care of in _execute_learning()
        self._execute_processing(runtime_params=runtime_params,
                                 termination_processing=termination_processing,
                                 context=context)
        outcome = self.terminal_mechanisms.outputStateValues

        if self.recordSimulationPref and self.context.execution_phase == ContextFlags.SIMULATION:
            self.simulation_results.append(outcome)

        # EXECUTE LEARNING FOR EACH PROCESS

        # Execute learning except for simulation runs
        if self.context.execution_phase != ContextFlags.SIMULATION and self.learning:
            self.context.execution_phase = ContextFlags.LEARNING
            self.context.string = self.context.string.replace(EXECUTING, LEARNING + ' ')

            # # TEST PRINT:
            # print("\nEXECUTING System._execute_learning\n")
            self._execute_learning(context)

            self.context.execution_phase = ContextFlags.IDLE
            self.context.string = self.context.string.replace(LEARNING, EXECUTING)


        # EXECUTE CONTROLLER
        # FIX: 1) RETRY APPENDING TO EXECUTE LIST AND COMPARING TO THIS VERSION
        # FIX: 2) REASSIGN INPUT TO SYSTEM FROM ONE DESIGNATED FOR EVC SIMULUS (E.G., StimulusPrediction)

        # Only call controller if this is not a controller simulation run (to avoid infinite recursion)
        if self.context.execution_phase != ContextFlags.SIMULATION and self.enable_controller:
            self.context.execution_phase = ContextFlags.CONTROL
            self.controller.context.execution_phase = ContextFlags.PROCESSING
            try:
                self.controller.execute(
                    runtime_params=None,
                    context=context
                )

                if self._animate != False and SHOW_CONTROL in self._animate and self._animate[SHOW_CONTROL]:
                    self.show_graph(active_items=self.controller, **self._animate, output_fmt='gif')
                self._component_execution_count += 1

                if self._report_system_output:
                    print("{0}: {1} executed".format(self.name, self.controller.name))

            except AttributeError as error_msg:
                if self.context.initialization_status != ContextFlags.INITIALIZING:
                    raise SystemError("PROGRAM ERROR: Problem executing controller ({}) for {}: unidentified "
                                      "attribute (\'{}\') encountered for it or one of the methods it calls."
                                      .format(self.controller.name, self.name, error_msg.args[0]))
            self.context.execution_phase = ContextFlags.IDLE

        # Report completion of system execution and value of designated outputs
        if self._report_system_output:
            self._report_system_completion()

        # return self.terminal_mechanisms.outputStateValues
        return outcome

    def _execute_processing(self, runtime_params, termination_processing, context=None):
        # Execute each Mechanism in self.execution_list, in the order listed during its phase
        # Only update Mechanism on time_step(s) determined by its phaseSpec (specified in Mechanism's Process entry)
        # FIX: NEED TO IMPLEMENT FRACTIONAL UPDATES (IN Mechanism.update())
        # FIX:    FOR phaseSpec VALUES THAT HAVE A DECIMAL COMPONENT
        if self.scheduler_processing is None:
            raise SystemError('System.py:_execute_processing - {0}\'s scheduler is None, '
                              'must be initialized before execution'.format(self.name))
        logger.debug('{0}.scheduler processing termination conditions: {1}'.format(self, termination_processing))

        for next_execution_set in self.scheduler_processing.run(termination_conds=termination_processing):
            logger.debug('Running next_execution_set {0}'.format(next_execution_set))
            i = 0

            if not self._animate is False and self._animate_unit is EXECUTION_SET:
                self.show_graph(active_items=next_execution_set, **self._animate, output_fmt='gif')

            for mechanism in next_execution_set:
                logger.debug('\tRunning Mechanism {0}'.format(mechanism))

                processes = list(mechanism.processes.keys())
                process_keys_sorted = sorted(processes, key=lambda i : processes[processes.index(i)].name)
                process_names = list(p.name for p in process_keys_sorted)

                context = ContextFlags.COMPOSITION
                mechanism.context.string = "Mechanism: " + mechanism.name + " [in processes: " + str(process_names) + "]"
                mechanism.context.composition = self

                # Set up runtime params and context
                execution_runtime_params = {}
                if mechanism in runtime_params:
                    for param in runtime_params[mechanism]:
                        if runtime_params[mechanism][param][1].is_satisfied(scheduler=self.scheduler_processing):
                            execution_runtime_params[param] = runtime_params[mechanism][param][0]
                mechanism.context.execution_phase = self.context.execution_phase

                # FIX: DO THIS LOCALLY IN LearningMechanism?? IF SO, NEEDS TO BE ABLE TO GET EXECUTION_ID
                if (isinstance(mechanism, LearningMechanism) and
                        mechanism.learning_timing is LearningTiming.EXECUTION_PHASE):
                    mechanism.context.execution_phase = ContextFlags.LEARNING

                # Execute
                # # TEST PRINT:
                # print("\nEXECUTING System._execute_processing\n")
                mechanism.execute(runtime_params=execution_runtime_params, context=context)

                if not self._animate is False and self._animate_unit is COMPONENT:
                    self.show_graph(active_items=mechanism, **self._animate, output_fmt='gif')
                self._component_execution_count += 1

                # Reset runtime params and context
                for key in mechanism._runtime_params_reset:
                    mechanism._set_parameter_value(key, mechanism._runtime_params_reset[key])
                mechanism._runtime_params_reset = {}
                for key in mechanism.function_object._runtime_params_reset:
                    mechanism.function_object._set_parameter_value(key, mechanism.function_object._runtime_params_reset[key])
                mechanism.function_object._runtime_params_reset = {}
                mechanism.context.execution_phase = ContextFlags.IDLE

                if self._report_system_output and  self._report_process_output:

                    # REPORT COMPLETION OF PROCESS IF ORIGIN:
                    # Report initiation of process(es) for which mechanism is an ORIGIN
                    # Sort for consistency of reporting:
                    processes = list(mechanism.processes.keys())
                    process_keys_sorted = sorted(processes, key=lambda i : processes[processes.index(i)].name)
                    for process in process_keys_sorted:
                        if mechanism.processes[process] in {ORIGIN, SINGLETON} and process.reportOutputPref:
                            process._report_process_initiation(input=mechanism.input_values[0])

                    # REPORT COMPLETION OF PROCESS IF TERMINAL:
                    # Report completion of process(es) for which mechanism is a TERMINAL
                    # Sort for consistency of reporting:
                    processes = list(mechanism.processes.keys())
                    process_keys_sorted = sorted(processes, key=lambda i : processes[processes.index(i)].name)
                    for process in process_keys_sorted:
                        if process.learning and process._learning_enabled:
                            continue
                        if mechanism.processes[process] == TERMINAL and process.reportOutputPref:
                            process._report_process_completion()

            if i == 0:
                # Zero input to first mechanism after first run (in case it is repeated in the pathway)
                # IMPLEMENTATION NOTE:  in future version, add option to allow Process to continue to provide input
                # FIX: USE clamp_input OPTION HERE, AND ADD HARD_CLAMP AND SOFT_CLAMP
                pass
            i += 1

    def _execute_learning(self, context=None):
        # Execute each LearningMechanism as well as LearningProjections in self.learning_execution_list

        # FIRST, if targets were specified as a function, call the function now
        #    (i.e., after execution of the pathways, but before learning)
        # Note:  this accomodates functions that predicate the target on the outcome of processing
        #        (e.g., for rewards in reinforcement learning)
        from psyneulink.components.mechanisms.adaptive.learning.learningmechanism import LearningMechanism
        # if isinstance(self.targets, function_type):
        #     self.current_targets = self.targets()
        #     for i in range(len(self.target_nodes)):
        #         self.target_input_states[i].value = self.current_targets[i]

        if not hasattr(self, "target"):
            self.target = self.targets
        if isinstance(self.target, dict):
            for i in range(len(self.target_mechanisms)):

                terminal_mechanism = self.target_mechanisms[i].input_states[SAMPLE].path_afferents[0].sender.owner
                target_value = self.current_targets[terminal_mechanism]
                if callable(target_value):
                    self.target_input_states[i].value = target_value()
                else:
                    self.target_input_states[i].value = target_value

        elif isinstance(self.target, (list, np.ndarray)):
            for i in range(len(self.target_mechanisms)):
                self.target_input_states[i].value = self.current_targets[i]

        # NEXT, execute all components involved in learning
        if self.scheduler_learning is None:
            raise SystemError('System.py:_execute_learning - {0}\'s scheduler is None, '
                              'must be initialized before execution'.format(self.name))
        logger.debug('{0}.scheduler learning termination conditions: {1}'.format(self, self.termination_learning))
        for next_execution_set in self.scheduler_learning.run(termination_conds=self.termination_learning):
            logger.debug('Running next_execution_set {0}'.format(next_execution_set))


            if (not self._animate is False and
                    self._animate_unit is EXECUTION_SET and
                    SHOW_LEARNING in self._animate and self._animate[SHOW_LEARNING]):
                mechs = [mech for mech in next_execution_set if isinstance(mech, Mechanism)]
                self.show_graph(active_items=mechs, **self._animate, output_fmt='gif')

            for component in next_execution_set:
                logger.debug('\tRunning component {0}'.format(component))

                from psyneulink.components.projections.pathway.mappingprojection import MappingProjection
                if isinstance(component, MappingProjection):
                    continue

                params = None

                component_type = component.componentType

                processes = list(component.processes.keys())

                # Sort for consistency of reporting:
                process_keys_sorted = sorted(processes, key=lambda i : processes[processes.index(i)].name)
                process_names = list(p.name for p in process_keys_sorted)

                context_str = str("{} | {}: {} [in processes: {}]".
                                  format(context,
                                         component_type,
                                         component.name,
                                         re.sub(r'[\[,\],\n]','',str(process_names))))

                component.context.composition = self
                component.context.execution_phase = ContextFlags.LEARNING
                component.context.string = context_str

                # Note:  DON'T include input arg, as that will be resolved by mechanism from its sender projections
                component.execute(runtime_params=params, context=context)

                component.context.execution_phase = ContextFlags.IDLE

                if not self._animate is False:
                    if (self._animate_unit is COMPONENT and
                            SHOW_LEARNING in self._animate and self._animate[SHOW_LEARNING]):
                            self.show_graph(active_items=component, **self._animate, output_fmt='gif')
                self._component_execution_count += 1

                # # TEST PRINT LEARNING:
                # print ("EXECUTING LEARNING UPDATES: ", component.name)

        # THEN update all MappingProjections
        for next_execution_set in self.scheduler_learning.run(termination_conds=self.termination_learning):
            logger.debug('Running next_execution_set {0}'.format(next_execution_set))

            if (not self._animate is False and
                    self._animate_unit is EXECUTION_SET and
                    SHOW_LEARNING in self._animate and self._animate[SHOW_LEARNING]):
                mapping_projs = [proj for proj in next_execution_set if isinstance(proj, MappingProjection)]
                self.show_graph(active_items=mapping_projs, **self._animate, output_fmt='gif')

            for component in next_execution_set:
                logger.debug('\tRunning component {0}'.format(component))

                if isinstance(component, (LearningMechanism, ObjectiveMechanism)):
                    continue
                if not isinstance(component, MappingProjection):
                    raise SystemError("PROGRAM ERROR:  Attempted learning on non-MappingProjection")

                component_type = "mappingProjection"
                processes = list(component.sender.owner.processes.keys())


                # Sort for consistency of reporting:
                # process_keys_sorted = sorted(processes, key=lambda i : processes[processes.index(i)].name)
                # process_names = list(p.name for p in process_keys_sorted)
                #
                # component.context.string = str("{} | {}: {} [in processes: {}]".
                #                   format(context,
                #                          component_type,
                #                          component.name,
                #                          re.sub(r'[\[,\],\n]','',str(process_names))))
                component.context.execution_phase = ContextFlags.LEARNING
                component.context.string = "Updating {} for {} in {}".format(ParameterState.__name__,
                                                                             component.name, self.name)

                component._parameter_states[MATRIX].update(context=ContextFlags.COMPOSITION)


                if not self._animate is False:
                    if (self._animate_unit is COMPONENT and
                            SHOW_LEARNING in self._animate and self._animate[SHOW_LEARNING]):
                        self.show_graph(active_items=component, **self._animate, output_fmt='gif')
                self._component_execution_count += 1

                component.context.execution_phase = ContextFlags.IDLE

                # # TEST PRINT LEARNING:
                # print ("UPDATING WEIGHT UPDATES FOR {} in System [CONTEXT: {}]:".
                #        format(component.name, component.context.flags_string))
                # print(component._parameter_states[MATRIX].value)

        # FINALLY report outputs
        if self._report_system_output and self._report_process_output:
            # Report learning for target_nodes (and the processes to which they belong)
            # Sort for consistency of reporting:
            print("\n\'{}' learning completed:".format(self.name))

            for target_mech in self.target_mechanisms:
                processes = list(target_mech.processes.keys())
                process_keys_sorted = sorted(processes, key=lambda i : processes[processes.index(i)].name)
                process_names = list(p.name for p in process_keys_sorted)
                # print("\n\'- Target: {}' error: {} (processes: {})".
                print("- error for target ({}): {}".
                      # format(append_type_to_name(target_mech),
                      format(target_mech.name,
                             re.sub(r'[\[,\],\n]','',str([float("{:0.3}".format(float(i)))
                                                         for i in target_mech.output_state.value])),
                             ))
                             # process_names))

    def run(self,
            inputs=None,
            num_trials=None,
            initialize=False,
            initial_values=None,
            targets=None,
            learning=None,
            call_before_trial=None,
            call_after_trial=None,
            call_before_time_step=None,
            call_after_time_step=None,
            termination_processing=None,
            termination_learning=None,
            runtime_params=None,
            reinitialize_values=None,
            animate=False,
            context=None):

        """Run a sequence of executions

        Call execute method for each execution in a sequence specified by inputs.  See :doc:`Run` for details of
        formatting input specifications. The **animate** argument can be used to generate a movie of the execution of
        the System.

        .. note::
           Use of the animation argument relies on `imageio <http://imageio.github.io>`_, which must be
           installed and imported (standard with PsyNeuLink pip install)

        Arguments
        ---------

        inputs : List[input] or ndarray(input) : default default_variable for a single execution
            the input for each in a sequence of executions (see :doc:`Run` for detailed description of formatting
            requirements and options).

        initialize : bool default :keyword:`False`
            if `True`, calls the :py:meth:`initialize <System.initialize>` method of the System before a
            sequence of executions.

        initial_values : Dict[Mechanism: List[input] or np.ndarray(input)] : default None
            the initial values assigned to Mechanisms designated as `INITIALIZE_CYCLE`.

        targets : List[input] or np.ndarray(input) : default `None`
            the target values for the LearningMechanisms of the System for each execution.
            The length (of the outermost level if a nested list, or lowest axis if an ndarray) must be equal to that
            of ``inputs``.

        learning : bool :  default `None`
            enables or disables learning during execution.
            If it is not specified, the current state is left intact.
            If it is `True`, learning is forced on; if it is :keyword:`False`, learning is forced off.

        call_before_trial : Function : default `None`
            called before each trial in the sequence is executed.

        call_after_trial : Function : default `None`
            called after each trial in the sequence is executed.

        call_before_time_step : Function : default `None`
            called before each time_step of each trial is executed.

        call_after_time_step : Function : default `None`
            called after each time_step of each trial is executed.

        termination_processing : Dict[TimeScale: Condition]
            a dictionary containing `Condition`\\ s that signal the end of the associated `TimeScale` within the :ref:`processing
            phase of execution <System_Execution_Processing>`

        termination_learning : Dict[TimeScale: Condition]
            a dictionary containing `Condition`\\ s that signal the end of the associated `TimeScale` within the :ref:`learning
            phase of execution <System_Execution_Learning>`

        reinitialize_values : Dict[Mechanism: List[reinitialization values] or np.ndarray(reinitialization values)
            a dictionary containing Mechanism: value pairs. Each Mechanism in the dictionary calls its `reinitialize
            <Mechanism_Base.reinitialize>` method at the start of the Run. The Mechanism's value in the
            reinitialize_values dictionary is passed into its `reinitialize <Mechanism_Base.reinitialize>` method. See
            the `reinitialize method <Integrator.reinitialize>` of the `function <Mechanism_Base.function>`
            or `integrator_function <TransferMechanism.integrator_function>` of the Mechanism for details on which
            values must be passed in as arguments. Keep in mind that only stateful Mechanisms may be reinitialized, and
            that Mechanisms in reinitialize_values will reinitialize regardless of whether their `reinitialize_when
            <Component.reinitialize_when>` Condition is satisfied.

        animate : dict or bool : False
            specifies use of the `show_graph <System.show_graph>` method to generate a gif movie showing the sequence
            of Components executed in a trial.  A dict can be specified containing options to pass to the `show_graph
            <System.show_graph>` method;  each key must be an argument of the `show_graph <System.show_graph>`
            method, and its value a specification for that argument.  The entries listed below can also be included
            in the dict to specify parameters of the animation.  If the **animate** argument is specified simply as
            `True`, defaults are used for all arguments of `show_graph <System.show_graph>` and the options below:
            
            * *UNIT*: *EXECUTION_SET* or *COMPONENT* (default=\ *EXECUTION_SET*\ ) -- specifies which Components to
              treat as active in each call to `show_graph <System.show_graph>`. *COMPONENT* generates an image for the
              execution of each Component.  *EXECUTION_SET* generates an image for each `execution_set
              <System.execution_sets>`, showing all of the Components in that set as active.

            * *DURATION*: float (default=0.75) -- specifies the duration (in seconds) of each image in the movie.

            * *NUM_TRIALS*: int (default=1) -- specifies the number of trials to animate;  by default, this is 1.
              If the number specified is less than the total number of trials being run, only the number specified are
              animated; if it is greater than the number of trials being run, only the number being run are animated.

            * *MOVIE_NAME*: str (default=\ `name <System.name>` + 'movie') -- specifies the name to be used for the
              movie file; it is automatically appended with '.gif'.

            * *SAVE_IMAGES*: bool (default=\ `False`\ ) -- specifies whether to save each of the images used to 
              construct the animation in separate gif files, in addition to the file containing the animation.

            * *SHOW*: bool (default=\ `False`\ ) -- specifies whether to show the animation after it is constructed,
              using the OS's default viewer.

        Examples
        --------

        This figure shows an animation of the System in the Multilayer-Learning example script, with
        the show_graph **show_learning** argument specified as *ALL*:

        .. _System_Multilayer_Learning_movie:

        .. figure:: _static/Multilayer_Learning_movie.gif
           :alt: Animation of System in Multilayer-Learning example script
           :scale: 50 %

        This figure shows an animation of the System in the EVC Gratton example script, with
        the show_graph **show_control** argument specified as *ALL* and *UNIT* specified as *EXECUTION_SET*:

        .. _System_EVC_Gratton_movie:

        .. figure:: _static/EVC_Gratton_movie.gif
           :alt: Animation of System in EVC Gratton example script
           :scale: 150 %


        Returns
        -------

        <System>.results : List[Mechanism.OutputValue]
            list of the OutputValue for each `TERMINAL` Mechanism of the System returned for each execution.

        """
        if runtime_params is None:
            runtime_params = {}

        if reinitialize_values is None:
            reinitialize_values = {}

        for mechanism in reinitialize_values:
            mechanism.reinitialize(*reinitialize_values[mechanism])

        self.initial_values = initial_values

        self._component_execution_count=0

        # Set animation attributes
        if animate is True:
            animate = {}
        self._animate = animate
        if isinstance(self._animate, dict):
            # Assign directory for animation files
            here = path.abspath(path.dirname(__file__))
            self._animate_directory = path.join(here, '../../show_graph output/' + self.name + " gifs")
            # try:
            #     rmtree(self._animate_directory)
            # except:
            #     pass
            self._animate_unit = self._animate.pop(UNIT, EXECUTION_SET)
            self._image_duration = self._animate.pop(DURATION, 0.75)
            self._animate_num_trials = self._animate.pop(NUM_TRIALS, 1)
            self._movie_filename = self._animate.pop(MOVIE_NAME, self.name + ' movie') + '.gif'
            self._save_images = self._animate.pop(SAVE_IMAGES, False)
            self._show_animation = self._animate.pop(SHOW, False)
            if not self._animate_unit in {COMPONENT, EXECUTION_SET}:
                raise SystemError("{} entry of {} argument for {} method of {} ({}) must be {} or {}".
                                  format(repr(UNIT), repr('animate'), repr('run'),
                                         self.name, self._animate_unit, repr(COMPONENT), repr(EXECUTION_SET)))
            if not isinstance(self._image_duration, (int, float)):
                raise SystemError("{} entry of {} argument for {} method of {} ({}) must be an int or a float".
                                  format(repr(DURATION), repr('animate'), repr('run'),
                                         self.name, self._image_duration))
            if not isinstance(self._animate_num_trials, int):
                raise SystemError("{} entry of {} argument for {} method of {} ({}) must an integer".
                                  format(repr(NUM_TRIALS), repr('animate'), repr('run'),
                                         self.name, self._animate_num_trials, repr('show_graph')))
            if not isinstance(self._movie_filename, str):
                raise SystemError("{} entry of {} argument for {} method of {} ({}) must be a string".
                                  format(repr(MOVIE_NAME), repr('animate'), repr('run'),
                                         self.name, self._movie_filename))
            if not isinstance(self._save_images, bool):
                raise SystemError("{} entry of {} argument for {} method of {} ({}) must be {} or {}".
                                  format(repr(MOVIE_NAME), repr('animate'), repr('run'),
                                         self.name, self._save_images, repr(True), repr(False)))
            if not isinstance(self._save_images, bool):
                raise SystemError("{} entry of {} argument for {} method of {} ({}) must be {} or {}".
                                  format(repr(SHOW), repr('animate'), repr('run'),
                                         self.name, self._show_animation, repr(True), repr(False)))

        elif self._animate:
            # self._animate should now be False or a dict
            raise SystemError("{} argument for {} method of {} ({}) must boolean or "
                              "a dictionary of argument specifications for its {} method".
                              format(repr('animate'), repr('run'), self.name, self._animate, repr('show_graph')))

        logger.debug(inputs)

        from psyneulink.globals.environment import run
        result = run(self,
                   inputs=inputs,
                   num_trials=num_trials,
                   initialize=initialize,
                   initial_values=initial_values,
                   targets=targets,
                   learning=learning,
                   call_before_trial=call_before_trial,
                   call_after_trial=call_after_trial,
                   call_before_time_step=call_before_time_step,
                   call_after_time_step=call_after_time_step,
                   termination_processing=termination_processing,
                   termination_learning=termination_learning,
                   runtime_params=runtime_params,
                   context=ContextFlags.COMPOSITION)

        if self._animate is not False:
            # Save list of gifs in self._animation as movie file
            movie_path = self._animate_directory + '/' + self._movie_filename
            self._animation[0].save(fp=movie_path,
                                    format='GIF',
                                    save_all=True,
                                    append_images=self._animation[1:],
                                    duration=self._image_duration*1000,
                                    loop=0)
            print('\nSaved movie for {}: {}'.format(self.name, self._movie_filename))
            if self._show_animation:
                movie = Image.open(movie_path)
                movie.show()

        return result

    def _report_system_initiation(self):
        """Prints iniiation message, time_step, and list of Processes in System being executed
        """

        if 'system' in self.name or 'System' in self.name:
            system_string = ''
        else:
            system_string = ' system'

        # replace this with updated Clock
        if False:
            print("\n\'{}\'{} executing with: **** (Time: {}) ".
                  format(self.name, system_string, self.scheduler_processing.clock.simple_time))
            processes = list(process.name for process in self.processes)
            print("- processes: {}".format(processes))
            print("self.input = ", self.input)
            if np.size(self.input) == 1:
                input_string = ''
            else:
                input_string = 's'
            print("- input{}: {}".format(input_string, self.input))

        else:
            print("\n\'{}\'{} executing ********** (Time: {}) ".
                  format(self.name, system_string, self.scheduler_processing.clock.simple_time))

    def _report_system_completion(self):
        """Prints completion message and output_values of system
        """

        if 'system' in self.name or 'System' in self.name:
            system_string = ''
        else:
            system_string = ' system'

        # Print output value of primary (first) outputState of each terminal Mechanism in System
        # IMPLEMENTATION NOTE:  add options for what to print (primary, all or monitored outputStates)
        print("\n\'{}\'{} completed ***********(Time: {})".format(self.name, system_string, self.scheduler_processing.clock.simple_time))
        if self.learning:
            from psyneulink.library.mechanisms.processing.objective.comparatormechanism import MSE
            for mech in self.target_mechanisms:
                if not MSE in mech.output_states:
                    continue
                print("\n- MSE: {:0.3}".
                      format(float(mech.output_states[MSE].value)))


    # TBI:
    # class InspectOptions(AutoNumber):
    #     """Option value keywords for `inspect` and `show` methods.
    #     """
    #     ALL = ()
    #     """Show all values.
    #     """
    #     EXECUTION_SETS = ()
    #     """Show `execution_sets` attribute."""
    #     execution_list = ()
    #     """Show `execution_list` attribute."""
    #     ATTRIBUTES = ()
    #     """Show system's attributes."""
    #     ALL_OUTPUTS = ()
    #     """"""
    #     ALL_OUTPUT_LABELS = ()
    #     """"""
    #     PRIMARY_OUTPUTS = ()
    #     """"""
    #     PRIMARY_OUTPUT_LABELS = ()
    #     """"""
    #     MONITORED_OUTPUTS = ()
    #     """"""
    #     MONITORED_OUTPUT_LABELS = ()
    #     """"""
    #     FLAT_OUTPUT = ()
    #     """"""
    #     DICT_OUTPUT = ()
    #     """"""

    def show(self, options=None):
        """Print ``execution_sets``, ``execution_list``, `ORIGIN`, `TERMINAL` Mechanisms,
        `TARGET` Mechanisms, ``outputs`` and their labels for the System.

        Arguments
        ---------

        options : InspectionOptions
            [TBI]
        """

        # # IMPLEMENTATION NOTE:  Stub for implementing options:
        # if options and self.InspectOptions.ALL_OUTPUT_LABELS in options:
        #     pass

        print ("\n---------------------------------------------------------")
        print ("\n{0}".format(self.name))


        print ("\n\tControl enabled: {0}".format(self.enable_controller))
        print ("\n\tProcesses:")

        for process in self.processes:
            print ("\t\t{} [learning enabled: {}]".format(process.name, process._learning_enabled))

        # Print execution_sets (output of toposort)
        print ("\n\tExecution sets: ".format(self.name))
        # Sort for consistency of output
        execution_sets_sorted = sorted(self.execution_sets)
        for i in range(len(execution_sets_sorted)):
        # for i in range(len(self.execution_sets)):
            print ("\t\tSet {0}:\n\t\t\t".format(i),end='')
            print("{ ",end='')
            sorted_mechs_names_in_set = sorted(list(object_item.name
                                                    for object_item in self.execution_sets[i]))
            for name in sorted_mechs_names_in_set:
                print("{0} ".format(name), end='')
            print("}")

        # Print execution_list sorted by phase and including EVC mechanism

        # Sort execution_list by phase
        sorted_execution_list = self.execution_list.copy()


        # Sort by phaseSpec and, within each phase, by mechanism name
#        sorted_execution_list.sort(key=lambda object_item: object_item.phase)


        # Add controller to execution list for printing if enabled
        if self.enable_controller:
            sorted_execution_list.append(self.controller)

    def inspect(self):
        """Return dictionary with system attributes and values

        Diciontary contains entries for the following attributes and values:

            PROCESSES: list of `Processes <Process>` in system;

            MECHANISMS: list of all `Mechanisms <Mechanism>` in the system;

            ORIGIN_MECHANISMS: list of `ORIGIN` Mechanisms;

            INPUT_ARRAY: ndarray of the inputs to the `ORIGIN` Mechanisms;

            RECURRENT_MECHANISMS:  list of `INITALIZE_CYCLE` Mechanisms;

            RECURRENT_INIT_ARRAY: ndarray of initial_values;

            TERMINAL_MECHANISMS: list of `TERMINAL` Mechanisms;

            OUTPUT_STATE_NAMES: list of `OutputState` names corresponding to 1D arrays in output_value_array;

            OUTPUT_VALUE_ARRAY: 3D ndarray of 2D arrays of output.value arrays of OutputStates for all `TERMINAL`
            Mechanisms;

            NUM_PHASES_PER_TRIAL: number of phases required to execute all Mechanisms in the system;

            LEARNING_MECHANISMS: list of `LearningMechanisms <LearningMechanism>`;

            TARGET: list of `TARGET` Mechanisms;

            LEARNING_PROJECTION_RECEIVERS: list of `MappingProjections <MappingProjection>` that receive learning
            projections;

            CONTROL_MECHANISM: `ControlMechanism <ControlMechanism>` of the System;

            CONTROL_PROJECTION_RECEIVERS: list of `ParameterStates <ParameterState>` that receive learning projections.

        Returns
        -------
        Dictionary of System attributes and values : dict

        """

        input_array = []
        for mech in list(self.origin_mechanisms.mechanisms):
            input_array.append(mech.value)
        input_array = np.array(input_array)

        recurrent_init_array = []
        for mech in list(self.recurrent_init_mechanisms.mechanisms):
            recurrent_init_array.append(mech.value)
        recurrent_init_array = np.array(recurrent_init_array)

        output_state_names = []
        output_value_array = []
        for mech in list(self.terminal_mechanisms.mechanisms):
            output_value_array.append(mech.output_values)
            for name in mech.output_states:
                output_state_names.append(name)
        output_value_array = np.array(output_value_array)

        from psyneulink.components.projections.modulatory.controlprojection import ControlProjection
        from psyneulink.components.projections.modulatory.learningprojection import LearningProjection
        learning_projections = []
        controlled_parameters = []
        for mech in list(self.mechanisms):
            for parameter_state in mech._parameter_states:
                try:
                    for projection in parameter_state.mod_afferents:
                        if isinstance(projection, ControlProjection):
                            controlled_parameters.append(parameter_state)
                except AttributeError:
                    pass
            for output_state in mech.output_states:
                try:
                    for projection in output_state.efferents:
                        for parameter_state in projection.paramaterStates:
                            for sender in parameter_state.mod_afferents:
                                if isinstance(sender, LearningProjection):
                                    learning_projections.append(projection)
                except AttributeError:
                    pass

        inspect_dict = {
            PROCESSES: self.processes,
            MECHANISMS: self.mechanisms,
            ORIGIN_MECHANISMS: self.origin_mechanisms.mechanisms,
            INPUT_ARRAY: input_array,
            RECURRENT_MECHANISMS: self.recurrent_init_mechanisms,
            RECURRENT_INIT_ARRAY: recurrent_init_array,
            TERMINAL_MECHANISMS: self.terminal_mechanisms.mechanisms,
            OUTPUT_STATE_NAMES: output_state_names,
            OUTPUT_VALUE_ARRAY: output_value_array,
            NUM_PHASES_PER_TRIAL: self.numPhases,
            LEARNING_MECHANISMS: self.learning_mechanisms,
            TARGET_MECHANISMS: self.target_mechanisms,
            LEARNING_PROJECTION_RECEIVERS: learning_projections,
            CONTROL_MECHANISM: self.control_mechanisms,
            CONTROL_PROJECTION_RECEIVERS: controlled_parameters,
        }

        return inspect_dict

    def _toposort_with_ordered_mechs(self, data):
        """Returns a single list of dependencies, sorted by object_item[MECHANISM].name"""
        result = []
        for dependency_set in toposort(data):
            d_iter = iter(dependency_set)
            result.extend(sorted(dependency_set, key=lambda item : next(d_iter).name))
        return result

    def _cache_state(self):

        # http://stackoverflow.com/questions/11218477/how-can-i-use-pickle-to-save-a-dict
        # import pickle
        #
        # a = {'hello': 'world'}
        #
        # with open('filename.pickle', 'wb') as handle:
        #     pickle.dump(a, handle, protocol=pickle.HIGHEST_PROTOCOL)
        #
        # with open('filename.pickle', 'rb') as handle:
        #     b = pickle.load(handle)
        #
        # print a == b

        # >>> import dill
        # >>> pik = dill.dumps(d)

        # import pickle
        # with open('cached_PNL_sys.pickle', 'wb') as handle:
        #     pickle.dump(self, handle, protocol=pickle.HIGHEST_PROTOCOL)

        # import dill
        # self.cached_system = dill.dumps(self, recurse=True)

        # def mechanisms_cache:
        #     self.input_value = []
        #     self.value= []
        #     self.output_value = []
        #
        # for mech in self.mechanisms:
        #     for
        pass

    def _restore_state(self):
        pass

    @property
    def function(self):
        return self.execute

    @property
    def termination_processing(self):
        return self.scheduler_processing.termination_conds

    @termination_processing.setter
    def termination_processing(self, termination_conds):
        self.scheduler_processing.termination_conds = termination_conds


    @property
    def reinitialize_mechanisms_when(self):
        return self._reinitialize_mechanisms_when

    @reinitialize_mechanisms_when.setter
    def reinitialize_mechanisms_when(self, new_condition):

        # Validate
        if not isinstance(new_condition, Condition):
            raise SystemError("{} is not a valid specification for reinitialize_mechanisms_when of {}. "
                              "reinitialize_mechanisms_when must be a Condition.".format(new_condition, self.name))

        # assign to backing field
        self._reinitialize_mechanisms_when = new_condition

        for mechanism in self.mechanisms:
            if hasattr(mechanism, "reinitialize_when"):
                # assign to all mechanisms that do not already have a user-specified condition
                if isinstance(mechanism.reinitialize_when, Never):
                    mechanism.reinitialize_when = new_condition

    @property
    def mechanisms(self):
        """List of all mechanisms in the system

        Returns
        -------
        all mechanisms in the system : List[Mechanism]

        """
        return self._all_mechanisms.mechanisms

    @property
    def stateful_mechanisms(self):
        """
        List of all mechanisms in the system that are currently marked as stateful (mechanism.has_initializers = True)

        Returns
        -------
        all stateful mechanisms in the system : List[Mechanism]

        """

        stateful_mechanisms = []
        for mechanism in self.mechanisms:
            if mechanism.has_initializers:
                stateful_mechanisms.append(mechanism)

        return stateful_mechanisms

    @property
    def mechanism_conditions(self):
        # return [mech.condition for mech in self.mechanisms if hasattr(mech, CONDITION)]
        return dict({mech:mech.condition for mech in self.mechanisms if hasattr(mech, CONDITION)})

    @property
    def numPhases(self):
        """Number of phases required to execute all ProcessingMechanisms in the system

        Equals maximum phase value of ProcessingMechanisms in the system + 1

        Returns
        -------
        number of phases in system : int

        """
        return self._phaseSpecMax + 1

    @property
    def controller(self):
        try:
            return self._controller
        except AttributeError:
            self._controller = None
            return self._controller

    @controller.setter
    def controller(self, control_mech_spec):
        self.context.string = 'System.controller setter'
        self._instantiate_controller(control_mech_spec, context=ContextFlags.PROPERTY)

    @property
    def control_signals(self):
        if self.controller is None:
            return None
        else:
            return self.controller.control_signals

    @property
    def recordSimulationPref(self):
        return self.prefs.recordSimulationPref

    @recordSimulationPref.setter
    def recordSimulationPref(self, setting):
        self.prefs.recordSimulationPref = setting

    def _get_label(self, item, show_dimensions=None, show_role=None):

        # For Mechanisms, show length of each InputState and OutputState
        if isinstance(item, Mechanism):
            if show_role:
                try:
                    role = item.systems[self]
                    role = role or ""
                except KeyError:
                    if isinstance(item, ControlMechanism) and hasattr(item, 'system'):
                        role = 'CONTROLLER'
                    else:
                        role = ""
                name = "{}\n[{}]".format(item.name, role)
            else:
                name = item.name

            if show_dimensions in {ALL, MECHANISMS}:
                input_str = "in ({})".format(",".join(str(input_state.socket_width)
                                                      for input_state in item.input_states))
                output_str = "out ({})".format(",".join(str(len(np.atleast_1d(output_state.value)))
                                                        for output_state in item.output_states))
                return "{}\n{}\n{}".format(output_str, name, input_str)
            else:
                return name

        # For Projection, show dimensions of matrix
        elif isinstance(item, Projection):
            if show_dimensions in {ALL, PROJECTIONS}:
                # MappingProjections use matrix
                if isinstance(item, MappingProjection):
                    value = np.array(item.matrix)
                    dim_string = "({})".format("x".join([str(i) for i in value.shape]))
                    return "{}\n{}".format(item.name, dim_string)
                # ModulatoryProjections use value
                else:
                    value = np.array(item.value)
                    dim_string = "({})".format(len(value))
                    return "{}\n{}".format(item.name, dim_string)
            else:
                return item.name

        elif isinstance(item, (System, SystemInputState)):
            if "SYSTEM" in item.name.upper():
                return item.name + ' Target Input'
            else:
                return "{}\nSystem".format(item.name)

        else:
            raise SystemError("Unrecognized node type ({}) in graph for {}".format(item, self.name))

    def show_graph(self,
                   show_processes = False,
                   show_learning = False,
                   show_control = False,
                   show_roles = False,
                   show_dimensions = False,
                   show_mechanism_structure=False,
                   show_headers=True,
                   show_projection_labels=False,
                   direction = 'BT',
                   active_items = None,
                   active_color = BOLD,
                   origin_color = 'green',
                   terminal_color = 'red',
                   origin_and_terminal_color = 'brown',
                   learning_color = 'orange',
                   control_color='blue',
                   prediction_mechanism_color='pink',
                   system_color = 'purple',
                   output_fmt='pdf',
                   ):
        """Generate a display of the graph structure of Mechanisms and Projections in the System.

        .. note::
           This method relies on `graphviz <http://www.graphviz.org>`_, which must be installed and imported
           (standard with PsyNeuLink pip install)

        Displays a graph showing the structure of the System (based on the `System's graph <System.graph>`).
        By default, only the primary processing Components are shown, and Mechanisms are displayed as simple nodes.
        However, the **show_mechanism_structure** argument can be used to display more detailed information about
        each Mechanism, including its States and, optionally, the `function <Component.function>` and `value
        <Component.value>` of the Mechanism and each of its States (using the **show_functions** and **show_values**
        arguments, respectively).  The **show_dimension** argument can be used to display the dimensions of each
        Mechanism and Projection.  The **show_processes** argument arranges Mechanisms and Projections into the
        Processes to which they belong. The **show_learning** and **show_control** arguments can be used to
        show the Components associated with `learning <LearningMechanism>` and those associated with the
        System's `controller <System_Control>`.

        `Mechanisms <Mechanism>` are always displayed as nodes.  If **show_mechanism_structure** is `True`,
        Mechanism nodes are subdivided into sections for its States with information about each determined by the
        **show_values** and **show_functions** specifications.  Otherwise, Mechanism nodes are simple ovals.
        `ORIGIN` and  `TERMINAL` Mechanisms of the System are displayed with thicker borders in a colors specified
        for each. `Projections <Projection>` are displayed as labelled arrows, unless **show_learning** is specified,
        in which case `MappingProjections <MappingProjection> are displayed as diamond-shaped nodes, and any
        `LearningProjections <LearningProjecction>` as labelled arrows that point to them.

        COMMENT:
        node shapes: https://graphviz.gitlab.io/_pages/doc/info/shapes.html
        arrow shapes: https://graphviz.gitlab.io/_pages/doc/info/arrows.html
        colors: https://graphviz.gitlab.io/_pages/doc/info/colors.html
        COMMENT

        .. _System_Projection_Arrow_Corruption:

        .. note::
           There are two unresolved anomalies associated with show_graph (it is uncertain whether they are bugs in
           PsyNeuLink, Graphviz, or an interaction between the two):

           1) When both **show_mechanism_structure** and **show_processes** are specified together with
              **show_learning** and/or **show_control**, under some arcane conditions Projection arrows can be
              distorted and/or orphaned.  We have confirmed that this does not reflect a corruption of the underlying
              graph structure, and the System should execute normally.

           2) Specifying **show_processes** but not setting **show_headers** to `False` raises a GraphViz exception;
              to deal with this, if **show_processes** is specified, **show_headers** is automatically set to `False`.

           COMMENT:
               See IMPLEMENTATION NOTE under _assign_control_components() for description of the problem
           COMMENT

        Examples
        --------

        The figure below shows different renderings of the following System that can be generated using its
        show_graph method::

            import psyneulink as pnl
            mech_1 = pnl.TransferMechanism(name='Mech 1', size=3, output_states=[pnl.RESULTS, pnl.MEAN])
            mech_2 = pnl.TransferMechanism(name='Mech 2', size=5)
            mech_3 = pnl.TransferMechanism(name='Mech 3', size=2, function=pnl.Logistic(gain=pnl.CONTROL))
            my_process_A = pnl.Process(pathway=[mech_1, mech_3], learning=pnl.ENABLED)
            my_process_B = pnl.Process(pathway=[mech_2, mech_3])
            my_system = pnl.System(processes=[my_process_A, my_process_B],
                                   controller=pnl.ControlMechanism(name='my_system Controller'),
                                   monitor_for_control=[(pnl.MEAN, mech_1)],
                                   enable_controller=True)

        .. _System_show_graph_figure:

        **Output of show_graph using different options**

        .. figure:: _static/show_graph_figure.svg
           :alt: System graph examples
           :scale: 150 %

           Examples of renderings generated by the show_graph method with different options specified, and the call
           to the show_graph method used to generate each rendering shown below each example. **Panel A** shows the
           simplest rendering, with just Processing Components displayed; `ORIGIN` Mechanisms are shown in red,
           and the `TERMINAL` Mechanism in green.  **Panel B** shows the same graph with `MappingProjection` names
           and Component dimensions displayed.  **Panel C** shows the learning Components of the System displayed (in
           orange).  **Panel D** shows the control Components of the System displayed (in blue).  **Panel E** shows
           both learning and control Components;  the learning components are shown with all `LearningProjections
           <LearningProjection>` shown (by specifying show_learning=pnl.ALL).  **Panel F** shows a detailed view of
           the Processing Components, using the show_mechanism_structure option, that includes Component labels and
           values.  **Panel G** show a simpler rendering using the show_mechanism_structure, that only shows
           Component names, but includes the control Components (using the show_control option).


        Arguments
        ---------

        show_processes : bool : False
            specifies whether to organize the `ProcessingMechanisms <ProcessMechanism>` into the `Processes <Process>`
            to which they belong, with each Process shown in its own box.  If a Component belongs to more than one
            Process, it is shown in a separate box along with any others that belong to the same combination of
            Processes;  these represent intersections of Processes within the System.

        show_mechanism_structure : bool, VALUES, FUNCTIONS or ALL : default False
            specifies whether or not to show a detailed representation of each `Mechanism` in the graph, including its
            `States`;  can have the following settings:

            * `True` -- shows States of Mechanism, but not information about the `value
              <Component.value>` or `function <Component.function>` of the Mechanism or its States.

            * *VALUES* -- shows the `value <Mechanism_Base.value>` of the Mechanism and the `value
              <State_Base.value>` of each of its States.

            * *LABELS* -- shows the `value <Mechanism_Base.value>` of the Mechanism and the `value
              <State_Base.value>` of each of its States, using any labels for the values of InputStates and
              OutputStates specified in the Mechanism's `input_labels_dict <Mechanism.input_labels_dict>` and
              `output_labels_dict <Mechanism.output_labels_dict>`, respectively.

            * *FUNCTIONS* -- shows the `function <Mechanism_Base.function>` of the Mechanism and the `function
              <State_Base.function>` of its InputStates and OutputStates.

            * *ROLES* -- shows the `role <System_Mechanisms>` of the Mechanism in the System in square brackets
              (but not any of the other information;  use *ALL* to show ROLES with other information).

            * *ALL* -- shows both `value <Component.value>` and `function <Component.function>` of the Mechanism and
              its States (using labels for the values, if specified;  see above).

            Any combination of the settings above can also be specified in a list that is assigned to
            show_mechanism_structure

        COMMENT:
             and, optionally, the `function <Component.function>` and `value <Component.value>` of each
            (these can be specified using the **show_functions** and **show_values** arguments.  If this option
            is specified, Projections are connected to and from the State that is the `sender <Projection.sender>` or
            `receiver <Projection.receiver>` of each.
        COMMENT

        show_headers : bool : default False
            specifies whether or not to show headers in the subfields of a Mechanism's node;  only takes effect if
            **show_mechanism_structure** is specified (see above).

        COMMENT:
        show_functions : bool : default False
            specifies whether or not to show `function <Component.function>` of Mechanisms and their States in the
            graph (enclosed by parentheses);  this requires **show_mechanism_structure** to be specified as `True`
            to take effect.

        show_values : bool : default False
            specifies whether or not to show `value <Component.value>` of Mechanisms and their States in the graph
            (prefixed by "=");  this requires **show_mechanism_structure** to be specified as `True` to take effect.
        COMMENT

        show_projection_labels : bool : default False
            specifies whether or not to show names of projections.

        show_learning : bool or ALL : default False
            specifies whether or not to show the learning components of the system;
            they will all be displayed in the color specified for **learning_color**.
            Projections that receive a `LearningProjection` will be shown as a diamond-shaped node.
            if set to *ALL*, all Projections associated with learning will be shown:  the LearningProjections
            as well as from `ProcessingMechanisms <ProcessingMechanism>` to `LearningMechanisms <LearningMechanism>`
            that convey error and activation information;  if set to `True`, only the LearningPojections are shown.

        show_control :  bool : default False
            specifies whether or not to show the control components of the system;
            they will all be displayed in the color specified for **control_color**.

        show_roles : bool : default False
            specifies whether or not to include the `role <System_Mechanisms>` that each Mechanism plays in the System
            (enclosed by square brackets); 'ORIGIN' and 'TERMINAL' Mechanisms are also displayed in a color specified
            by the **origin_color**, **terminal_color** and **origin_and_terminal_color** arguments (see below).

        show_dimensions : bool, MECHANISMS, PROJECTIONS or ALL : default False
            specifies whether or not to show dimensions of Mechanisms (and/or MappingProjections when show_learning
            is `True`);  can have the following settings:

            * *MECHANISMS* -- shows `Mechanism` input and output dimensions.  Input dimensions are shown in parentheses
              below the name of the Mechanism; each number represents the dimension of the `variable
              <InputState.variable>` for each `InputState` of the Mechanism; Output dimensions are shown above
              the name of the Mechanism; each number represents the dimension for `value <OutputState.value>` of each
              of `OutputState` of the Mechanism.

            * *PROJECTIONS* -- shows `MappingProjection` `matrix <MappingProjection.matrix>` dimensions.  Each is
              shown in (<dim>x<dim>...) format;  for standard 2x2 "weight" matrix, the first entry is the number of
              rows (input dimension) and the second the number of columns (output dimension).

            * *ALL* -- eqivalent to `True`; shows dimensions for both Mechanisms and Projections (see above for
              formats).

        direction : keyword : default 'BT'
            'BT': bottom to top; 'TB': top to bottom; 'LR': left to right; and 'RL`: right to left.

        active_items : List[Component] : default None
            specifies one or more items in the graph to display in the color specified by *active_color**.

        active_color : keyword : default 'yellow'
            specifies how to highlight the item(s) specified in *active_items**:  either a color recognized
            by GraphViz, or the keyword *BOLD*.

        origin_color : keyword : default 'green',
            specifies the color in which the `ORIGIN` Mechanisms of the System are displayed.

        terminal_color : keyword : default 'red',
            specifies the color in which the `TERMINAL` Mechanisms of the System are displayed.

        origin_and_terminal_color : keyword : default 'brown'
            specifies the color in which Mechanisms that are both
            an `ORIGIN` and a `TERMINAL` of the System are displayed.

        learning_color : keyword : default `green`
            specifies the color in which the learning components are displayed.

        control_color : keyword : default `blue`
            specifies the color in which the learning components are displayed (note: if the System's
            `controller <System.controller>` is an `EVCControlMechanism`, then a link is shown in pink from the
            `prediction Mechanisms <EVCControlMechanism_Prediction_Mechanisms>` it creates to the corresponding
            `ORIGIN` Mechanisms of the System, to indicate that although no projection are created for these,
            the prediction Mechanisms determine the input to the `ORIGIN` Mechanisms when the EVCControlMechanism
            `simulates execution <EVCControlMechanism_Execution>` of the System).

        prediction_mechanism_color : keyword : default `pink`
            specifies the color in which the `prediction_mechanisms
            <EVCControlMechanism.prediction_mechanisms>` are displayed for a System using an `EVCControlMechanism`

        system_color : keyword : default `purple`
            specifies the color in which the node representing input from the System is displayed.

        output_fmt : keyword : default 'pdf'
            'pdf': generate and open a pdf with the visualization;
            'jupyter': return the object (ideal for working in jupyter/ipython notebooks).

        Returns
        -------

        display of system : `pdf` or Graphviz graph object
            'pdf' (placed in current directory) if :keyword:`output_fmt` arg is 'pdf';
            Graphviz graph object if :keyword:`output_fmt` arg is 'jupyter'.

        """

        # if active_item and self.scheduler_processing.clock.time.trial >= self._animate_num_trials:
        #     return

        # IMPLEMENTATION NOTE:
        #    The helper methods below (_assign_XXX__components) all take the main graph *and* subgraph as arguments:
        #        - the main graph (G) is used to assign edges
        #        - the subgraph (sg) is used to assign nodes to Processes if **show_processes** is specified
        #          (otherwise, it should simply be passed G)

        # HELPER METHODS

        tc.typecheck
        def _assign_processing_components(G, sg, rcvr,
                                          processes:tc.optional(list)=None,
                                          subgraphs:tc.optional(dict)=None):
            '''Assign nodes to graph, or subgraph for rcvr in any of the specified **processes** '''

            from psyneulink.library.mechanisms.processing.objective.comparatormechanism import ComparatorMechanism

            rcvr_rank = 'same'
            # Set rcvr color and penwidth info
            if ORIGIN in rcvr.systems[self] and TERMINAL in rcvr.systems[self]:
                if rcvr in active_items:
                    if active_color is BOLD:
                        rcvr_color = origin_and_terminal_color
                    else:
                        rcvr_color = active_color
                    rcvr_penwidth = str(bold_width + active_thicker_by)
                    self.active_item_rendered = True
                else:
                    rcvr_color = origin_and_terminal_color
                    rcvr_penwidth = str(bold_width)
            elif ORIGIN in rcvr.systems[self]:
                if rcvr in active_items:
                    if active_color is BOLD:
                        rcvr_color = origin_color
                    else:
                        rcvr_color = active_color
                    rcvr_penwidth = str(bold_width + active_thicker_by)
                    self.active_item_rendered = True
                else:
                    rcvr_color = origin_color
                    rcvr_penwidth = str(bold_width)
                rcvr_rank = origin_rank
            elif TERMINAL in rcvr.systems[self]:
                if rcvr in active_items:
                    if active_color is BOLD:
                        rcvr_color = terminal_color
                    else:
                        rcvr_color = active_color
                    rcvr_penwidth = str(bold_width + active_thicker_by)
                    self.active_item_rendered = True
                else:
                    rcvr_color = terminal_color
                    rcvr_penwidth = str(bold_width)
                rcvr_rank = terminal_rank
            elif rcvr in active_items:
                if active_color is BOLD:
                    if LEARNING in rcvr.systems[self]:
                        rcvr_color = learning_color
                    else:
                        rcvr_color = default_node_color
                else:
                    rcvr_color = active_color
                rcvr_penwidth = str(default_width + active_thicker_by)
                self.active_item_rendered = True
            elif LEARNING in rcvr.systems[self]:
                rcvr_color = learning_color
                rcvr_penwidth = str(default_width)
            else:
                rcvr_color = default_node_color
                rcvr_penwidth = str(default_width)

            if isinstance(rcvr, LearningMechanism):
                if rcvr.learning_timing is LearningTiming.EXECUTION_PHASE and not show_learning:
                    return

            # Implement rcvr node
            rcvr_label=self._get_label(rcvr, show_dimensions, show_roles)
            if show_mechanism_structure:
                sg.node(rcvr_label,
                        rcvr.show_structure(**mech_struct_args),
                        color=rcvr_color,
                        rank=rcvr_rank,
                        penwidth=rcvr_penwidth)
            else:
                sg.node(rcvr_label,
                        shape=mechanism_shape,
                        color=rcvr_color,
                        rank=rcvr_rank,
                        penwidth=rcvr_penwidth)

            # handle auto-recurrent projections
            for input_state in rcvr.input_states:
                for proj in input_state.path_afferents:
                    if proj.sender.owner is not rcvr:
                        continue
                    if show_mechanism_structure:
                        sndr_proj_label = '{}:{}-{}'.format(rcvr_label, OutputState.__name__, proj.sender.name)
                        proc_mech_rcvr_label = '{}:{}-{}'.format(rcvr_label, InputState.__name__, proj.receiver.name)
                    else:
                        sndr_proj_label = proc_mech_rcvr_label = rcvr_label
                    if show_projection_labels:
                        edge_label = self._get_label(proj, show_dimensions, show_roles)
                    else:
                        edge_label = ''
                    try:
                        has_learning = proj.has_learning_projection is not None
                    except AttributeError:
                        has_learning = None

                    # Handle learning components for AutoassociativeProjection
                    #  calls _assign_learning_components,
                    #  but need to manage it from here since MappingProjection needs be shown as node rather than edge
                    if show_learning and has_learning:
                        # show projection as node
                        if proj in active_items:
                            if active_color is BOLD:
                                proj_color = default_node_color
                            else:
                                proj_color = active_color
                            proj_width = str(default_width + active_thicker_by)
                            self.active_item_rendered = True
                        else:
                            proj_color = default_node_color
                            proj_width = str(default_width)
                        proj_label = self._get_label(proj, show_dimensions, show_roles)
                        sg.node(proj_label, shape=projection_shape, color=proj_color, penwidth=proj_width)
                        G.edge(sndr_proj_label, proj_label, arrowhead='none')
                        G.edge(proj_label, proc_mech_rcvr_label)
                        learning_mech = proj.parameter_states[MATRIX].mod_afferents[0].sender.owner
                        learning_rcvrs = [learning_mech, proj]
                        learning_graph={proj:{learning_mech}}
                        for lr in learning_rcvrs:
                            _assign_learning_components(G, sg, learning_graph, lr, processes)
                    else:
                        # show projection as edge
                        if proj.sender in active_items:
                            if active_color is BOLD:
                                proj_color = default_node_color
                            else:
                                proj_color = active_color
                            proj_width = str(default_width + active_thicker_by)
                            self.active_item_rendered = True
                        else:
                            proj_color = default_node_color
                            proj_width = str(default_width)
                        G.edge(sndr_proj_label, proc_mech_rcvr_label, label=edge_label,
                               color=proj_color, penwidth=proj_width)

            # if rcvr is a LearningMechanism, break, as those are handled below
            if isinstance(rcvr, LearningMechanism):
                return
            # if recvr is ObjectiveMechanism for System's controller, break, as those handled below
            if isinstance(rcvr, ObjectiveMechanism) and rcvr.for_controller is True:
                return

            # loop through senders to implement edges
            sndrs = system_graph[rcvr]

            for sndr in sndrs:
                if not processes or any(p in processes for p in sndr.processes.keys()):

                    # Set sndr info

                    sndr_label = self._get_label(sndr, show_dimensions, show_roles)

                    # find edge name
                    for output_state in sndr.output_states:
                        projs = output_state.efferents
                        for proj in projs:
                            if proj.receiver.owner == rcvr:
                                if show_mechanism_structure:
                                    sndr_proj_label = '{}:{}-{}'.\
                                        format(sndr_label, OutputState.__name__, proj.sender.name)
                                    proc_mech_rcvr_label = '{}:{}-{}'.\
                                        format(rcvr_label, proj.receiver.__class__.__name__, proj.receiver.name)
                                        # format(rcvr_label, InputState.__name__, proj.receiver.name)
                                else:
                                    sndr_proj_label = sndr_label
                                    proc_mech_rcvr_label = rcvr_label
                                edge_name = self._get_label(proj, show_dimensions, show_roles)
                                # edge_shape = proj.matrix.shape
                                try:
                                    has_learning = proj.has_learning_projection is not None
                                except AttributeError:
                                    has_learning = None
                                selected_proj = proj
                    edge_label = edge_name

                    # Render projections
                    if any(item in active_items for item in {selected_proj, selected_proj.receiver.owner}):
                        if active_color is BOLD:
                            if (isinstance(rcvr, LearningMechanism) or isinstance(sndr, LearningMechanism)):
                                proj_color = learning_color
                            else:
                                proj_color = default_node_color
                        else:
                            proj_color = active_color
                        proj_width = str(default_width + active_thicker_by)
                        self.active_item_rendered = True

                    # Projection to or from a LearningMechanism
                    elif (isinstance(rcvr, LearningMechanism) or isinstance(sndr, LearningMechanism)):
                        proj_color = learning_color
                        proj_width = str(default_width)

                    else:
                        proj_color = default_node_color
                        proj_width = str(default_width)
                    proc_mech_label = edge_label

                    if show_learning and has_learning:
                        # Render Projection as node
                        #    (do it here rather than in _assign_learning_components,
                        #     as it needs afferent and efferent edges to other nodes)
                        # IMPLEMENTATION NOTE: Projections can't yet use structured nodes:
                        deferred = not render_projection_as_node(G=G, sg=sg, processes=processes,
                                                                 proj=selected_proj,
                                                                 label=proc_mech_label,
                                                                 rcvr_label=proc_mech_rcvr_label,
                                                                 sndr_label=sndr_proj_label,
                                                                 proj_color=proj_color,
                                                                 proj_width=proj_width)
                        # Deferred if it is the last Mechanism in a learning sequence
                        # (see _render_projection_as_node
                        if deferred:
                            continue
                    else:
                        # Render Projection normally (as edge)
                        if show_projection_labels:
                            label = proc_mech_label
                        else:
                            label = ''
                        G.edge(sndr_proj_label, proc_mech_rcvr_label, label=label,
                               color=proj_color, penwidth=proj_width)

            # Add node for Projection to the last Mechanism in a learning sequence in its originating Process
            # (i.e., the Process to which its sender belongs)
            if show_learning and processes:
                # If the subgraph is for more than one Process (i.e., it is an intersection of Processes)
                #    then skip, as the point is to assign the Projection node to the single Process to which it belongs
                if len(processes)>1:
                    return
                # Get current Process of ones to which rcvr belongs
                proc = set(rcvr.processes.keys()).intersection(processes).pop()
                # Check whether the rcvr projects to any Mechanism that is the last in a learning sequence
                for proj in rcvr.efferents:
                    try:
                        # If recvr projects to a ComparatorMecchanism used for Learning in the same Process as the recvr
                        if (any(isinstance(p.receiver.owner, ComparatorMechanism)
                               and p.receiver.owner._role == LEARNING
                               and proc in p.receiver.owner.processes
                               for p in proj.receiver.owner.efferents)):
                            # FIX: HANDLE show_mechanism_structure label assignment here
                            proc_mech_label = self._get_label(proj, show_dimensions, show_roles)
                            sndr_label = self._get_label(proj.sender.owner, show_dimensions, show_roles)
                            rcvr_label = self._get_label(proj.receiver.owner, show_dimensions, show_roles)
                            if show_mechanism_structure:
                                sg.node(proc_mech_label, shape=projection_shape)
                                # G.edge(sndr_label, proc_mech_label, arrowhead='none')
                                # G.edge(proc_mech_label, rcvr_label)
                                sndr_proj_label = '{}:{}-{}'.format(sndr_label, OutputState.__name__, proj.sender.name)
                                proc_mech_rcvr_label = '{}:{}-{}'.format(rcvr_label, InputState.__name__, proj.receiver.name)
                                G.edge(sndr_proj_label, proc_mech_label, arrowhead='none')
                                G.edge(proc_mech_label, proc_mech_rcvr_label)
                            else:
                                sg.node(proc_mech_label, shape=projection_shape)
                                G.edge(sndr_label, proc_mech_label, arrowhead='none')
                                G.edge(proc_mech_label, rcvr_label)
                    except KeyError:
                        pass

        tc.typecheck
        def _assign_learning_components(G, sg, lg, rcvr, processes:tc.optional(list)=None):
            '''Assign learning nodes and edges to graph, or subgraph for rcvr in any of the specified **processes**'''

            # if rcvr is Projection, skip (handled in _assign_processing_components)
            if isinstance(rcvr, MappingProjection):
                return

            # Get rcvr info
            rcvr_label = self._get_label(rcvr, show_dimensions, show_roles)
            if rcvr in active_items:
                if active_color is BOLD:
                    rcvr_color = learning_color
                else:
                    rcvr_color = active_color
                rcvr_width = str(default_width + active_thicker_by)
                self.active_item_rendered = True
            else:
                rcvr_color = learning_color
                rcvr_width = str(default_width)

            # rcvr is a LearningMechanism or ObjectiveMechanism (ComparatorMechanism)
            if self not in rcvr.systems and processes and not any(p in rcvr.processes for p in processes):
                return

            # Implement node for Mechanism
            if show_mechanism_structure:
                sg.node(rcvr_label,
                        rcvr.show_structure(**mech_struct_args),
                        rank=obj_mech_rank, color=rcvr_color, penwidth=rcvr_width)
            else:
                sg.node(rcvr_label,
                        color=rcvr_color, penwidth=rcvr_width,
                        rank=obj_mech_rank, shape=mechanism_shape)

            # Projections to ObjectiveMechanism
            if isinstance(rcvr, ObjectiveMechanism):
                if (self in rcvr.systems
                        and rcvr._role is LEARNING
                        and show_learning is ALL):
                    # Projections to ObjectiveMechanism
                    for input_state in rcvr.input_states:
                        for proj in input_state.path_afferents:

                            smpl_or_trgt_src = proj.sender.owner

                            # Skip any Projections from ProcesInputStates
                            if isinstance(smpl_or_trgt_src, Process):
                                continue

                            # Projection is from System
                            # Create node for System "TARGET" input
                            # Note: Mechanism.show_structure is not called for SystemInterfaceMechanism
                            elif isinstance(smpl_or_trgt_src, System):

                                if smpl_or_trgt_src in active_items:
                                    if active_color is BOLD:
                                        smpl_or_trgt_src_color = system_color
                                    else:
                                        smpl_or_trgt_src_color = active_color
                                    smpl_or_trgt_src_width = str(bold_width + active_thicker_by)
                                    self.active_item_rendered = True
                                else:
                                    smpl_or_trgt_src_color = system_color
                                    smpl_or_trgt_src_width = str(bold_width)

                                sg.node(self._get_label(smpl_or_trgt_src, show_dimensions, show_roles),
                                        color=smpl_or_trgt_src_color,
                                        rank='min',
                                        penwidth=smpl_or_trgt_src_width)

                            if proj.receiver.owner in active_items:
                                if active_color is BOLD:
                                    learning_proj_color = learning_color
                                else:
                                    learning_proj_color = active_color
                                learning_proj_width = str(default_width + active_thicker_by)
                                self.active_item_rendered = True
                            else:
                                learning_proj_color = learning_color
                                learning_proj_width = str(default_width)
                            if show_projection_labels:
                                edge_label = proj.name
                            else:
                                edge_label = ''

                            sndr_label = self._get_label(smpl_or_trgt_src, show_dimensions, show_roles)
                            rcvr_label = self._get_label(proj.receiver.owner, show_dimensions, show_roles)
                            if show_mechanism_structure:
                                proc_mech_rcvr_label = rcvr_label +':'+ InputState.__name__ +'-'+ proj.receiver.name
                            else:
                                proc_mech_rcvr_label = rcvr_label

                            G.edge(sndr_label, proc_mech_rcvr_label, label=edge_label,
                                   color=learning_proj_color, penwidth=learning_proj_width)
                return

            # Implement edges for Projections to LearningMechanism
            #    from other LearningMechanisms or ObjectiveMechanism, and from ProcessingMechanisms if 'ALL' is set
            for input_state in rcvr.input_states:
                for proj in input_state.path_afferents:

                    if proj.receiver.owner in active_items:
                        if active_color is BOLD:
                            learning_proj_color = learning_color
                        else:
                            learning_proj_color = active_color
                        learning_proj_width = str(default_width + active_thicker_by)
                        self.active_item_rendered = True
                    else:
                        learning_proj_color = learning_color
                        learning_proj_width = str(default_width)

                    # Get sndr info
                    sndr = proj.sender.owner
                    sndr_label = self._get_label(sndr, show_dimensions, show_roles)

                    # Create an edge for the Projection to the LearningMechanism if:
                    #    - it is from another LearningMechanism in the same System
                    #    - it is from an ObjectiveMechanism used for learning in the same System
                    #    - **show_learning** argument was specifid as ALL
                    if (((isinstance(sndr, LearningMechanism)
                          or (isinstance(sndr, ObjectiveMechanism) and sndr._role is LEARNING)))
                            or show_learning is ALL):
                        if not self in sndr.systems:
                            continue
                        if show_projection_labels:
                            edge_label = proj.name
                        else:
                            edge_label = ''
                        if show_mechanism_structure:
                            G.edge(sndr_label + ':' + OutputState.__name__ + '-' + proj.sender.name,
                                   rcvr_label + ':' + InputState.__name__ + '-' + proj.receiver.name,
                                   label=edge_label, color=learning_proj_color, penwidth=learning_proj_width)
                        else:
                            G.edge(sndr_label, rcvr_label, label=edge_label,
                                   color=learning_proj_color, penwidth=learning_proj_width)

        def render_projection_as_node(G, sg, processes,
                                      proj, label,
                                      proj_color, proj_width,
                                      sndr_label=None,
                                      rcvr_label=None):
            from psyneulink.library.mechanisms.processing.objective.comparatormechanism import ComparatorMechanism

            proj_receiver = proj.receiver.owner
            proj_learning_in_execution_phase = (proj.has_learning_projection and
                                                proj.has_learning_projection.sender.owner.learning_timing is
                                                LearningTiming.EXECUTION_PHASE)

            # If Projection has a LearningProjection from a LearningMechanism
            #    that executes in the execution_phase, include it here
            if proj_learning_in_execution_phase:
                learning_mech = proj.parameter_states[MATRIX].mod_afferents[0].sender.owner
                learning_rcvrs = [learning_mech, proj]
                learning_graph={proj:{learning_mech}}
                for lr in learning_rcvrs:
                    _assign_learning_components(G, sg, learning_graph, lr, processes)

            # If the recvr is the last Mechanism in a learning sequence in any of the processes passed in,
            #     assignment of nodes for Projections to it will be taken care of below
            #     to insure that they are assigned to the Process(es) from which they originate
            if processes:
                # Get any processes to which recvr belongs
                procs = list(set(proj.sender.owner.processes.keys()).intersection(processes))
                # If recvr projects to any ComparatorMechanism used for learning in the same Process as rcvr
                if (any(isinstance(proj_receiver, ComparatorMechanism)
                       and proj_receiver._role == LEARNING
                       and set(procs).intersection(proj_receiver.processes)
                       for proj in rcvr.efferents)):
                    return False

            # Node for Projection
            sg.node(label, shape=projection_shape, color=proj_color, penwidth=proj_width)

            # FIX: ??
            if proj_receiver in active_items:
                # edge_color = proj_color
                # edge_width = str(proj_width)
                if active_color is BOLD:
                    edge_color = proj_color
                else:
                    edge_color = active_color
                edge_width = str(default_width + active_thicker_by)
            else:
                edge_color = default_node_color
                edge_width = str(default_width)

            # Edges to and from Projection node
            if sndr_label:
                G.edge(sndr_label, label, arrowhead='none',
                       color=edge_color, penwidth=edge_width)
            if rcvr_label:
                G.edge(label, rcvr_label,
                       color=edge_color, penwidth=edge_width)

            # LearningProjection(s) to node
            if proj in active_items or (proj_learning_in_execution_phase and proj_receiver in active_items):
                if active_color is BOLD:
                    learning_proj_color = learning_color
                else:
                    learning_proj_color = active_color
                learning_proj_width = str(default_width + active_thicker_by)
                self.active_item_rendered = True
            else:
                learning_proj_color = learning_color
                learning_proj_width = str(default_width)
            sndrs = proj._parameter_states['matrix'].mod_afferents # GET ALL LearningProjections to proj
            for sndr in sndrs:
                sndr_label = self._get_label(sndr.sender.owner, show_dimensions, show_roles)
                rcvr_label = self._get_label(proj, show_dimensions, show_roles)
                if show_projection_labels:
                    edge_label = proj._parameter_states['matrix'].mod_afferents[0].name
                else:
                    edge_label = ''
                if show_mechanism_structure:
                    G.edge(sndr_label + ':' + OutputState.__name__ + '-' + 'LearningSignal',
                           rcvr_label,
                           label=edge_label,
                           color=learning_proj_color, penwidth=learning_proj_width)
                else:
                    G.edge(sndr_label, rcvr_label, label = edge_label,
                           color=learning_proj_color, penwidth=learning_proj_width)
            return True

        def _assign_control_components(G, sg):
            '''Assign control nodes and edges to graph, or subgraph for rcvr in any of the specified **processes** '''

            controller = self.controller
            if controller in active_items:
                if active_color is BOLD:
                    ctlr_color = control_color
                else:
                    ctlr_color = active_color
                ctlr_width = str(default_width + active_thicker_by)
                self.active_item_rendered = True
            else:
                ctlr_color = control_color
                ctlr_width = str(default_width)

            if controller is None:
                print ("\nWARNING: {} has not been assigned a \'controller\', so \'show_control\' option "
                       "can't be used in its show_graph() method\n".format(self.name))
                return

            # get projection from ObjectiveMechanism to ControlMechanism
            objmech_ctlr_proj = controller.input_state.path_afferents[0]
            if controller in active_items:
                if active_color is BOLD:
                    objmech_ctlr_proj_color = control_color
                else:
                    objmech_ctlr_proj_color = active_color
                objmech_ctlr_proj_width = str(default_width + active_thicker_by)
                self.active_item_rendered = True
            else:
                objmech_ctlr_proj_color = control_color
                objmech_ctlr_proj_width = str(default_width)

            # get ObjectiveMechanism
            objmech = objmech_ctlr_proj.sender.owner
            if objmech in active_items:
                if active_color is BOLD:
                    objmech_color = control_color
                else:
                    objmech_color = active_color
                objmech_width = str(default_width + active_thicker_by)
                self.active_item_rendered = True
            else:
                objmech_color = control_color
                objmech_width = str(default_width)

            ctlr_label = self._get_label(controller, show_dimensions, show_roles)
            objmech_label = self._get_label(objmech, show_dimensions, show_roles)
            if show_mechanism_structure:
                sg.node(ctlr_label,
                        controller.show_structure(**mech_struct_args),
                        color=ctlr_color,
                        penwidth=ctlr_width,
                        rank = control_rank
                       )
                sg.node(objmech_label,
                        objmech.show_structure(**mech_struct_args),
                        color=objmech_color,
                        penwidth=ctlr_width,
                        rank = control_rank
                        )
            else:
                sg.node(ctlr_label,
                        color=ctlr_color, penwidth=ctlr_width, shape=mechanism_shape,
                        rank=control_rank)
                sg.node(objmech_label,
                        color=objmech_color, penwidth=objmech_width, shape=mechanism_shape,
                        rank=control_rank)

            # objmech to controller edge
            if show_projection_labels:
                edge_label = objmech_ctlr_proj.name
            else:
                edge_label = ''
            if show_mechanism_structure:
                obj_to_ctrl_label = objmech_label + ':' + OutputState.__name__ + '-' + objmech_ctlr_proj.sender.name
                ctlr_from_obj_label = ctlr_label + ':' + InputState.__name__ + '-' + objmech_ctlr_proj.receiver.name
            else:
                obj_to_ctrl_label = objmech_label
                ctlr_from_obj_label = ctlr_label
            G.edge(obj_to_ctrl_label, ctlr_from_obj_label, label=edge_label,
                   color=objmech_ctlr_proj_color, penwidth=objmech_ctlr_proj_width)

            # IMPLEMENTATION NOTE:
            #   When two (or more?) Processes (e.g., A and B) have homologous constructions, and a ControlProjection is
            #   assigned to a ProcessingMechanism in one Process (e.g., the 1st one in Process A) and a
            #   ProcessingMechanism in the other Process corresponding to the next in the sequence (e.g., the 2nd one
            #   in Process B) the Projection arrow for the first one get corrupted and sometimes one or more of the
            #   following warning/error messages appear in the console:
            # Warning: Arrow type "arial" unknown - ignoring
            # Warning: Unable to reclaim box space in spline routing for edge "ProcessingMechanism4 ComparatorMechanism
            # [LEARNING]" -> "LearningMechanism for MappingProjection from ProcessingMechanism3 to ProcessingMechanism4
            # [LEARNING]". Something is probably seriously wrong.
            # These do not appear to reflect corruptions of the graph structure and/or execution.

            # outgoing edges (from controller to ProcessingMechanisms)
            for control_signal in controller.control_signals:
                for ctl_proj in control_signal.efferents:
                    proc_mech_label = self._get_label(ctl_proj.receiver.owner, show_dimensions, show_roles)
                    if controller in active_items:
                        if active_color is BOLD:
                            ctl_proj_color = control_color
                        else:
                            ctl_proj_color = active_color
                        ctl_proj_width = str(default_width + active_thicker_by)
                        self.active_item_rendered = True
                    else:
                        ctl_proj_color = control_color
                        ctl_proj_width = str(default_width)
                    if show_projection_labels:
                        edge_label = ctl_proj.name
                    else:
                        edge_label = ''
                    if show_mechanism_structure:
                        ctl_sndr_label = ctlr_label + ':' + OutputState.__name__ + '-' + control_signal.name
                        proc_mech_rcvr_label = \
                            proc_mech_label + ':' + ParameterState.__name__ + '-' + ctl_proj.receiver.name
                    else:
                        ctl_sndr_label = ctlr_label
                        proc_mech_rcvr_label = proc_mech_label
                    G.edge(ctl_sndr_label,
                           proc_mech_rcvr_label,
                           label=edge_label,
                           color=ctl_proj_color,
                           penwidth=ctl_proj_width
                           )

            # incoming edges (from monitored mechs to objective mechanism)
            for input_state in objmech.input_states:
                for projection in input_state.path_afferents:
                    if objmech in active_items:
                        if active_color is BOLD:
                            proj_color = control_color
                        else:
                            proj_color = active_color
                        proj_width = str(default_width + active_thicker_by)
                        self.active_item_rendered = True
                    else:
                        proj_color = control_color
                        proj_width = str(default_width)
                    if show_mechanism_structure:
                        sndr_proj_label = self._get_label(projection.sender.owner, show_dimensions, show_roles) +\
                                          ':' + OutputState.__name__ + '-' + projection.sender.name
                        objmech_proj_label = objmech_label + ':' + InputState.__name__ + '-' + input_state.name
                    else:
                        sndr_proj_label = self._get_label(projection.sender.owner, show_dimensions, show_roles)
                        objmech_proj_label = self._get_label(objmech, show_dimensions, show_roles)
                    if show_projection_labels:
                        edge_label = projection.name
                    else:
                        edge_label = ''
                    G.edge(sndr_proj_label, objmech_proj_label, label=edge_label,
                           color=proj_color, penwidth=proj_width)

            # prediction mechanisms
            for mech in self.execution_list:
                if mech in active_items:
                    if active_color is BOLD:
                        pred_mech_color = prediction_mechanism_color
                    else:
                        pred_mech_color = active_color
                    pred_mech_width = str(default_width + active_thicker_by)
                    self.active_item_rendered = True
                else:
                    pred_mech_color = prediction_mechanism_color
                    pred_mech_width = str(default_width)
                if mech._role is CONTROL and hasattr(mech, 'origin_mech'):
                    recvr = mech.origin_mech
                    recvr_label = self._get_label(recvr, show_dimensions, show_roles)
                    # IMPLEMENTATION NOTE:
                    #     THIS IS HERE FOR FUTURE COMPATIBILITY WITH FULL IMPLEMENTATION OF PredictionMechanisms
                    if show_mechanism_structure and False:
                        proj = mech.output_state.efferents[0]
                        if proj in active_items:
                            if active_color is BOLD:
                                pred_proj_color = prediction_mechanism_color
                            else:
                                pred_proj_color = active_color
                            pred_proj_width = str(default_width + active_thicker_by)
                            self.active_item_rendered = True
                        else:
                            pred_proj_color = prediction_mechanism_color
                            pred_proj_width = str(default_width)
                        sg.node(mech.name,
                                shape=mech.show_structure(**mech_struct_args),
                                color=pred_mech_color,
                                penwidth=pred_mech_width)

                        G.edge(mech.name + ':' + OutputState.__name__ + '-' + mech.output_state.name,
                               recvr_label + ':' + InputState.__name__ + '-' + proj.receiver.name,
                               label=' prediction assignment',
                               color=pred_proj_color, penwidth=pred_proj_width)
                    else:
                        sg.node(self._get_label(mech, show_dimensions, show_roles),
                                color=pred_mech_color, shape=mechanism_shape, penwidth=pred_mech_width)
                        G.edge(self._get_label(mech, show_dimensions, show_roles),
                               recvr_label,
                               label=' prediction assignment',
                               color=prediction_mechanism_color)

        # MAIN BODY OF METHOD:

        import graphviz as gv

        system_graph = self.graph
        learning_graph=self.learningGraph

        if show_dimensions == True:
            show_dimensions = ALL
        if show_processes:
            show_headers = False

        if not active_items:
            active_items = []
        elif active_items is INITIAL_FRAME:
            active_items = [INITIAL_FRAME]
        elif not isinstance(active_items, Iterable):
            active_items = [active_items]
        elif not isinstance(active_items, list):
            active_items = list(active_items)
        for item in active_items:
            if not isinstance(item, Component) and item is not INITIAL_FRAME:
                raise SystemError("PROGRAM ERROR: Item ({}) specified in {} argument for {} method of {} is not a {}".
                                  format(item, repr('active_items'), repr('show_graph'), self.name, Component.__name__))

        self.active_item_rendered = False

        # Argument values used to call Mechanism.show_structure()
        if isinstance(show_mechanism_structure, (list, tuple, set)):
            mech_struct_args = {'system':self,
                                'show_role':any(key in show_mechanism_structure for key in {ROLES, ALL}),
                                'show_functions':any(key in show_mechanism_structure for key in {FUNCTIONS, ALL}),
                                'show_values':any(key in show_mechanism_structure for key in {VALUES, ALL}),
                                'use_labels':any(key in show_mechanism_structure for key in {LABELS, ALL}),
                                'show_headers':show_headers,
                                'output_fmt':'struct'}
        else:
            mech_struct_args = {'system':self,
                                'show_role':show_mechanism_structure in {ROLES, ALL},
                                'show_functions':show_mechanism_structure in {FUNCTIONS, ALL},
                                'show_values':show_mechanism_structure in {VALUES, LABELS, ALL},
                                'use_labels':show_mechanism_structure in {LABELS, ALL},
                                'show_headers':show_headers,
                                'output_fmt':'struct'}

        default_node_color = 'black'
        mechanism_shape = 'oval'
        projection_shape = 'diamond'
        # projection_shape = 'point'
        # projection_shape = 'Mdiamond'
        # projection_shape = 'hexagon'

        bold_width = 3
        default_width = 1
        active_thicker_by = 2

        pos = None

        origin_rank = 'source'
        control_rank = 'min'
        obj_mech_rank = 'sink'
        terminal_rank = 'max'
        learning_rank = 'sink'

        # build graph and configure visualisation settings
        G = gv.Digraph(
                name = self.name,
                engine = "dot",
                # engine = "fdp",
                # engine = "neato",
                # engine = "circo",
                node_attr  = {
                    'fontsize':'12',
                    'fontname':'arial',
                    # 'shape':mechanism_shape,
                    'shape':'record',
                    'color':default_node_color,
                    'penwidth':str(default_width)
                },
                edge_attr  = {
                    # 'arrowhead':'halfopen',
                    'fontsize': '10',
                    'fontname': 'arial'
                },
                graph_attr = {
                    "rankdir" : direction,
                    'overlap' : "False"
                },
        )
        # G.attr(compound = 'True')

        # get System's ProcessingMechanisms
        rcvrs = list(system_graph.keys())
        # learning_rcvrs = list(learning_graph.keys())
        learning_rcvrs = self.learning_execution_list

        # MANAGE ProcessingMechanisms and LearningMechanisms

        # if show_processes is specified, create subgraphs for each Process
        if show_processes:

            # Manage Processes
            process_intersections = {}
            subgraphs = {}  # Entries: Process:sg
            for process in self.processes:
                subgraph_name = 'cluster_'+process.name
                subgraph_label = process.name
                with G.subgraph(name=subgraph_name) as sg:
                    subgraphs[process.name]=sg
                    sg.attr(label=subgraph_label)
                    sg.attr(rank = 'same')
                    # sg.attr(style='filled')
                    # sg.attr(color='lightgrey')

                    # loop through receivers and assign to the subgraph any that belong to the current Process
                    for r in rcvrs:
                        intersection = [p for p in self.processes if p in r.processes]
                        # If the rcvr is in only one Process, add it to the subgraph for that Process
                        if len(intersection)==1:
                            # If the rcvr is in the current Process, assign it to the subgraph
                            if process in intersection:
                                _assign_processing_components(G, sg, r, [process])
                        # Otherwise, assign rcvr to entry in dict for process intersection (subgraph is created below)
                        else:
                            intersection_name = ' and '.join([p.name for p in intersection])
                            if not intersection_name in process_intersections:
                                process_intersections[intersection_name] = [r]
                            else:
                                if r not in process_intersections[intersection_name]:
                                    process_intersections[intersection_name].append(r)

                    # loop through learning Components and assign to the subgraph any that belong to the current Process
                    if show_learning:
                        for l in learning_rcvrs:
                            if isinstance(l, Projection):
                                processes = l.sender.owner.processes
                            else:
                                processes = l.processes
                            intersection = [p for p in self.processes if p in processes]
                            # If the Component is in only one Process, add it to the subgraph for that Process
                            if len(intersection)==1:
                                if process in processes:
                                    _assign_learning_components(G, sg, learning_graph, l, [process])
                            # Otherwise, assign Component to entry in dict for process intersection (subgraph is
                            # created below)
                            else:
                                intersection_name = ' and '.join([p.name for p in intersection])
                                if not intersection_name in process_intersections:
                                    process_intersections[intersection_name] = [l]
                                else:
                                    if l not in process_intersections[intersection_name]:
                                        process_intersections[intersection_name].append(l)

            # Create a process for each unique intersection and assign rcvrs to that
            for intersection_name, mech_list in process_intersections.items():
                with G.subgraph(name='cluster_'+intersection_name) as sg:
                    sg.attr(label=intersection_name)
                    # get list of processes in the intersection (to pass to _assign_processing_components)
                    processes = [p for p in self.processes if p.name in intersection_name]
                    # loop through receivers and assign to the subgraph any that belong to the current Process
                    for r in mech_list:
                        if r in self.graph:
                            _assign_processing_components(G, sg, r, processes, subgraphs)
                        elif r in self.learningGraph:
                            _assign_learning_components(G, sg, learning_graph, r, processes)
                        else:
                            raise SystemError("PROGRAM ERROR: Component in interaction process ({}) is not in "
                                              "{}'s graph or learningGraph".format(r.name, self.name))

        else:
            for r in rcvrs:
                _assign_processing_components(G, G, r)
            # Add learning-related Components to graph if show_learning
            if show_learning:
                for rcvr in learning_rcvrs:
                    # if 'Auto' in rcvr.name:
                    #     break
                    _assign_learning_components(G, G, learning_graph, rcvr)

        # MANAGE CONTROL Components

        # Add control-related Components to graph if show_control
        if show_control:
            if show_processes:
                with G.subgraph(name='cluster_CONTROLLER') as sg:
                    sg.attr(label='CONTROLLER')
                    sg.attr(rank='top')
                    # sg.attr(style='filled')
                    # sg.attr(color='lightgrey')
                    _assign_control_components(G, sg)
            else:
                _assign_control_components(G, G)

        # GENERATE OUTPUT

        # Show as pdf
        if output_fmt == 'pdf':
            # G.format = 'svg'
            G.view(self.name.replace(" ", "-"), cleanup=True, directory='show_graph OUTPUT/PDFS')

        # Generate images for animation
        elif output_fmt == 'gif':
            if self.active_item_rendered or INITIAL_FRAME in active_items:
                G.format = 'gif'
                if INITIAL_FRAME in active_items:
                    time_string = ''
                    phase_string = ''
                elif self.context.execution_phase == ContextFlags.PROCESSING:
                    time_string = repr(self.scheduler_processing.clock.simple_time)
                    phase_string = 'Processing Phase - '
                elif self.context.execution_phase == ContextFlags.LEARNING:
                    time_string = repr(self.scheduler_learning.clock.simple_time)
                    phase_string = 'Learning Phase - '
                elif self.context.execution_phase == ContextFlags.CONTROL:
                    time_string = ''
                    phase_string = 'Control phase'
                else:
                    raise SystemError("PROGRAM ERROR:  Unrecognized phase during execution of {}".format(self.name))
                label = '\n{}\n{}{}\n'.format(self.name, phase_string, time_string)
                G.attr(label=label)
                G.attr(labelloc='b')
                G.attr(fontname='Helvetica')
                G.attr(fontsize='14')
                if INITIAL_FRAME in active_items:
                    index = '-'
                else:
                    index = repr(self._component_execution_count)
                image_filename = repr(self.scheduler_processing.clock.simple_time.trial) + '-' + index + '-'
                image_file = self._animate_directory + '/' + image_filename + '.gif'
                G.render(filename = image_filename,
                         directory=self._animate_directory,
                         cleanup=True,
                         # view=True
                         )
                # Append gif to self._animation
                image = Image.open(image_file)
                if not self._save_images:
                    remove(image_file)
                if not hasattr(self, '_animation'):
                    self._animation = [image]
                else:
                    self._animation.append(image)

        # Return graph to show in jupyter
        elif output_fmt == 'jupyter':
            return G


SYSTEM_TARGET_INPUT_STATE = 'SystemInputState'

from psyneulink.components.states.outputstate import OutputState
class SystemInputState(OutputState):
    """Represents inputs and targets specified in a call to the System's `execute <Process.execute>` and `run
    <Process.run>` methods.

    COMMENT:
        Each instance encodes a `target <System.target>` to the system (also a 1d array in 2d array of
        `targets <System.targets>`) and provides it to a `MappingProjection` that projects to a `TARGET`
        Mechanism of the System.

        .. Declared as a subclass of OutputState so that it is recognized as a legitimate sender to a Projection
           in Projection_Base._instantiate_sender()

           self.value is used to represent the item of the targets arg to system.execute or system.run
    COMMENT

    A SystemInputState is created for each `InputState` of each `ORIGIN` Mechanism in `origin_mechanisms`, and for the
    *TARGET* `InputState <ComparatorMechanism_Structure>` of each `ComparatorMechanism <ComparatorMechanism>` listed
    in `target_nodes <System.target_nodes>`.  A `MappingProjection` is created that projects to each
    of these InputStates from the corresponding SystemInputState.  When the System's `execute <System.execute>` or
    `run <System.run>` method is called, each item of its **inputs** and **targets** arguments is assigned as
    the `value <SystemInputState.value>` of a SystemInputState, which is then conveyed to the
    corresponding InputState of the `origin_mechanisms <System.origin_mechanisms>` and `terminal_mechanisms
    <System.terminal_mechanisms>`.  See `System_Mechanisms` and `System_Execution` for additional details.

    """

    def __init__(self, owner=None, variable=None, name=None, prefs=None, context=None):
        """Pass variable to MappingProjection from Process to first Mechanism in Pathway

        :param variable:
        """
        if not name:
            self.name = owner.name + "_" + SYSTEM_TARGET_INPUT_STATE
        else:
            self.name = owner.name + "_" + name
        self.context.initialization_status = ContextFlags.INITIALIZING
        self.context.string = context
        self.prefs = prefs
        self.log = Log(owner=self)
        self.recording = False
        self.efferents = []
        self.owner = owner
        self.value = variable
<|MERGE_RESOLUTION|>--- conflicted
+++ resolved
@@ -1982,14 +1982,9 @@
             if self.verbosePref:
                 warnings.warn("Learning has been specified for {} but its \'targets\' argument was not specified;"
                               "default will be used ({})".format(self.name, self.targets))
-<<<<<<< HEAD
-            # MODIFIED 6/25/17 END
-        # Create SystemInputState for each TARGET mechanism in target_nodes and
-=======
+
         # Create SystemInputState for each TARGET mechanism in target_mechanisms and
->>>>>>> c95f8b7f
         #    assign MappingProjection from the SystemInputState to the ORIGIN mechanism
-
 
         if isinstance(self.targets, dict):
             for target_mech in self.target_mechanisms:
