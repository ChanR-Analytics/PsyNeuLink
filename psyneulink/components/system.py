
# Princeton University licenses this file to You under the Apache License, Version 2.0 (the "License");
# you may not use this file except in compliance with the License.  You may obtain a copy of the License at:
#     http://www.apache.org/licenses/LICENSE-2.0
# Unless required by applicable law or agreed to in writing, software distributed under the License is distributed
# on an "AS IS" BASIS, WITHOUT WARRANTIES OR CONDITIONS OF ANY KIND, either express or implied.
# See the License for the specific language governing permissions and limitations under the License.


# *****************************************    SYSTEM MODULE    ********************************************************

"""
..
    Sections:
      * `System_Overview`
      * `System_Creation`
      * `System_Structure`
         * `System_Graph`
         * `System_Mechanisms`
      * `System_Execution`
         * `System_Execution_Order`
         * `System_Execution_Phase`
         * `System_Execution_Input_And_Initialization`
         * `System_Execution_Learning`
         * `System_Execution_Control`
      * `System_Class_Reference`


.. _System_Overview:

Overview
--------

A System is a `Composition <Composition>` that is a collection of `Processes <Process>` all of which are executed
together. Executing a System executes all of the `Mechanisms <Mechanism>` in its Processes in a structured order.
`Projections <Projection>` between Mechanisms in different Processes within the System are permitted, as are recurrent
Projections, but Projections from Mechanisms in other Systems are ignored (PsyNeuLink does not support ESP).  A System
can also be assigned a `ControlMechanism <ControlMechanism>` as its `controller <System.controller>`, that can be
used to control parameters of other `Mechanisms <Mechanism>` (or their `functions <Mechanism_Base.function>` in the
System.

.. _System_Creation:

Creating a System
-----------------

Systems are created by instantiating the `System` class.  If no arguments are provided, a System with a single `Process`
containing a single `default_mechanism <Mechanism_Base.default_mechanism>` is created.  More commonly, a System is
created from one or more `Processes <Process>` that are specified in the **processes**  argument of the `System`
class, and listed in its `processes <System.processes>` attribute.

.. note::
   At present, only `Processes <Process>` can be assigned to a System; `Mechanisms <Mechanism>` cannot be assigned
   directly to a System.  They must be assigned to the `pathway <Process_Pathway>` of a Process, and then that Process
   must be included in the **processes** argument of the `System` class.

.. _System_Control_Specification:

Specifying Control
~~~~~~~~~~~~~~~~~~

A controller can also be specified for the System, in the **controller** argument of the `System`.  This can be an
existing `ControlMechanism`, a constructor for one, or a class of ControlMechanism in which case a default
instance of that class will be created.  If an existing ControlMechanism or the constructor for one is used, then
the `OutputStates it monitors <ControlMechanism_ObjectiveMechanism>` and the `parameters it controls
<ControlMechanism_Control_Signals>` can be specified using its `objective_mechanism
<ControlMechanism.objective_mechanism>` and `control_signals <ControlMechanism.control_signals>`
attributes, respectively.  In addition, these can be specified in the **monitor_for_control** and **control_signal**
arguments of the `System`, as described below.

* **monitor_for_control** argument -- used to specify OutputStates of Mechanisms in the System that should be
  monitored by the `ObjectiveMechanism` associated with the System's `controller <System.controller>` (see
  `ControlMechanism_ObjectiveMechanism`);  these are used in addition to any specified for the ControlMechanism or
  its ObjectiveMechanism.  These can be specified in the **monitor_for_control** argument of the `System` using
  any of the ways used to specify the *monitored_output_states* for an ObjectiveMechanism (see
  `ObjectiveMechanism_Monitored_Output_States`).  In addition, the **monitor_for_control** argument supports two
  other forms of specification:

  * **string** -- must be the `name <OutputState.name>` of an `OutputState` of a `Mechanism <Mechanism>` in the System
    (see third example under `System_Control_Examples`).  This can be used anywhere a reference to an OutputState can
    ordinarily be used (e.g., in an `InputState tuple specification <InputState_Tuple_Specification>`). Any OutputState
    with a name matching the string will be monitored, including ones with the same name that belong to different
    Mechanisms within the System. If an OutputState of a particular Mechanism is desired, and it shares its name with
    other Mechanisms in the System, then it must be referenced explicitly (see `InputState specification
    <InputState_Specification>`, and examples under `System_Control_Examples`).
  |
  * **MonitoredOutputStatesOption** -- must be a value of `MonitoredOutputStatesOption`, and must appear alone or as a
    single item in the list specifying the **monitor_for_control** argument;  any other specification(s) included in
    the list will take precedence.  The MonitoredOutputStatesOption applies to all of the Mechanisms in the System
    except its `controller <System.controller>` and `LearningMechanisms <LearningMechanism>`. The
    *PRIMARY_OUTPUT_STATES* value specifies that the `primary OutputState <OutputState_Primary>` of every Mechanism be
    monitored, whereas *ALL_OUTPUT_STATES* specifies that *every* OutputState of every Mechanism be monitored.
  |
  The default for the **monitor_for_control** argument is *MonitoredOutputStatesOption.PRIMARY_OUTPUT_STATES*.
  The OutputStates specified in the **monitor_for_control** argument are added to any already specified for the
  ControlMechanism's `objective_mechanism <ControlMechanism.objective_mechanism>`, and the full set is listed in
  the ControlMechanism's `monitored_output_states <EVCControlMechanism.monitored_output_states>` attribute, and its
  ObjectiveMechanism's `monitored_output_states <ObjectiveMechanism.monitored_output_states>` attribute).
..
* **control_signals** argument -- used to specify the parameters of Components in the System to be controlled. These
  can be specified in any of the ways used to `specify ControlSignals <ControlMechanism_Control_Signals>` in the
  *control_signals* argument of a ControlMechanism. These are added to any `ControlSignals <ControlSignal>` that have
  already been specified for the `controller <System.controller>` (listed in its `control_signals
  <ControlMechanism.control_signals>` attribute), and any parameters that have directly been `specified for
  control <ParameterState_Specification>` within the System (see `System_Control` below for additional details).

.. _System_Structure:

Structure
---------

The Components of a System are shown in the figure below and summarized in the sections that follow.

.. _System_Full_Fig:

.. figure:: _static/System_full_fig.svg
   :alt: Overview of major PsyNeuLink components
   :scale: 75 %

   Two `Processes <Process>` are shown, both belonging to the same System.  Each Process has a
   series of :doc:`ProcessingMechanisms <ProcessingMechanism>` linked by :doc:`MappingProjections <MappingProjection>`,
   that converge on a common final ProcessingMechanism.  Each ProcessingMechanism is labeled with its designation in
   the System.  The `TERMINAL` Mechanism for both Processes projects to an `ObjectiveMechanism` that is used to
   drive `learning <LearningProjection>` in Process B. It also projects to a separate ObjectiveMechanism that is used
   for control of ProcessingMechanisms in both Processes A and B.  Note that the Mechanisms and
   Projections responsible for learning and control belong to the System and can monitor and/or control Mechanisms
   belonging to more than one Process (as shown for control in this figure).

.. _System_Mechanisms:

Mechanisms
~~~~~~~~~~

The `Mechanisms <Mechanism>` in a System are assigned designations based on the position they occupy in the `graph
<System.graph>` and/or the role they play in a System:

    `ORIGIN`: receives input to the System (provided in the `execute <System.execute>` or `run
    <System.run> method), and does not receive a `Projection <Projection>` from any other `ProcessingMechanisms
    <ProcessingMechanism>`.

    `TERMINAL`: provides output from the System, and does not send Projections to any other ProcessingMechanisms.

    `SINGLETON`: both an `ORIGIN` and a `TERMINAL` Mechanism.

    `INITIALIZE_CYCLE`: sends a Projection that closes a recurrent loop; can be assigned an initial value.

    `CYCLE`: receives a Projection that closes a recurrent loop.

    `CONTROL`: monitors the value of another Mechanism for use in controlling parameter values.

    `LEARNING`: monitors the value of another Mechanism for use in learning.

    `TARGET`: ComparatorMechanism that monitors a `TERMINAL` Mechanism of a Process and compares it to a corresponding
    value provided in the `execute <System.execute>` or `run <System.run>` method.

    `INTERNAL`: ProcessingMechanism that does not fall into any of the categories above.

    .. note::
       Any `ORIGIN` and `TERMINAL` Mechanisms of a System must be, respectively, the `ORIGIN` or `TERMINAL` of any
       Process(es) to which they belong.  However, it is not necessarily the case that the `ORIGIN` and/or `TERMINAL`
       Mechanism of a Process is also the `ORIGIN` and/or `TERMINAL` of a System to which the Process belongs (see
       `example <LearningProjection_Target_vs_Terminal_Figure>`).

    .. note: designations are stored in the `systems <Mechanism.systems>` attribute of a `Mechanism <Mechanism>`.
    COMMENT:
    (see _instantiate_graph below)
    COMMENT

.. _System_Graph:

Graph
~~~~~

When a System is created, a graph is constructed that describes the `Projections <Projection>` (edges) among its
`Mechanisms <Mechanism>` (nodes). The graph is assigned to the System's `graph <System.graph>` attribute.  A
System's `graph <System.graph>` can be displayed using its `System.show_graph` method.  The `graph
<System.graph>` is stored as a dictionary of dependencies that can be passed to graph theoretical tools for
analysis.  A System can have recurrent Processing pathways, such as feedback loops;  that is, the System's `graph
<System.graph> can be *cyclic*.  PsyNeuLink also uses the `graph <System.graph>` to determine the order in
which its Mechanisms are executed.  To do so in an orderly manner, however, the graph must be *acyclic*.  To address
this, PsyNeuLink constructs an `execution_graph <System.execution_graph>` from the System's `graph
<System.graph>`. If the  System is acyclic, these are the same. If the System is cyclic, then the `execution_graph
<System.execution_graph>` is a subset of the `graph <System.graph>` in which the dependencies (edges)
associated with Projections that close a loop have been removed. Note that this only impacts the order of execution;
the Projections themselves remain in effect, and will be fully functional during the execution of the Mechanisms
to and from which they project (see `System_Execution` below for a more detailed description).

COMMENT:
    ADD FIGURE OF GRAPH FOR SYSTEM SHOWN IN FIGURE ABOVE
COMMENT

.. _System_Scheduler:

Scheduler
~~~~~~~~~

Every System has two `Schedulers <Scheduler>`, one that handles the ordering of execution of its Components for
`processing <System_Execution_Processing>` (assigned to its `scheduler_processing` attribute), and one that
does the same for `learning <System_Execution_Learning>` (assigned to its `scheduler_learning` attribute).
The `scheduler_processing` can be assigned in the **scheduler** argument of the System's constructor;  if it is not
specified, a default `Scheduler` is created automatically.   The `scheduler_learning` is always assigned automatically.
The System's Schedulers base the ordering of execution of its Components based on the order in which they are listed
in the `pathway <Process.pathway>`\\s of the `Processes <Process>` used to construct the System, constrained by any
`Conditions <Condition>` that have been created for individual Components and assigned to the System's Schedulers (see
`Scheduler`, `Condition <Condition_Creation>`, `System_Execution_Processing`, and `System_Execution_Learning` for
additional details).  Both schedulers maintain a `Clock` that can be used to access their current `time
<Time_Overview>`.

.. _System_Control:

Control
~~~~~~~

A System can be assigned a `ControlMechanism` as its `controller <System.controller>`, that can be  used to
control parameters of other `Mechanisms <Mechanism>` in the System. Although any number of ControlMechanism can be
assigned to and executed within a System, a System can have only one `controller <System.controller>`, that is
executed after all of the other Components in the System have been executed, including any other ControlMechanisms (see
`System Execution <System_Execution>`). When a ControlMechanism is assigned to or created by a System, it inherits
specifications made for the System as follows:

  * the OutputStates specified to be monitored in the System's **monitor_for_control** argument are added to those
    that may have already been specified for the ControlMechanism's `objective_mechanism
    <ControlMechanism.objective_mechanism>` (the full set is listed in the ControlMechanism's `monitored_output_states
    <EVCControlMechanism.monitored_output_states>` attribute, and its ObjectiveMechanism's `monitored_output_states
    <ObjectiveMechanism.monitored_output_states>` attribute); see `System_Control_Specification` for additional details of how
    to specify OutputStates to be monitored.

  * a `ControlSignal` and `ControlProjection` is assigned to the ControlMechanism for every parameter that has been
    `specified for control <ParameterState_Specification>` in the System;  these are added to any that the
    ControlMechanism may already have (listed in its `control_signals <ControlMechanism.control_signals>` attribute).

See `System_Control_Specification` above, `ControlMechanism <ControlMechanism>` and `ModulatorySignal_Modulation`
for details of how control operates, and `System_Execution_Control` below for a description of how it is engaged
when a System is executed. The control Components of a System can be displayed using the System's `show_graph
<System.show_graph>` method with its **show_control** argument assigned as `True`.

.. _System_Learning:

Learning
~~~~~~~~

A System cannot itself be specified for learning.  However, if learning has been specified for any of its `processes
<System.processes>`, then it will be `implemented <LearningMechanism_Learning_Configurations>` and `executed
<System_Execution_Learning>` as part of the System.  Note, however, that for the learning Components of a Process to
be implemented by a System, learning must be `specified for the entire Process <Process_Learning_Specification>`. The
learning Components of a System can be displayed using the System's `System.show_graph` method with its
**show_learning** argument assigned as `True` or *ALL*.


.. _System_Execution:

Execution
---------

A System can be executed by calling either its `execute <System.execute>` or `run <System.execute>` methods.
`execute <System.execute>` executes the System once; that is, it executes a single `TRIAL`.
`run <System.run>` allows a series of `TRIAL`\\s to be executed, one for each input in the **inputs** argument
of the call to `run <System.run>`.  For each `TRIAL`, it makes a series of calls to the `run <Scheduler.run>`
method of the relevant `Scheduler` (see `System_Execution_Processing` and `System_Execution_Learning` below), and
executes the Components returned by that Scheduler (constituting a `TIME_STEP` of execution), until every Component in
the System has been executed at least once, or another `termination condition <Scheduler_Termination_Conditions>` is
met.  The execution of each `TRIAL` occurs in four phases: `initialization <System_Execution_Input_And_Initialization>`,
`processing <System_Execution_Processing>`, `learning <System_Execution_Learning>`, and
`control <System_Execution_Control>`, each of which is described below.


.. _System_Execution_Input_And_Initialization:

Input and Initialization
~~~~~~~~~~~~~~~~~~~~~~~~

The input to a System is specified in the **input** argument of either its `execute <System.execute>` or
`run <System.run>` method. In both cases, the input for a single `TRIAL` must be a list or ndarray of values,
each of which is an appropriate input for the corresponding `ORIGIN` Mechanism (listed in the System's
`origin_mechanisms <System.origin_mechanisms>` attribute). If the `execute <System.execute>` method is used,
input for only a single `TRIAL` is provided, and only a single `TRIAL` is executed.  The `run <System.run>` method
can be used for a sequence of `TRIAL`\\s, by providing it with a list or ndarray of inputs, one for each `TRIAL`.  In
both cases, two other types of input can be provided in corresponding arguments of the `run <System.run>` method:
a list or ndarray of **initial_values**, and a list or ndarray of **target** values. The **initial_values** are
assigned at the start of a `TRIAL` as input to Mechanisms that close recurrent loops (designated as `INITIALIZE_CYCLE`,
and listed in the System's `recurrent_init_mechanisms <System.recurrent_init_mechanisms>` attribute), and
**target** values are assigned as the *TARGET* input of the System's `TARGET` Mechanisms (see
`System_Execution_Learning` below;  also, see `Run` for additional details of formatting input specifications).


.. _System_Execution_Processing:

Processing
~~~~~~~~~~

Once the relevant inputs have been assigned, the `ProcessingMechanisms <ProcessingMechanism>` of the System are executed
in the order they are listed in the `Processes <Process>` used to construct the System.  When a Mechanism is executed,
it receives input from any other Mechanisms that project to it within the System,  but not from any Mechanisms outside
the System (PsyNeuLink does not support ESP).  The order of execution is determined by the System's `execution_graph`
attribute, which is a subset of the System's `graph <System.graph>` that has been "pruned" to be acyclic (i.e.,
devoid of recurrent loops (see `System_Graph` above).  While the `execution_graph` is acyclic, all recurrent Projections
in the System remain intact during execution and can be `initialized <System_Execution_Input_And_Initialization>` at
the start of execution. The order in which Components are executed can also be customized, using the System's
`System_Scheduler` in combination with `Condition` specifications for individual Components, to execute different
Components at different time scales, or to introduce dependencies among them (e.g., require that a recurrent Mechanism
settle before another one execute -- see `example <Condition_Recurrent_Example>`).


.. _System_Execution_Learning:

Learning
~~~~~~~~

A System executes learning if it is specified for one or more `Processes <Process_Learning_Sequence>` in the System.
The System's `learning <System.learning>` attribute indicates whether learning is enabled for the System. Learning
is executed for any Components (individual Projections or Processes) for which it is `specified
<Process_Learning_Sequence>` after the  `processing <System_Execution_Processing>` of each `TRIAL` has completed, but
before the `controller <System.controller> is executed <System_Execution_Control>`.

The learning Components of a System can be displayed using the System's `show_graph <System.show_graph>` method with its
**show_learning** argument assigned `True` or *ALL*. The target values used for learning can be specified in either of
two formats: dictionary or function, which are described in the `Run` module (see `Run_Targets`). Both formats require
that a target value be provided for each `TARGET` Mechanism of the System (listed in its `target_mechanisms
<System.target_mechanisms>` attribute).

.. note::
   A `TARGET` Mechanism of a Process is not necessarily one of the `TARGET` Mechanisms of the System to which it belongs
   (see `TARGET Mechanisms <LearningMechanism_Targets>`).  Also, the changes to a System induced by learning are not
   applied until the Mechanisms that receive the Projections being learned are next executed; see :ref:`Lazy Evaluation
   <LINK>` for an explanation of "lazy" updating).


.. _System_Execution_Control:

Control
~~~~~~~

The System's `controller <System.controller>` is executed in the last phase of execution in a `TRIAL`, after all
other Mechanisms in the System have executed.  Although a System may have more than one `ControlMechanism`, only one
can be assigned as its `controller <System.controller>`;  all other ControlMechanisms are executed during the
`processing `System_Execution_Processing` phase of the `TRIAL` like any other Mechanism.  The `controller
<System.controller>` uses its `objective_mechanism <ControlMechanism.objective_mechanism>` to monitor and evaluate
the `OutputState(s) <OutputState>` of Mechanisms in the System; based on the information it receives from that
`ObjectiveMechanism`, it modulates the value of the parameters of Components in the System that have been `specified
for control <ControlMechanism_Control_Signals>`, which then take effect in the next `TRIAL` (see `System_Control` for
additional information about control). The control Components of a System can be displayed using the System's
`show_graph`method with its **show_control** argument assigned `True`.


.. _System_Examples:

Examples
--------
COMMENT
   XXX ADD EXAMPLES HERE FROM 'System Graph and Input Test Script'
   .. note::  All of the example Systems below use the following set of Mechanisms.  However, in practice, they must be
      created separately for each System;  using the same Mechanisms and Processes in multiple Systems can produce
      confusing results.

   Module Contents
   System: class definition
COMMENT

.. _System_Control_Examples:

Specifying Control for a System
~~~~~~~~~~~~~~~~~~~~~~~~~~~~~~~

The following example specifies an `EVCControlMechanism` as the controller for a System with two `Processes <Process>`
that include two `Mechanisms <Mechanism>` (not shown)::

    my_system = System(processes=[TaskExecutionProcess, RewardProcess],
                       controller=EVCControlMechanism(objective_mechanism=
                                                   ObjectiveMechanism(
                                                       monitored_output_states=[
                                                           Reward,
                                                           Decision.output_states[PROBABILITY_UPPER_THRESHOLD],
                                                           (Decision.output_states[RESPONSE_TIME], -1, 1)]))
                                                       function=LinearCombination(operation=PRODUCT))

A constructor is used to specify the EVCControlMechanism that includes a constructor specifying its `objective_mechanism
<ControlMechanism.objective_mechanism>`;  the **monitored_output_states** argument of the ObjectiveMechanism's constructor
is used to specify that it should monitor the `primary OutputState <OutputState_Primary>` of the Reward Mechanism
and the *PROBABILITY_UPPER_THRESHOLD* and *RESPONSE_TIME* and, specifying how it should combine them (see the `example
<ControlMechanism_Examples>` under ControlMechanism for an explanation). Note that the **function** argument for the
ObjectiveMechanism's constructor is also specified;  this is because an ObjectiveMechanism uses *SUM* as the default
for the `operation <LinearCombination.operation>` of its `LinearCombination` function, whereas as the EVCControlMechanism
requires *PRODUCT* -- in this case, to properly use the weight and exponents specified for the RESPONSE_TIME
OutputState of Decision (see `note <EVCControlMechanism_Objective_Mechanism_Function_Note>` in EVCControlMechanism for
a more complete explanation).  Note that both the EVCControlMechanism and/or the ObjectiveMechanism could have been
constructed separately, and then referenced in the **controller** argument of ``my_system`` and **objective_mechanism**
argument of the EVCControlMechanism, respectively.

The same configuration can be specified in a more concise, though less "transparent" form, as follows::

    my_system = System(processes=[TaskExecutionProcess, RewardProcess],
                       controller=EVCControlMechanism(objective_mechanism=[
                                                             Reward,
                                                             Decision.output_states[PROBABILITY_UPPER_THRESHOLD],
                                                             (Decision.output_states[RESPONSE_TIME], -1, 1)])))

Here, the constructor for the ObjectiveMechanism is elided, and the **objective_mechanism** argument for the
EVCControlMechanism is specified as a list of OutputStates (see `ControlMechanism_ObjectiveMechanism`).

The specification can be made even simpler, but with some additional considerations that must be kept in mind,
as follows::

    my_system = System(processes=[TaskExecutionProcess, RewardProcess],
                       controller=EVCControlMechanism,
                       monitor_for_control=[Reward,
                                            PROBABILITY_UPPER_THRESHOLD,
                                            RESPONSE_TIME, 1, -1)],

Here, the *controller** for ``my_system`` is specified as the EVCControlMechanism, which will created a default
EVCControlMechanism. The OutputStates to be monitored are specified in the **monitor_for_control** argument for
``my_system``.  Note that here they can be referenced simply by name; when ``my_system`` is created, it will search
all of its Mechanisms for OutputStates with those names, and assign them to the `monitored_output_states
<ObjectiveMechanism>` attribute of the EVCControlMechanism's `objective_mechanism
<EVCControlMechanism.objective_mechanism>` (see `System_Control_Specification` for a more detailed explanation of how
OutputStates are assigned to be monitored by a System's `controller <System.controller>`).  While this form of the
specification is much simpler, it less flexible (i.e., it can't be used to customize the ObjectiveMechanism used by
the EVCControlMechanism or its `function <ObjectiveMechanism.function>`.

.. _System_Class_Reference:

Class Reference
---------------

"""

import inspect
import logging
import math
import numbers
import re
import warnings

from collections import OrderedDict, namedtuple

import numpy as np
import typecheck as tc

from toposort import toposort, toposort_flatten

from psyneulink.components.component import Component
from psyneulink.components.mechanisms.adaptive.control.controlmechanism import ControlMechanism, OBJECTIVE_MECHANISM
from psyneulink.components.mechanisms.adaptive.learning.learningauxiliary import _assign_error_signal_projections, _get_learning_mechanisms
from psyneulink.components.mechanisms.mechanism import MechanismList
from psyneulink.components.mechanisms.processing.objectivemechanism import DEFAULT_MONITORED_STATE_EXPONENT, DEFAULT_MONITORED_STATE_MATRIX, DEFAULT_MONITORED_STATE_WEIGHT, ObjectiveMechanism
from psyneulink.components.process import Process, ProcessList, ProcessTuple
from psyneulink.components.shellclasses import Mechanism, Process_Base, System_Base
from psyneulink.components.states.inputstate import InputState
from psyneulink.components.states.parameterstate import ParameterState
from psyneulink.components.states.state import _parse_state_spec
from psyneulink.globals.keywords import ALL, COMPONENT_INIT, CONROLLER_PHASE_SPEC, CONTROL, CONTROLLER, CYCLE, \
    EVC_SIMULATION, EXECUTING, EXPONENT, FUNCTION, FUNCTIONS, IDENTITY_MATRIX, INITIALIZED, INITIALIZE_CYCLE, \
    INITIALIZING, INITIAL_VALUES, INTERNAL, LABELS, LEARNING, LEARNING_SIGNAL, MATRIX, MONITOR_FOR_CONTROL, ORIGIN, \
    PARAMS, PROJECTIONS, SAMPLE, SEPARATOR_BAR, SINGLETON, SYSTEM, SYSTEM_INIT, TARGET, TERMINAL, VALUES, WEIGHT, \
    kwSeparator, kwSystemComponentCategory
from psyneulink.globals.log import Log
from psyneulink.globals.preferences.componentpreferenceset import is_pref_set
from psyneulink.globals.preferences.preferenceset import PreferenceLevel
from psyneulink.globals.registry import register_category
from psyneulink.globals.context import ContextFlags
from psyneulink.globals.utilities import AutoNumber, ContentAddressableList, append_type_to_name, convert_to_np_array, insert_list, iscompatible
from psyneulink.scheduling.scheduler import Scheduler
from psyneulink.components.mechanisms.processing.objectivemechanism import ObjectiveMechanism
from psyneulink.components.mechanisms.adaptive.learning.learningmechanism import LearningMechanism
from psyneulink.components.projections.pathway.mappingprojection import MappingProjection
from psyneulink.components.projections.projection import Projection

from psyneulink.scheduling.time import TimeScale

__all__ = [
    'CONTROL_MECHANISM', 'CONTROL_PROJECTION_RECEIVERS', 'defaultInstanceCount', 'INPUT_ARRAY', 'kwSystemInputState',
    'LEARNING_MECHANISMS', 'LEARNING_PROJECTION_RECEIVERS', 'MECHANISMS', 'MonitoredOutputStateTuple',
    'NUM_PHASES_PER_TRIAL', 'ORIGIN_MECHANISMS',
    'OUTPUT_STATE_NAMES', 'OUTPUT_VALUE_ARRAY', 'PROCESSES', 'RECURRENT_INIT_ARRAY', 'RECURRENT_MECHANISMS', 'SCHEDULER',
    'System', 'SYSTEM_TARGET_INPUT_STATE', 'SystemError', 'SystemInputState', 'SystemRegistry',
    'SystemWarning', 'TARGET_MECHANISMS', 'TERMINAL_MECHANISMS',
]

logger = logging.getLogger(__name__)

# ProcessRegistry ------------------------------------------------------------------------------------------------------

defaultInstanceCount = 0 # Number of default instances (used to index name)

# inspect() keywords
SCHEDULER = 'scheduler'
PROCESSES = 'processes'
MECHANISMS = 'mechanisms'
ORIGIN_MECHANISMS = 'origin_mechanisms'
INPUT_ARRAY = 'input_array'
RECURRENT_MECHANISMS = 'recurrent_mechanisms'
RECURRENT_INIT_ARRAY = 'recurrent_init_array'
TERMINAL_MECHANISMS = 'terminal_mechanisms'
OUTPUT_STATE_NAMES = 'output_state_names'
OUTPUT_VALUE_ARRAY = 'output_value_array'
NUM_PHASES_PER_TRIAL = 'num_phases'
TARGET_MECHANISMS = 'target_mechanisms'
LEARNING_PROJECTION_RECEIVERS = 'learning_projection_receivers'
LEARNING_MECHANISMS = 'learning_mechanisms'
CONTROL_MECHANISM = 'control_mechanism'
CONTROL_PROJECTION_RECEIVERS = 'control_projection_receivers'

SystemRegistry = {}

kwSystemInputState = 'SystemInputState'

class MonitoredOutputStatesOption(AutoNumber):
    """Specifies OutputStates to be monitored by a `ControlMechanism <ControlMechanism>`
    (see `ObjectiveMechanism_Monitored_Output_States` for a more complete description of their meanings."""
    ONLY_SPECIFIED_OUTPUT_STATES = ()
    """Only monitor explicitly specified Outputstates."""
    PRIMARY_OUTPUT_STATES = ()
    """Monitor only the `primary OutputState <OutputState_Primary>` of a Mechanism."""
    ALL_OUTPUT_STATES = ()
    """Monitor all OutputStates <Mechanism_Base.output_states>` of a Mechanism."""
    NUM_MONITOR_STATES_OPTIONS = ()

# Indices for items in tuple format used for specifying monitored_output_states using weights and exponents
OUTPUT_STATE_INDEX = 0
WEIGHT_INDEX = 1
EXPONENT_INDEX = 2
MATRIX_INDEX = 3
MonitoredOutputStateTuple = namedtuple("MonitoredOutputStateTuple", "output_state weight exponent matrix")


class SystemWarning(Warning):
     def __init__(self, error_value):
         self.error_value = error_value

class SystemError(Exception):
     def __init__(self, error_value):
         self.error_value = error_value

     def __str__(self):
         return repr(self.error_value)


# FIX:  IMPLEMENT DEFAULT PROCESS
# FIX:  NEED TO CREATE THE PROJECTIONS FROM THE PROCESS TO THE FIRST MECHANISM IN PROCESS FIRST SINCE,
# FIX:  ONCE IT IS IN THE GRAPH, IT IS NOT LONGER EASY TO DETERMINE WHICH IS WHICH IS WHICH (SINCE SETS ARE NOT ORDERED)

class System(System_Base):
    """

    System(                                  \
        default_variable=None,                    \
        processes=None,                           \
        initial_values=None,                      \
        controller=None,                          \
        enable_controller=:keyword:`False`,       \
        monitor_for_control=None,                 \
        control_signals=None,                     \
        learning_rate=None,                       \
        targets=None,                             \
        params=None,                              \
        name=None,                                \
        prefs=None)

    Base class for System.

    COMMENT:
        Description
        -----------
            System is a Category of the Component class.
            It implements a System that is used to execute a collection of processes.

       Class attributes
       ----------------
        + componentCategory (str): kwProcessFunctionCategory
        + className (str): kwProcessFunctionCategory
        + suffix (str): " <kwMechanismFunctionCategory>"
        + registry (dict): ProcessRegistry
        + classPreference (PreferenceSet): ProcessPreferenceSet, instantiated in __init__()
        + classPreferenceLevel (PreferenceLevel): PreferenceLevel.CATEGORY
        + ClassDefaults.variable = inputValueSystemDefault                     # Used as default input value to Process)
        + paramClassDefaults = {PROCESSES: [Mechanism_Base.default_mechanism],
                                CONTROLLER: None}
       Class methods
       -------------
        - _validate_variable(variable, context):  insures that variable is 3D np.array (one 2D for each Process)
        - _instantiate_attributes_before_function(context):  calls self._instantiate_graph
        - _instantiate_function(context): validates only if self.prefs.paramValidationPref is set
        - _instantiate_graph(input, context):  instantiates Processes in self.process and constructs execution_list
        - _instantiate_controller(): instantiates ControlMechanism in **controller** argument or assigned to attribute
        - identify_origin_and_terminal_mechanisms():  assign self.origin_mechanisms and self.terminalMechanisms
        - _assign_output_states():  assign OutputStates of System (currently = terminalMechanisms)
        - execute(input, context):  executes Mechanisms in order specified by execution_list
        - instance_defaults.variable(value):  setter for instance_defaults.variable;  does some kind of error checking??

       SystemRegistry
       --------------
        Register in SystemRegistry, which maintains a dict for the subclass, a count for all instances of it,
         and a dictionary of those instances

        TBI: MAKE THESE convenience lists, akin to self.terminalMechanisms
        + input (list): contains Process.input for each Process in self.processes
        + output (list): containts Process.ouput for each Process in self.processes
        [TBI: + input (list): each item is the Process.input object for the corresponding Process in self.processes]
        [TBI: + outputs (list): each item is the Process.output object for the corresponding Process in self.processes]
    COMMENT

    Attributes
    ----------

    componentType : SYSTEM

    processes : list of Process objects
        list of `Processes <Process>` in the System specified by the **processes** argument of the constructor.

        .. can be appended with prediction Processes by EVCControlMechanism
           used with self.input to constsruct self.process_tuples

        .. _processList : ProcessList
            Provides access to (process, input) tuples.
            Derived from self.input and self.processes.
            Used to construct :py:data:`execution_graph <System.execution_graph>` and execute the System

    controller : ControlMechanism : default SystemDefaultControlMechanism
        the `ControlMechanism <ControlMechanism>` used to monitor the `value <OutputState.value>` of the `OutputState(s)
        <OutputState>` and/or `Mechanisms <Mechanism>` specified in the **monitor_for_control** argument,
        and that controls the parameters specified in the **control_signals** argument of the System's constructor.

    enable_controller :  bool : default :keyword:`False`
        determines whether the `controller <System.controller>` is executed during System execution.

    learning : bool : default False
        indicates whether learning is enabled for the System;  is set to `True` if learning is specified for any
        `Processes <Process>` in the System.

    learning_rate : float : default None
        determines the learning_rate for all `LearningMechanisms <LearningMechanism>` in the System.  This overrides any
        values set for the function of individual LearningMechanisms or `LearningSignals <LearningSignal>`, and persists
        for all subsequent executions of the System.  If it is set to `None`, then the `learning_rate
        <System.learning_rate>` is determined by last value assigned to each LearningMechanism (either directly,
        or following the execution of any `Process` or System to which the LearningMechanism belongs and for which a
        `learning_rate <LearningMechanism.learning_rate>` was set).

    targets : 2d nparray
        used as template for the values of the System's `target_input_states`, and to represent the targets specified in
        the **targets** argument of System's `execute <System.execute>` and `run <System.run>` methods.

    graph : OrderedDict
        contains a graph of all of the Components in the System. Each entry specifies a set of <Receiver>: {sender,
        sender...} dependencies.  The key of each entry is a receiver Component, and the value is a set of Mechanisms
        that send Projections to that receiver. If a key (receiver) has no dependents, its value is an empty set.

    execution_graph : OrderedDict
        contains an acyclic subset of the System's `graph <System.graph>`, hierarchically organized by a
        `toposort <https://en.wikipedia.org/wiki/Topological_sorting>`_. Used to specify the order in which
        Components are `executed <System_Execution>`.

    execution_sets : list of sets
        contains a list of Component sets. Each set contains Components to be executed at the same time.
        The sets are ordered in the sequence with which they should be executed.

    execution_list : list of Mechanisms and/or Projections
        contains a list of Components in the order in which they are `executed <System_Execution>`.
        The list is a random sample of the permissible orders constrained by the `execution_graph` and produced by the
        `toposort <https://en.wikipedia.org/wiki/Topological_sorting>`_.

    mechanisms : list of Mechanism objects
        contains a list of all `Mechanisms <Mechanism>` in the System.

        .. property that points to _all_mechanisms.mechanisms (see below)

    mechanismsDict : Dict[Mechanism: Process]
        contains a dictionary of all Mechanisms in the System, listing the Processes to which they belong. The key of
        each entry is a `Mechanism <Mechanism>` object, and the value of each entry is a list of `Processes <Process>`.

        .. Note: the following attributes use lists of tuples (Mechanism, runtime_param, phaseSpec) and MechanismList
              xxx_mechs are lists of tuples defined in the Process pathways;
                  tuples are used because runtime_params and phaseSpec are attributes that need
                  to be able to be specified differently for the same Mechanism in different contexts
                  and thus are not easily managed as Mechanism attributes
              xxxMechanismLists point to MechanismList objects that provide access to information
                  about the Mechanism <type> listed in mechs (i.e., the Mechanisms, names, etc.)

        .. _all_mechs : list of (Mechanism, runtime_param, phaseSpec) tuples
            Tuples for all Mechanisms in the System (serve as keys in self.graph).

        .. _all_mechanisms : MechanismList
            Contains all Mechanisms in the System (based on _all_mechs).

        .. _origin_mechs : list of (Mechanism, runtime_param, phaseSpec) tuples
            Tuples for all ORIGIN Mechanisms in the System.

        .. _terminal_mechs : list of (Mechanism, runtime_param, phaseSpec) tuples
            Tuples for all TERMINAL Mechanisms in the System.

        .. _learning_mechs : list of (Mechanism, runtime_param, phaseSpec) tuples
            Tuples for all LearningMechanisms in the System.

        .. _target_mechs : list of (Mechanism, runtime_param, phaseSpec) tuples
            Tuples for all TARGET `ObjectiveMechanisms <ObjectiveMechanism>`  in the System that are a `TERMINAL`
            for at least one Process to which it belongs and that Process has learning enabled --  the criteria for
            being a target used in learning.

        .. _learning_mechs : list of (Mechanism, runtime_param, phaseSpec) tuples
            Tuples for all LearningMechanisms in the System (used for learning).

        .. _control_mechs : list of a single (Mechanism, runtime_param, phaseSpec) tuple
            Tuple for the controller in the System.

    origin_mechanisms : MechanismList
        all `ORIGIN` Mechanisms in the System (i.e., that don't receive `Projections <Projection>` from any other
        `Mechanisms <Mechanism>`, listed in ``origin_mechanisms.data``.

        .. based on _origin_mechs
           System.input contains the input to each `ORIGIN` Mechanism

    terminalMechanisms : MechanismList
        all `TERMINAL` Mechanisms in the System (i.e., that don't project to any other `ProcessingMechanisms
        <ProcessingMechanism>`), listed in ``terminalMechanisms.data``.

        .. based on _terminal_mechs
           System.ouput contains the output of each TERMINAL Mechanism

    recurrent_init_mechanisms : MechanismList
        `Mechanisms <Mechanism>` with recurrent `Projections <Projection>` that are candidates for `initialization
        <System_Execution_Input_And_Initialization>`, listed in ``recurrent_init_mechanisms.data``.

    learning_mechanisms : MechanismList
        all `LearningMechanisms <LearningMechanism>` in the System, listed in ``learning_mechanisms.data``.

    target_mechanisms : MechanismList
        all `TARGET` Mechanisms in the System (used for `learning <System_Execution_Learning>`), listed in
        ``target_mechanisms.data``.
        COMMENT:
            based on _target_mechs)
        COMMENT

    target_input_states : List[SystemInputState]
        one item for each `TARGET` Mechanism in the System (listed in its `target_mechanisms
        <System.target_mechansims>` attribute).  Used to represent the values specified in the **targets**
        argument of the System's `execute <System.execute>` and `run <System.run>` methods, and to provide
        thoese values to the the TARGET `InputState` of each `TARGET` Mechanism during `execution
        <System_Execution_Learning>`.


        .. control_mechanism : MechanismList
            contains the `ControlMechanism <ControlMechanism>` that is the `controller <System.controller>` of the
            System.
            COMMENT:
                ??and any other `ControlMechanisms <ControlMechanism>` in the System
                (based on _control_mechs).
            COMMENT

    value : 3D ndarray
        contains an array of 2D arrays, each of which is the `output_values <Mechanism_Base.output_values>` of a
        `TERMINAL` Mechanism in the System.

        .. _phaseSpecMax : int
            Maximum phase specified for any Mechanism in System.  Determines the phase of the last (set of)
            ProcessingMechanism(s) to be executed in the System.

        .. numPhases : int
            number of phases for System (read-only).

            .. implemented as an @property attribute; = _phaseSpecMax + 1

    initial_values : list or ndarray of values
        values used to initialize Mechanisms that close recurrent loops (designated as `INITIALIZE_CYCLE`).
        Length must equal the number of `INITIALIZE_CYCLE` Mechanisms listed in the System's
        `recurrent_init_mechanisms <System.recurrent_init_mechanisms>` attribute.

    results : List[OutputState.value]
        list of return values (OutputState.value) from the sequence of executions.

    name : str
        the name of the System; if it is not specified in the **name** argument of the constructor, a default is
        assigned by SystemRegistry (see `Naming` for conventions used for default and duplicate names).

    prefs : PreferenceSet or specification dict
        the `PreferenceSet` for the System; if it is not specified in the **prefs** argument of the
        constructor, a default is assigned using `classPreferences` defined in __init__.py (see :doc:`PreferenceSet
        <LINK>` for details).

    """

    componentCategory = kwSystemComponentCategory
    className = componentCategory
    suffix = " " + className
    componentType = "System"

    registry = SystemRegistry

    classPreferenceLevel = PreferenceLevel.CATEGORY
    # These will override those specified in CategoryDefaultPreferences
    # classPreferences = {
    #     kwPreferenceSetName: 'SystemCustomClassPreferences',
    #     kpReportOutputPref: PreferenceEntry(False, PreferenceLevel.INSTANCE)}

    # Use inputValueSystemDefault as default input to process
    class ClassDefaults(System_Base.ClassDefaults):
        variable = None

    paramClassDefaults = Component.paramClassDefaults.copy()
    paramClassDefaults.update({
        'outputStates': {},
        '_phaseSpecMax': 0,
        'stimulusInputStates': [],
        'inputs': [],
        'current_input': None,
        'target_input_states': [],
        'targets': None,
        'current_targets': None,
        'learning': False
    })

    # FIX 5/23/17: ADD control_signals ARGUMENT HERE (AND DOCUMENT IT ABOVE)
    @tc.typecheck
    def __init__(self,
                 default_variable=None,
                 size=None,
                 processes=None,
                 initial_values=None,
                 controller=None,
                 enable_controller=False,
                 monitor_for_control=None,
                 control_signals=None,
                 # learning=None,
                 learning_rate=None,
                 targets=None,
                 params=None,
                 name=None,
                 scheduler=None,
                 prefs:is_pref_set=None,
                 context=None):

        # Required to defer assignment of self.controller by setter
        #     until the rest of the System has been instantiated
        self.context.initialization_status = ContextFlags.INITIALIZING # cxt-init
        processes = processes or []
        if not isinstance(processes, list):
            processes = [processes]
        monitor_for_control = monitor_for_control or [MonitoredOutputStatesOption.PRIMARY_OUTPUT_STATES]
        self.control_signals_arg = control_signals or []

        # Assign args to params and functionParams dicts (kwConstants must == arg names)
        params = self._assign_args_to_param_dicts(processes=processes,
                                                  initial_values=initial_values,
                                                  # controller=controller,
                                                  enable_controller=enable_controller,
                                                  monitor_for_control=monitor_for_control,
                                                  # control_signals=control_signals,
                                                  learning_rate=learning_rate,
                                                  targets=targets,
                                                  params=params)

        self.function = self.execute
        self.scheduler_processing = scheduler
        self.scheduler_learning = None
        self.termination_processing = None
        self.termination_learning = None

        register_category(entry=self,
                          base_class=System,
                          name=name,
                          registry=SystemRegistry,
                          context=context)

        if not context: # cxt-test
            context = INITIALIZING + self.name + kwSeparator + SYSTEM_INIT # cxt-done
            self.context.initialization_status = ContextFlags.INITIALIZING
            self.context.string = INITIALIZING + self.name + kwSeparator + SYSTEM_INIT
        super().__init__(default_variable=default_variable,
                         size=size,
                         param_defaults=params,
                         name=self.name,
                         prefs=prefs,
                         context=context)

        self.context.initialization_status = ContextFlags.INITIALIZED # cxt-init
        self._execution_id = None

        # Assign controller
        self._instantiate_controller(control_mech_spec=controller, context=context)

        # IMPLEMENT CORRECT REPORTING HERE
        # if self.prefs.reportOutputPref:
        #     print("\n{0} initialized with:\n- pathway: [{1}]".
        #           # format(self.name, self.pathwayMechanismNames.__str__().strip("[]")))
        #           format(self.name, self.names.__str__().strip("[]")))

    def _validate_variable(self, variable, context=None):
        """Convert variable to 2D np.array: \
        one 1D value for each input state
        """
        super(System, self)._validate_variable(variable, context)

        # Force System variable specification to be a 2D array (to accommodate multiple input states of 1st mech(s)):
        if variable is None:
            return

        return variable

    def _validate_params(self, request_set, target_set=None, context=None):
        """Validate controller, processes and initial_values
        """
        super()._validate_params(request_set=request_set, target_set=target_set, context=context)

        if CONTROLLER in target_set and target_set[CONTROLLER] is not None:
            controller = target_set[CONTROLLER]
            if (not isinstance(controller, ControlMechanism) and
                    not (inspect.isclass(controller) and issubclass(controller, ControlMechanism))):
                raise SystemError("{} (controller arg for \'{}\') is not a ControllerMechanism or subclass of one".
                                  format(controller, self.name))

        for process in target_set[PROCESSES]:
            if not isinstance(process, Process_Base):
                raise SystemError("{} (in processes arg for \'{}\') is not a Process object".format(process, self.name))

        if INITIAL_VALUES in target_set and target_set[INITIAL_VALUES] is not None:
            for mech, value in target_set[INITIAL_VALUES].items():
                if not isinstance(mech, Mechanism):
                    raise SystemError("{} (key for entry in initial_values arg for \'{}\') "
                                      "is not a Mechanism object".format(mech, self.name))

    def _instantiate_attributes_before_function(self, context=None):
        """Instantiate processes and graph

        These calls must be made before _instantiate_function as the latter may be called during init for validation
        """
        self._instantiate_processes(input=self.instance_defaults.variable, context=context)
        self._instantiate_graph(context=context)
        self._instantiate_learning_graph(context=context)

    def _instantiate_function(self, context=None):
        """Suppress validation of function

        This is necessary to:
        - insure there is no FUNCTION specified (not allowed for a System object)
        - suppress validation (and attendant execution) of System execute method (unless VALIDATE_PROCESS is set)
            since generally there is no need, as all of the mechanisms in PROCESSES have already been validated
        """

        if self.paramsCurrent[FUNCTION] != self.execute:
            print("System object ({0}) should not have a specification ({1}) for a {2} param;  it will be ignored").\
                format(self.name, self.paramsCurrent[FUNCTION], FUNCTION)
            self.paramsCurrent[FUNCTION] = self.execute

        # If validation pref is set, instantiate and execute the System
        if self.prefs.paramValidationPref:
            super(System, self)._instantiate_function(context=context)
        # Otherwise, just set System output info to the corresponding info for the last mechanism(s) in self.processes
        else:
            self.value = self.processes[-1].output_state.value

    def _instantiate_processes(self, input=None, context=None):
# FIX: ALLOW Projections (??ProjectionTiming TUPLES) TO BE INTERPOSED BETWEEN MECHANISMS IN PATHWAY
# FIX: AUGMENT LinearMatrix TO USE FULL_CONNECTIVITY_MATRIX IF len(sender) != len(receiver)
        """Instantiate processes of System

        Use self.processes (populated by self.paramsCurrent[PROCESSES] in Function._assign_args_to_param_dicts
        If self.processes is empty, instantiate default process by calling process()
        Iterate through self.processes, instantiating each (including the input to each input projection)
        If input is specified, check that it's length equals the number of processes
        If input is not specified, compose from the input for each Process (value specified or, if None, default)
        Note: specification of input for System takes precedence over specification for Processes

        # ??STILL THE CASE, OR MOVED TO _instantiate_graph:
        Iterate through Process._mechs for each Process;  for each sequential pair:
            - create set entry:  <receiving Mechanism>: {<sending Mechanism>}
            - add each pair as an entry in self.execution_graph
        """

        self.mechanismsDict = {}
        self._all_mechs = []
        self._all_mechanisms = MechanismList(self, self._all_mechs)

        # Get list of processes specified in arg to init,
        #    possibly appended by EVCControlMechanism (with prediction processes)
        processes_spec = self.processes

        # Assign default Process if PROCESS is empty, or invalid
        if not processes_spec:
            from psyneulink.components.process import Process
            processes_spec.append(ProcessTuple(Process(), None))

        # If input to system is specified, number of items must equal number of processes with origin mechanisms
        if input is not None and len(input) != len(self.origin_mechanisms):
            raise SystemError("Number of items in input ({}) must equal number of processes ({}) in {} ".
                              format(len(input), len(self.origin_mechanisms),self.name))

        #region VALIDATE EACH ENTRY, STANDARDIZE FORMAT AND INSTANTIATE PROCESS

        # Convert all entries to (process, input) tuples, with None as filler for absent input
        input_index = input_index_curr = 0
        for i in range(len(processes_spec)):

            # Get list of origin mechanisms for processes that have already been converted
            #   (for use below in assigning input)
            orig_mechs_already_processed = list(p[0].origin_mechanisms[0] for
                                                p in processes_spec if isinstance(p,ProcessTuple))

            # Entry is not a tuple
            #    presumably it is a process spec, so enter it as first item of ProcessTuple
            if not isinstance(processes_spec[i], tuple):
                processes_spec[i] = ProcessTuple(processes_spec[i], None)

            # Entry is a tuple but not a ProcessTuple, so convert it
            if isinstance(processes_spec[i], tuple) and not isinstance(processes_spec[i], ProcessTuple):
                processes_spec[i] = ProcessTuple(processes_spec[i][0], processes_spec[i][1])

            # Input was NOT provided on command line, so get it from the process
            if input is None:
                process = processes_spec[i].process
                process_input = []
                for process_input_state in process.process_input_states:
                    process_input.extend(process_input_state.value)
                processes_spec[i] = ProcessTuple(process, process_input)
            # Input was provided on command line, so assign that to input item of tuple
            else:
                # Assign None as input to processes implemented by controller (controller provides their input)
                #    (e.g., prediction processes implemented by EVCControlMechanism)
                if processes_spec[i].process._isControllerProcess:
                    processes_spec[i] = ProcessTuple(processes_spec[i].process, None)
                else:
                    # Replace input item in tuple with one from command line
                    # Note:  check if origin mechanism for current process is same as any previous one;
                    #        if it is, use that one (and don't increment index for input
                    #        otherwise, assign input and increment input_index
                    try:
                        input_index_curr = orig_mechs_already_processed.index(processes_spec[i][0].origin_mechanisms[0])
                    except ValueError:
                        input_index += 1
                    processes_spec[i] = ProcessTuple(processes_spec[i].process, input[input_index_curr])
                    input_index_curr = input_index

            # Validate input
            if (processes_spec[i].input is not None and
                    not isinstance(processes_spec[i].input,(numbers.Number, list, np.ndarray))):
                raise SystemError("Second item of entry {0} ({1}) must be an input value".
                                  format(i, processes_spec[i].input))

            process = processes_spec[i].process
            process_input = processes_spec[i].input

            # IMPLEMENT: THIS IS WHERE LEARNING SPECIFIED FOR A SYSTEM SHOULD BE IMPLEMENTED FOR EACH PROCESS IN THE
            #            SYSTEM;  NOTE:  IF THE PROCESS IS ALREADY INSTANTIATED WITHOUT LEARNING
            #            (FIRST CONDITIONAL BELOW), MAY NEED TO BE RE-INSTANTIATED WITH LEARNING
            #            (QUESTION:  WHERE TO GET SPECS FOR PROCESS FOR RE-INSTANTIATION??)

            # If process item is a Process object, assign process_input as default
            if isinstance(process, Process_Base):
                if process_input is not None:
                    process._instantiate_defaults(variable=process_input, context=context)

            # Otherwise, instantiate Process
            else:
                if inspect.isclass(process) and issubclass(process, Process_Base):
                    # FIX: MAKE SURE THIS IS CORRECT
                    # Provide self as context, so that Process knows it is part of a System (and which one)
                    # Note: this is used by Process._instantiate_pathway() when instantiating first Mechanism
                    #           in Pathway, to override instantiation of projections from Process.input_state
                    process = Process_Base(default_variable=process_input,
                                           learning_rate=self.learning_rate,
                                           context=self)
                elif isinstance(process, dict):
                    # IMPLEMENT:  HANDLE Process specification dict here;
                    #             include process_input as ??param, and context=self
                    raise SystemError("Attempt to instantiate process {0} in PROCESSES of {1} "
                                      "using a Process specification dict: not currently supported".
                                      format(process.name, self.name))
                else:
                    raise SystemError("Entry {0} of PROCESSES ({1}) must be a Process object, class, or a "
                                      "specification dict for a Process".format(i, process))

            # # process should now be a Process object;  assign to processList
            # self.processList.append(process)

            # Assign the Process a reference to this System
            process.systems.append(self)
            if process._learning_enabled:
                self.learning = True

            # Get max of Process phaseSpecs
            self._phaseSpecMax = int(max(math.floor(process._phaseSpecMax), self._phaseSpecMax))

            # Iterate through mechanism tuples in Process' mechs
            #     to construct self._all_mechs and mechanismsDict
            # FIX: ??REPLACE WITH:  for sender_object_item in Process._mechs
            for sender_object_item in process._mechs:

                sender_mech = sender_object_item

                # THIS IS NOW DONE IN _instantiate_graph
                # # Add system to the Mechanism's list of systems of which it is member
                # if not self in sender_object_item[MECHANISM].systems:
                #     sender_mech.systems[self] = INTERNAL

                # Assign sender mechanism entry in self.mechanismsDict, with object_item as key and its Process as value
                #     (this is used by Process._instantiate_pathway() to determine if Process is part of System)
                # If the sender is already in the System's mechanisms dict
                if sender_object_item in self.mechanismsDict:
                    # existing_object_item = self._all_mechanisms._get_tuple_for_mech(sender_mech)
                    # Add to entry's list
                    self.mechanismsDict[sender_mech].append(process)
                else:
                    # Add new entry
                    self.mechanismsDict[sender_mech] = [process]
                if not sender_object_item in self._all_mechs:
                    self._all_mechs.append(sender_object_item)

                # Add ObjectiveMechanism for ControlMechanism if the latter is not the System's controller
                if (isinstance(sender_object_item, ControlMechanism)
                    and (self.controller is None or not sender_object_item is self.controller)
                    and isinstance(sender_object_item.objective_mechanism, ObjectiveMechanism)
                    and not sender_object_item.objective_mechanism in self._all_mechs):
                    self._all_mechs.append(sender_object_item.objective_mechanism)

            process._all_mechanisms = MechanismList(process, components_list=process._mechs)

        # # Instantiate processList using process_tuples, and point self.processes to it
        # # Note: this also points self.params[PROCESSES] to self.processes
        self.process_tuples = processes_spec
        self._processList = ProcessList(self, self.process_tuples)
        self.processes = self._processList.processes

    def _instantiate_graph(self, context=None):
        """Construct graph (full) and execution_graph (acyclic) of System

        Instantate a graph of all of the Mechanisms in the System and their dependencies,
            designate a type for each Mechanism in the graph,
            instantiate the execution_graph, a subset of the graph with any cycles removed,
                and topologically sorted into a sequentially ordered list of sets
                containing mechanisms to be executed at the same time

        graph contains a dictionary of dependency sets for all Mechanisms in the System:
            reciever_object_item : {sender_object_item, sender_object_item...}
        execution_graph contains an acyclic subset of graph used to determine sequence of Mechanism execution;

        They are constructed as follows:
            sequence through self.processes;  for each Process:
                begin with process.first_mechanism (assign as `ORIGIN` if it doesn't receive any Projections)
                traverse all Projections
                for each Mechanism encountered (receiver), assign to its dependency set the previous (sender) Mechanism
                for each assignment, use toposort to test whether the dependency introduced a cycle; if so:
                    eliminate the dependent from execution_graph, and designate it as `CYCLE` (unless it is an `ORIGIN`)
                    designate the sender as `INITIALIZE_CYCLE` (it can receive and initial_value specification)
                if a Mechanism doe not project to any other ProcessingMechanisms (ignore learning and control mechs):
                    assign as `TERMINAL` unless it is already an `ORIGIN`, in which case assign as `SINGLETON`

        Construct execution_sets and exeuction_list

        Assign MechanismLists:
            allMechanisms
            origin_mechanisms
            terminalMechanisms
            recurrent_init_mechanisms (INITIALIZE_CYCLE)
            learning_mechanisms
            control_mechanism

        Validate initial_values

        """
        from psyneulink.components.mechanisms.adaptive.learning.learningmechanism import LearningMechanism

        def is_monitoring_mech(mech):
            if ((isinstance(mech, ObjectiveMechanism) and mech._role) or
                    isinstance(mech, (LearningMechanism, ControlMechanism))):
                return True
            else:
                return False

        # Use to recursively traverse processes
        def build_dependency_sets_by_traversing_projections(sender_mech):

            # DEAL WITH LEARNING AND CONTROL MECHANISMS -----------------------------------------------------------

            # # MODIFIED 9/18/17 OLD:
            # # If sender is an ObjectiveMechanism being used for learning or control,
            # #     or a LearningMechanism or a ControlMechanism,
            # # Assign as LEARNING and move on
            # if is_monitoring_mech(sender_mech):
            #     sender_mech.systems[self] = LEARNING
            # MODIFIED 9/18/17 NEW:
            # Label Mechanisms used for Learning and System's controller, then return
            #    (i.e., don't include their dependents in the System execution_graph;
            #     they will be added to the System's learning_graph or run as the controller)
            #    EXCEPT ObjectiveMechanisms used for control but not the System's controller
            if is_monitoring_mech(sender_mech):
                # LearningMechanisms or ObjectiveMechanism used for learning:  label as LEARNING and return
                if (isinstance(sender_mech, LearningMechanism) or
                        (isinstance(sender_mech, ObjectiveMechanism) and sender_mech._role is LEARNING)):
                    sender_mech.systems[self] = LEARNING
                    return
                # System's controller or ObjectiveMechanism that projects *only* to it:  label as CONTROL and return
                # IMPLEMENTATION NOTE:  This the permits an ObjectiveMechanism to project to other Mechanisms
                #                       that can be included in the System's execution_graph
                elif (sender_mech is self.controller or
                          (isinstance(sender_mech, ObjectiveMechanism) and
                               all(
                                   all(projection.receiver.owner is self.controller
                                       for projection in output_state.efferents)
                                   for output_state in sender_mech.output_states))):
                    sender_mech.systems[self] = CONTROL
                    return
                # If sender is a ControlMechanism that is not the controller for the System,
                #    assign its dependency to its ObjectiveMechanism and label as INTERNAL
                elif isinstance(sender_mech, ControlMechanism):
                    sender_mech.systems[self] = INTERNAL
                    # FIX:  ALLOW TO CONTINUE FROM ControlMechanism TO RECIPIENT OF ITS ControlProjections?
                    # FIX:  I.E., **DON'T** RETURN
            # MODIFIED 9/18/17 END


            # PRUNE ANY NON-SYSTEM COMPONENTS ---------------------------------------------------------------------

            # Delete any projections to mechanism from processes or mechanisms in processes not in current system
            for input_state in sender_mech.input_states:
                for projection in input_state.all_afferents:
                    sender = projection.sender.owner
                    system_processes = self.processes
                    if isinstance(sender, Process_Base):
                        if not sender in system_processes:
                            del projection
                    elif not all(sender_process in system_processes for sender_process in sender.processes):
                        del projection

            # If sender_mech has no projections left, raise exception
            if not any(any(projection for projection in input_state.all_afferents)
                       for input_state in sender_mech.input_states):
                raise SystemError("{} only receives Projections from other Processes or Mechanisms not"
                                  " in the current System ({})".format(sender_mech.name, self.name))

            # ASSIGN TERMINAL MECHANISM(S) -----------------------------------------------------------------------

            # Assign as TERMINAL (or SINGLETON) if it:
            #    - it is not a ControlMechanism and
            #    - it is not an Objective Mechanism used for Learning or Control and
            #    - it has no outgoing projections or
            #          only ones to ObjectiveMechanism(s) used for Learning or Control
            # Note:  SINGLETON is assigned if mechanism is already a TERMINAL;  indicates that it is both
            #        an ORIGIN AND A TERMINAL and thus must be the only mechanism in its process
            if (

                # # MODIFIED 9/18/17 OLD:
                # # It is not a ControlMechanism
                # not (isinstance(sender_mech, ControlMechanism) or
                # MODIFIED 9/18/17 NEW:
                # It is not the controller for the System
                # not (sender_mech is self.controller or
                not (isinstance(sender_mech, ControlMechanism) or
                # MODIFIED 9/18/17 END
                # FIX: ALLOW IT TO BE TERMINAL IF IT PROJECTS ONLY TO A ControlMechanism or ObjectiveMechanism for one
                    # It is not an ObjectiveMechanism used for Learning or for the controller of the System
                    (isinstance(sender_mech, ObjectiveMechanism) and sender_mech._role in (LEARNING,CONTROL)))

                    and
                        # All of its projections
                        all(
                            all(
                                # are to ControlMechanism(s)...
                                isinstance(projection.receiver.owner, (ControlMechanism, LearningMechanism))
                                    # or to ObjectiveMechanism(s) used for Learning or Control...
                                    or (isinstance(projection.receiver.owner, ObjectiveMechanism)
                                        and projection.receiver.owner._role in (LEARNING, CONTROL))
                                # or are to itself!
                                or projection.receiver.owner is sender_mech
                            for projection in output_state.efferents)
                        for output_state in sender_mech.output_states)):
                try:
                    if sender_mech.systems[self] is ORIGIN:
                        sender_mech.systems[self] = SINGLETON
                    else:
                        sender_mech.systems[self] = TERMINAL
                except KeyError:
                    sender_mech.systems[self] = TERMINAL
                # MODIFIED 9/19/17 OLD:
                # return
                # MODIFIED 9/19/17 NEW:
                # If sender_mech has projections to ControlMechanism and/or Objective Mechanisms used for control
                #    that are NOT the System's controller, then continue to track those projections
                #    for dependents to add to the execution_graph;
                if any(
                        any(
                            # Projection to a ControlMechanism that is not the System's controller
                                    (isinstance(projection.receiver.owner, ControlMechanism)
                                     and not projection.receiver.owner is self.controller)
                            # or Projection to an ObjectiveMechanism that is not for the System's controller
                            or (isinstance(projection.receiver.owner, ObjectiveMechanism)
                                and projection.receiver.owner._role is CONTROL
                                and (self.controller is None or (self.controller is not None
                                and not projection.receiver.owner is self.controller.objective_mechanism)))
                                    for projection in output_state.efferents)
                        for output_state in sender_mech.output_states):
                    pass

                # Otherwise, don't track any of the TERMINAL Mechanism's projections
                else:
                    return
                # MODIFIED 9/19/17 END


            # FIND DEPENDENTS AND ADD TO GRAPH ---------------------------------------------------------------------

            for output_state in sender_mech.output_states:

                for projection in output_state.efferents:
                    receiver = projection.receiver.owner
                    # receiver_tuple = self._all_mechanisms._get_tuple_for_mech(receiver)

                    # If receiver is not in system's list of mechanisms, must belong to a process that has
                    #    not been included in the system, so ignore it
                    # MODIFIED 7/28/17 CW: added a check for auto-recurrent projections (i.e. receiver is sender_mech)
                    if not receiver or (receiver is sender_mech):
                        continue
                    if is_monitoring_mech(receiver):
                        # # MODIFIED 9/18/19 OLD:
                        # continue
                        # MODIFIED 9/18/19 NEW:
                        # Don't include receiver if it is the controller for the System,
                        if (receiver is self.controller
                            or isinstance(receiver, LearningMechanism)
                            or self.controller is not None and isinstance(receiver, self.controller.objective_mechanism)
                            or (isinstance(receiver, ObjectiveMechanism) and receiver._role is LEARNING)):
                            continue
                        # MODIFIED 9/18/19 END
                    try:
                        self.graph[receiver].add(sender_mech)
                    except KeyError:
                        self.graph[receiver] = {sender_mech}

                    # Use toposort to test whether the added dependency produced a cycle (feedback loop)
                    # Do not include dependency (or receiver on sender) in execution_graph for this projection
                    #  and end this branch of the traversal if the receiver has already been encountered,
                    #  but do mark for initialization
                    # Notes:
                    # * This is because it is a feedback connection, which introduces a cycle into the graph
                    #     that precludes use of toposort to determine order of execution;
                    #     however, the feedback projection will still be used during execution
                    #     so the sending mechanism should be designated as INITIALIZE_CYCLE
                    # * Check for receiver mechanism and not its tuple,
                    #     since the same mechanism can appear in more than one tuple (e.g., with different phases)
                    #     and would introduce a cycle irrespective of the tuple in which it appears in the graph
                    # FIX: MODIFY THIS TO (GO BACK TO) USING if receiver_tuple in self.execution_graph
                    # FIX  BUT CHECK THAT THEY ARE IN DIFFERENT PHASES
                    if receiver in self.execution_graph:
                        # Try assigning receiver as dependent of current mechanism and test toposort
                        try:
                            # If receiver_tuple already has dependencies in its set, add sender_mech to set
                            if self.execution_graph[receiver]:
                                self.execution_graph[receiver].\
                                    add(sender_mech)
                            # If receiver set is empty, assign sender_mech to set
                            else:
                                self.execution_graph[receiver] = \
                                    {sender_mech}
                            # Use toposort to test whether the added dependency produced a cycle (feedback loop)
                            list(toposort(self.execution_graph))
                        # If making receiver dependent on sender produced a cycle (feedback loop), remove from graph
                        except ValueError:
                            self.execution_graph[receiver].\
                                remove(sender_mech)
                            # Assign sender_mech INITIALIZE_CYCLE as system status if not ORIGIN or not yet assigned
                            if not sender_mech.systems or not (sender_mech.systems[self] in {ORIGIN, SINGLETON}):
                                sender_mech.systems[self] = INITIALIZE_CYCLE
                            if not (receiver.systems[self] in {ORIGIN, SINGLETON}):
                                receiver.systems[self] = CYCLE
                            continue

                    else:
                        # Assign receiver as dependent on sender mechanism
                        try:
                            # FIX: THIS WILL ADD SENDER_MECH IF RECEIVER IS IN GRAPH BUT = set()
                            # FIX: DOES THAT SCREW UP ORIGINS?
                            self.execution_graph[receiver].\
                                add(sender_mech)
                        except KeyError:
                            self.execution_graph[receiver] = \
                                {sender_mech}

                    if not sender_mech.systems:
                        sender_mech.systems[self] = INTERNAL

                    # Traverse list of mechanisms in process recursively
                    build_dependency_sets_by_traversing_projections(receiver)

        self.graph = OrderedDict()
        self.execution_graph = OrderedDict()


        # Sort for consistency of output
        sorted_processes = sorted(self.processes, key=lambda process : process.name)

        for process in sorted_processes:
            first_mech = process.first_mechanism

            # Treat as ORIGIN if ALL projections to the first mechanism in the process are from:
            #    - the process itself (ProcessInputState)
            #    - another mechanism in the in process (i.e., feedback projections from *within* the process)
            #    - mechanisms from other process for which it is an origin
            # Notes:
            # * This precludes a mechanism that is an ORIGIN of a process from being an ORIGIN for the system
            #       if it receives any projections from any other mechanisms in the system (including other processes)
            #       other than ones in processes for which it is also their ORIGIN
            # * This does allow a mechanism to be the ORIGIN (but *only* the ORIGIN) for > 1 process in the system
            try:
                if all(
                        all(
                                # All projections must be from a process (i.e., ProcessInputState) to which it belongs
                                # # MODIFIED 2/8/17 OLD:
                                # #          [THIS CHECKED FOR PROCESS IN SYSTEM'S LIST OF PROCESSES
                                # #           IT CRASHED IF first_mech WAS ASSIGNED TO ANY PROCESS THAT WAS NOT ALSO
                                # #           ASSIGNED TO THE SYSTEM TO WHICH THE first_mech BELONGS
                                #  projection.sender.owner in sorted_processes or
                                # MODIFIED 2/8/17 NEW:
                                #      [THIS CHECKS THAT PROJECTION IS FROM A PROCESS IN first_mech's LIST OF PROCESSES]
                                #       PROBABLY ISN"T NECESSARY, AS IT SHOULD BE COVERED BY INITIAL ASSIGNMENT OF PROJ]
                                projection.sender.owner in first_mech.processes or
                                # MODIFIED 2/8/17 END
                                # or from mechanisms within its own process (e.g., [a, b, a])
                                projection.sender.owner in list(process.mechanisms) or
                                # or from Mechanisms in other processes for which it is also an ORIGIN ([a,b,a],[a,c,a])
                                all(ORIGIN in first_mech.processes[proc]
                                    for proc in projection.sender.owner.processes
                                    if isinstance(projection.sender.owner,Mechanism))
                            # For all the projections to each InputState
                            for projection in input_state.path_afferents)
                        # For all input_states for the first_mech
                        for input_state in first_mech.input_states):
                    # Assign its set value as empty, marking it as a "leaf" in the graph
                    object_item = first_mech
                    self.graph[object_item] = set()
                    self.execution_graph[object_item] = set()
                    first_mech.systems[self] = ORIGIN
            except KeyError as e:
                # IMPLEMENTATION NOTE:
                # This occurs if a Mechanism belongs to one (or more) Process(es) in the System but not ALL of them;
                #    it is because each Mechanism in the test above ("ORIGIN in first_mech.processes[proc]")
                #     is examined for all Processes in the System);
                # FIX: 10/3/17 - this should be factored into the tests above so that the exception does not occur
                if isinstance(e.args[0], Process_Base):
                    pass
                else:
                    raise SystemError(e)

            build_dependency_sets_by_traversing_projections(first_mech)

        # Print graph
        if self.verbosePref:
            warnings.warn("In the System graph for \'{}\':".format(self.name))
            for receiver_object_item, dep_set in self.execution_graph.items():
                mech = receiver_object_item
                if not dep_set:
                    print("\t'{}' is an {} Mechanism".
                          format(mech.name, mech.systems[self]))
                else:
                    status = mech.systems[self]
                    if status is TERMINAL:
                        status = 'a ' + status
                    elif status in {INTERNAL, INITIALIZE_CYCLE}:
                        status = 'an ' + status
                    print("\t'{}' is {} Mechanism that receives Projections from:".format(mech.name, status))
                    for sender_object_item in dep_set:
                        print("\t\t\'{}\'".format(sender_object_item.name))

        # For each mechanism (represented by its tuple) in the graph, add entry to relevant list(s)
        # Note: ignore mechanisms belonging to controllerProcesses (e.g., instantiated by EVCControlMechanism)
        #       as they are for internal use only;
        #       this also ignored learning-related mechanisms (they are handled below)
        self._origin_mechs = []
        self._terminal_mechs = []
        self._recurrent_init_mechs = []
        self._control_mechs = []

        for object_item in self.execution_graph:

            mech = object_item

            if mech.systems[self] in {ORIGIN, SINGLETON}:
                for process, status in mech.processes.items():
                    if process._isControllerProcess:
                        continue
                    self._origin_mechs.append(object_item)
                    break

            if object_item.systems[self] in {TERMINAL, SINGLETON}:
                for process, status in mech.processes.items():
                    if process._isControllerProcess:
                        continue
                    self._terminal_mechs.append(object_item)
                    break

            if object_item.systems[self] in {INITIALIZE_CYCLE}:
                for process, status in mech.processes.items():
                    if process._isControllerProcess:
                        continue
                    self._recurrent_init_mechs.append(object_item)
                    break

            if isinstance(object_item, ControlMechanism):
                if not object_item in self._control_mechs:
                    self._control_mechs.append(object_item)

        self.origin_mechanisms = MechanismList(self, self._origin_mechs)
        self.terminal_mechanisms = MechanismList(self, self._terminal_mechs)
        self.recurrent_init_mechanisms = MechanismList(self, self._recurrent_init_mechs)
        self.control_mechanisms = MechanismList(self, self._control_mechs) # Used for inspection and in case there
                                                                              # are multiple controllers in the future

        try:
            self.execution_sets = list(toposort(self.execution_graph))
        except ValueError as e:
            if 'Cyclic dependencies exist' in e.args[0]:
                # if self.verbosePref:
                # print('{} has feedback connections; be sure that the following items are properly initialized:'.
                #       format(self.name))
                raise SystemError("PROGRAM ERROR: cycle (feedback loop) in {} not detected by _instantiate_graph ".
                                  format(self.name))

        # Create instance of sequential (execution) list:
        self.execution_list = self._toposort_with_ordered_mechs(self.execution_graph)

        # MODIFIED 6/27/17 NEW: (CW)
        # changed "orig_mech_input.extend(input_state.value)" to "orig_mech_input.append(input_state.value)"
        # this is accompanied by a change to the code around line 1510 where a for loop was added.
        # MODIFIED 2/8/17 NEW:
        # Construct self.instance_defaults.variable from inputs to ORIGIN mechanisms
        self.instance_defaults.variable = []
        for mech in self.origin_mechanisms:
            orig_mech_input = []
            for input_state in mech.input_states:
                orig_mech_input.append(input_state.value)
            self.instance_defaults.variable.append(orig_mech_input)
        self.instance_defaults.variable = convert_to_np_array(self.instance_defaults.variable, 2)
        # should add Utility to allow conversion to 3D array
        # MODIFIED 2/8/17 END
        # An example: when input state values are vectors, then self.instance_defaults.variable is a 3D array because
        # an origin mechanism could have multiple input states if there is a recurrent input state. However,
        # if input state values are all non-vector objects, such as strings, then self.instance_defaults.variable
        # would be a 2D array. so we should convert that to a 3D array
        # MODIFIED 6/27/17 END

        # Instantiate StimulusInputStates
        self._instantiate_stimulus_inputs(context=context)

        # Validate initial values
        # FIX: CHECK WHETHER ALL MECHANISMS DESIGNATED AS INITIALIZE HAVE AN INITIAL_VALUES ENTRY
        # FIX: ONLY CHECKS FIRST ITEM OF self.instance_defaults.value (ASSUMES THAT IS ALL THAT WILL GET ASSIGNED)
        # FIX: ONLY CHECK ONES THAT RECEIVE PROJECTIONS
        if self.initial_values is not None:
            for mech, value in self.initial_values.items():
                if not mech in self.execution_graph:
                    raise SystemError("{} (entry in initial_values arg) is not a Mechanism in \'{}\'".
                                      format(mech.name, self.name))
                mech._update_value
                if not iscompatible(value, mech.instance_defaults.value[0]):
                    raise SystemError("{} (in initial_values arg for \'{}\') is not a valid value for {}".
                                      format(value, self.name, append_type_to_name(self)))

    def _instantiate_stimulus_inputs(self, context=None):

# FIX: ZERO VALUE OF ALL ProcessInputStates BEFORE EXECUTING
# FIX: RENAME SystemInputState -> SystemInputState

        # Create SystemInputState for each ORIGIN mechanism in origin_mechanisms and
        #    assign MappingProjection from the SystemInputState to the ORIGIN mechanism
        for i, origin_mech in zip(range(len(self.origin_mechanisms)), self.origin_mechanisms):

            # Skip if ORIGIN mechanism already has a projection from a SystemInputState in current system
            # (this avoids duplication from multiple passes through _instantiate_graph)
            if any(self is projection.sender.owner for projection in origin_mech.input_state.path_afferents):
                continue
            # added a for loop to iterate over origin_mech.input_states to allow for multiple input states in an
            # origin mechanism (useful only if the origin mechanism is a KWTA) Check, for each ORIGIN mechanism,
            # that the length of the corresponding item of self.instance_defaults.variable matches the length of the
            #  ORIGIN inputState's instance_defaults.variable attribute
            for j in range(len(origin_mech.input_states)):
                if len(self.instance_defaults.variable[i][j]) != \
                        len(origin_mech.input_states[j].instance_defaults.variable):
                    raise SystemError("Length of input {} ({}) does not match the length of the input ({}) for the "
                                      "corresponding ORIGIN Mechanism ()".
                                      format(i,
                                             len(self.instance_defaults.variable[i][j]),
                                             len(origin_mech.input_states[j].instance_defaults.variable),
                                             origin_mech.name))
                stimulus_input_state = SystemInputState(owner=self,
                                                        variable=origin_mech.input_states[j].instance_defaults.variable,
                                                        prefs=self.prefs,
                                                        name="System Input State to Mechansism {}, Input State {}".
                                                        format(origin_mech.name,j),
                                                        context=context)
                self.stimulusInputStates.append(stimulus_input_state)
                self.inputs.append(stimulus_input_state.value)

                # Add MappingProjection from stimulus_input_state to ORIGIN mechainsm's inputState
                from psyneulink.components.projections.pathway.mappingprojection import MappingProjection
                MappingProjection(sender=stimulus_input_state,
                        receiver=origin_mech.input_states[j],
                        name=self.name+' Input Projection to '+origin_mech.name+' Input State '+str(j))

    def _instantiate_learning_graph(self, context=None):
        """Build graph of LearningMechanism and LearningProjections
        """
        from psyneulink.components.mechanisms.adaptive.learning.learningmechanism import \
            LearningMechanism, ACTIVATION_INPUT, ACTIVATION_OUTPUT, ERROR_SIGNAL

        self.learningGraph = OrderedDict()
        self.learning_execution_graph = OrderedDict()

        def build_dependency_sets_by_traversing_projections(sender_mech, process):

            # MappingProjections are legal recipients of learning projections (hence the call)
            #  but do not send any projections, so no need to consider further
            from psyneulink.components.projections.pathway.mappingprojection import MappingProjection
            if isinstance(sender_mech, MappingProjection):
                return

            # All other sender_mechs must be either a LearningMechanism or a ComparatorMechanism with role=LEARNING
            elif not (isinstance(sender_mech, LearningMechanism) or
                          (isinstance(sender_mech, ObjectiveMechanism) and sender_mech._role is LEARNING)):
                raise SystemError("PROGRAM ERROR: {} is not a legal object for learning graph;"
                                  "must be a LearningMechanism or an ObjectiveMechanism".
                                  format(sender_mech))

            # MANAGE TARGET ObjectiveMechanism FOR INTERNAL or TERMINAL CONVERGENCE of PATHWAYS

            # If sender_mech is an ObjectiveMechanism, and:
            #    - none of the Mechanisms that project to it are are a TERMINAL Mechanism for the current Process, or
            #    - all of the Mechanisms that project to it already have an ObjectiveMechanism,
            # Then:
            #    - do not include the ObjectiveMechanism in the graph;
            #    - be sure that its outputState projects to the ERROR_SIGNAL inputState of a LearningMechanism
            #        (labelled "learning_mech" here -- raise an exception if it does not;
            #    - determine whether learning_mech's ERROR_SIGNAL inputState receives any other projections
            #        from another ObjectiveMechanism or LearningMechanism (labelled "error_signal_projection" here)
            #        -- if it does, be sure that it is from the same system and if so return;
            #           (note:  this shouldn't be true, but the test is here for completeness and sanity-checking)
            #    - if learning_mech's ERROR_SIGNAL inputState does not receive any projections from
            #        another objectiveMechanism and/or LearningMechanism in the system, then:
            #        - find the sender to the ObjectiveMechanism (labelled "error_source" here)
            #        - find the 1st projection from error_source that projects to the ACTIVATION_INPUT inputState of
            #            a LearningMechanism (labelled "error_signal" here)
            #        - instantiate a MappingProjection from error_signal to learning_mech
            #            projected
            # IMPLEMENTATION NOTE: Composition should allow 1st condition if user indicates internal TARGET is desired;
            #                  for now, however, assume this is not desired (i.e., only TERMINAL mechanisms
            #                  should project to ObjectiveMechanisms) and always replace internal
            #                  ObjectiveMechanism with projection from a LearningMechanism (if it is available)
            # Otherwise:
            #     - include it in the graph

            obj_mech_replaced = False

            if isinstance(sender_mech, ObjectiveMechanism):

                # For clarity, rename as obj_mech
                obj_mech = sender_mech

                # Get the LearningMechanism to which the obj_mech projected
                try:
                    learning_mech = obj_mech.output_state.efferents[0].receiver.owner
                    if not isinstance(learning_mech, LearningMechanism):
                        raise AttributeError
                except AttributeError:
                    raise SystemError("{} in {} does not project to a LearningMechanism".
                                      format(obj_mech.name, process.name))

                sample_mech = obj_mech.input_states[SAMPLE].path_afferents[0].sender.owner
                if sample_mech != learning_mech.output_source:
                    assert False

                # ObjectiveMechanism the 1st item in the learning_execution_graph, so could be for:
                #    - the last Mechanism in a learning sequence, or
                #    - a TERMINAL Mechanism of the System
                if len(self.learning_execution_graph) == 0:
                    # If is the last item in a learning sequence,
                    #    doesn't matter if it is a TERMINAL Mechanism;  needs to remain as a Target for the System
                    if not any(proj.has_learning_projection and self in proj.receiver.owner.systems
                               for proj in sample_mech.output_state.efferents):
                        pass
                    # If sample_mech is:
                    #    - NOT for a TERMINAL Mechanism of the current System
                    # Then:
                    #    - obj_mech should NOT be included in the learning_execution_graph and
                    #    - should be replaced with appropriate projections to sample_mechs's afferent LearningMechanisms
                    elif not sample_mech.systems[self] is TERMINAL:
                        _assign_error_signal_projections(sample_mech, self, obj_mech)
                        # Don't process ObjectiveMechanism any further (since its been replaced)
                        return

                # NOT 1st item in the learning_execution_graph, so it must be for the TERMINAL Mechanism of a Process
                else:

                    # TERMINAL CONVERGENCE
                    # All of the mechanisms that project to obj_mech
                    #    project to another ObjectiveMechanism already in the learning_graph
                    if all(
                            any((isinstance(receiver_mech, ObjectiveMechanism) and
                                 # its already in a dependency set in the learning_execution_graph
                                 receiver_mech in set.union(*list(self.learning_execution_graph.values())) and
                                 not receiver_mech is obj_mech)
                                # receivers of senders to obj_mech
                                for receiver_mech in [proj.receiver.owner for proj in
                                                      mech.output_state.efferents])
                            # senders to obj_mech
                            for mech in [proj.sender.owner
                                         for proj in obj_mech.input_states[SAMPLE].path_afferents]):

                        # Get the other ObjectiveMechanism to which the error_source projects (in addition to obj_mech)
                        other_obj_mech = next((projection.receiver.owner for projection in
                                               sample_mech.output_state.efferents if
                                               isinstance(projection.receiver.owner, ObjectiveMechanism)), None)
                        sender_mech = other_obj_mech

                    # INTERNAL CONVERGENCE
                    # None of the mechanisms that project to it are a TERMINAL mechanism
                    elif (not all(all(projection.sender.owner.processes[proc] is TERMINAL
                                     for proc in projection.sender.owner.processes)
                                 for projection in obj_mech.input_states[SAMPLE].path_afferents)
                          # and it is not for the last Mechanism in a learning sequence
                          and any(proj.has_learning_projection and self in proj.receiver.owner.systems
                                  for proj in sample_mech.output_state.efferents)
                    ):

                        _assign_error_signal_projections(sample_mech, self, obj_mech)
                        obj_mech_replaced = True

            # FIX: TEST FOR CROSSING:
            # FIX:  (LEARNINGMECHANISM FOR INTERNAL MECHANISM THAT HAS >1 PROJECTION TO MECHANISMS IN THE SAME SYSTEM
            #
            # - IDENTIFY ALL OF THE OUTGOING PROJECTIONS FROM THE MECHANISMS ABOVE THAT ARE:
            #     - BEING LEARNED
            #     - PROJECT TO A MECHANISM IN THE CURRENT SYSTEM
            # - ASSIGN MAPPING PROJECTION TO NEW ERROR_SIGNAL INPUT_STATE FOR sender_mech

            # sender_mech is a LearningMechanism:
            else:
                # For each of the ProcessingMechanisms that receive Projections being trained by sender_mech
                for processing_mech in [proj.receiver.owner for proj in sender_mech.learned_projections]:
                    # If it is an INTERNAL Mechanism for the System,
                    #    make sure that the LearningMechanisms for all of its afferent Projections being learned
                    #    receive error_signals from the LearningMechanisms of all it afferent Projections being learned.
                    if self not in processing_mech.systems:
                        # FIX - should _assign_error_signal_projections still be called? 
                        print(self, " not in processing_mech.systems")
                        _assign_error_signal_projections(processing_mech, self)
                    elif processing_mech.systems[self] == INTERNAL:
                        _assign_error_signal_projections(processing_mech, self)

            # If sender_mech has no Projections left, raise exception
            if not any(any(projection for projection in input_state.path_afferents)
                       for input_state in sender_mech.input_states):
                raise SystemError("{} only receives Projections from other Processes or Mechanisms not"
                                  " in the current System ({})".format(sender_mech.name, self.name))

            # For all of the sender_mech's ERROR_SIGNALs and LEARNING_SIGNALs
            for output_state in sender_mech.output_states:

                # Add them to the learning_graph
                for projection in output_state.efferents:
                    receiver = projection.receiver.owner

                    if obj_mech_replaced:
                        ignore, senders = _get_learning_mechanisms(sample_mech, self)
                    else:
                        senders = [sender_mech]

                    for sender_mech in senders:
                        try:
                            # FIX: 2/10/18 IF sender_mech IS A REPLACED OBJ_MECH,
                            # FIX:         THEN SHOULD ADD THE LM THAT PROJECTS TO RECEIVER AS THE SENDER, NOT THE OBJ_MECH
                            self.learningGraph[receiver].add(sender_mech)
                        except KeyError:
                            self.learningGraph[receiver] = {sender_mech}

                        # Use toposort to test whether the added dependency produced a cycle (feedback loop)
                        # Do not include dependency (or receiver on sender) in learning_execution_graph for this Projection
                        #  and end this branch of the traversal if the receiver has already been encountered,
                        #  but do mark for initialization
                        # Notes:
                        # * This is because it is a feedback connection, which introduces a cycle into the learningGraph
                        #     that precludes use of toposort to determine order of execution;
                        #     however, the feedback projection will still be used during execution
                        #     so the sending mechanism should be designated as INITIALIZE_CYCLE
                        # * Check for receiver mechanism and not its tuple,
                        #     since the same mechanism can appear in more than one tuple (e.g., with different phases)
                        #     and would introduce a cycle irrespective of the tuple in which it appears in the learningGraph

                        if receiver in self.learning_execution_graph:
                        # if receiver in self.learning_execution_graph_mechs:
                            # Try assigning receiver as dependent of current mechanism and test toposort
                            try:
                                # If receiver already has dependencies in its set, add sender_mech to set
                                if self.learning_execution_graph[receiver]:
                                    self.learning_execution_graph[receiver].add(sender_mech)
                                # If receiver set is empty, assign sender_mech to set
                                else:
                                    self.learning_execution_graph[receiver] = {sender_mech}
                                # Use toposort to test whether the added dependency produced a cycle (feedback loop)
                                list(toposort(self.learning_execution_graph))
                            # If making receiver dependent on sender produced a cycle, remove from learningGraph
                            except ValueError:
                                self.learning_execution_graph[receiver].remove(sender_mech)
                                receiver.systems[self] = CYCLE
                                continue

                        else:
                            # Assign receiver as dependent on sender mechanism
                            try:
                                # FIX: THIS WILL ADD SENDER_MECH IF RECEIVER IS IN GRAPH BUT = set()
                                # FIX: DOES THAT SCREW UP ORIGINS?
                                self.learning_execution_graph[receiver].add(sender_mech)
                            except KeyError:
                                self.learning_execution_graph[receiver] = {sender_mech}

                        if not sender_mech.systems:
                            sender_mech.systems[self] = LEARNING

                    # Traverse list of mechanisms in process recursively
                    build_dependency_sets_by_traversing_projections(receiver, process)

        # Sort for consistency of output
        sorted_processes = sorted(self.processes, key=lambda process : process.name)

        # This assumes that the first Mechanism in process.learning_mechanisms is the last in the learning sequence
        # (i.e., that the list is being traversed "backwards")
        # However, it does not assume any meaningful order for the Processes (other than alphabetical).
        for process in sorted_processes:
            if process.learning and process._learning_enabled:
                build_dependency_sets_by_traversing_projections(process.learning_mechanisms[0], process)

        # FIX: USE TOPOSORT TO FIND, OR AT LEAST CONFIRM, TARGET MECHANISMS, WHICH SHOULD EQUAL COMPARATOR MECHANISMS
        self.learning_execution_list = toposort_flatten(self.learning_execution_graph, sort=False)
        # self.learning_execution_list = self._toposort_with_ordered_mechs(self.learning_execution_graph)

        # Construct learning_mechanisms and target_mechanisms MechanismLists

        self._learning_mechs = []
        self._target_mechs = []

        from psyneulink.components.projections.pathway.mappingprojection import MappingProjection
        for item in self.learning_execution_list:
            if isinstance(item, MappingProjection):
                continue

            # If a learning_rate has been specified for the system, assign that to all LearningMechanism
            #    for which a mechanism-specific learning_rate has NOT been assigned
            if (isinstance(item, LearningMechanism) and
                        self.learning_rate is not None and
                        item.function_object.learning_rate is None):
                item.function_object.learning_rate = self.learning_rate

            if not item in self._learning_mechs:
                self._learning_mechs.append(item)
            if isinstance(item, ObjectiveMechanism) and not item in self._target_mechs:
                self._target_mechs.append(item)
        self.learning_mechanisms = MechanismList(self, self._learning_mechs)
        self.target_mechanisms = MechanismList(self, self._target_mechs)

        # Instantiate TargetInputStates
        self._instantiate_target_inputs(context=context)

    def _instantiate_target_inputs(self, context=None):

        if self.learning and self.targets is None:
            # MODIFIED CW and KM 1/29/18: changed below from error to warning
            if not self.target_mechanisms:
                if self.verbosePref:
                    warnings.warn("WARNING: Learning has been specified for {} but it has no target_mechanisms. This "
                                  "is okay if the learning (e.g. Hebbian learning) does not need a target.".
                                  format(self.name))
                return
            # # MODIFIED 6/25/17 OLD:
            # raise SystemError("Learning has been specified for {} so its \'targets\' argument must also be specified".
            #                   format(self.name))
            # MODIFIED 6/25/17 NEW:
            # target arg was not specified in System's constructor,
            #    so use the value of the TARGET InputState for the TARGET Mechanism(s) as the default
            self.targets = [target.input_states[TARGET].value for target in self.target_mechanisms]
            if self.verbosePref:
                warnings.warn("Learning has been specified for {} but its \'targets\' argument was not specified;"
                              "default will be used ({})".format(self.name, self.targets))
            # MODIFIED 6/25/17 END
        # Create SystemInputState for each TARGET mechanism in target_mechanisms and
        #    assign MappingProjection from the SystemInputState to the ORIGIN mechanism


        if isinstance(self.targets, dict):
            for target_mech in self.target_mechanisms:

                # Skip if TARGET input state already has a projection from a SystemInputState in current system
                if any(self is projection.sender.owner for projection in target_mech.input_states[TARGET].path_afferents):
                    continue

                sample_mechanism = target_mech.input_states[SAMPLE].path_afferents[0].sender.owner
                TARGET_input_state = target_mech.input_states[TARGET]

                if len(self.targets[sample_mechanism]) != len(TARGET_input_state.instance_defaults.variable):
                            raise SystemError("Length {} of target ({}, {}) does not match the length ({}) of the target "
                                              "expected for its TARGET Mechanism {}".
                                               format(len(self.targets[sample_mechanism]),
                                                      sample_mechanism.name,
                                                      self.targets[sample_mechanism],
                                                      len(TARGET_input_state.instance_defaults.variable),
                                                      target_mech.name))

                system_target_input_state = SystemInputState(owner=self,
                                                        variable=TARGET_input_state.instance_defaults.variable,
                                                        prefs=self.prefs,
                                                        name="System Target for {}".format(target_mech.name),
                                                        context=context)
                self.target_input_states.append(system_target_input_state)

                # Add MappingProjection from system_target_input_state to TARGET mechanism's target inputState
                from psyneulink.components.projections.pathway.mappingprojection import MappingProjection
                MappingProjection(sender=system_target_input_state,
                        receiver=TARGET_input_state,
                        name=self.name+' Input Projection to '+TARGET_input_state.name)

        elif isinstance(self.targets, list):

            # more than one target
            if len(self.target_mechanisms) > 1:
                if len(self.targets) != len(self.target_mechanisms):
                    raise SystemError("Number of target specifications provided ({}) does not match number of target "
                                      "mechanisms ({}) in {}".format(len(self.targets),
                                                                     len(self.target_mechanisms),
                                                                     self.name))

            # only one target, verify that it is wrapped in an outer list
            elif len(self.target_mechanisms) == 1:
                if len(np.shape(self.targets)) < 2:
                    self.targets = [self.targets]




            # Create SystemInputState for each TARGET mechanism in target_mechanisms and
            #    assign MappingProjection from the SystemInputState
            #    to the TARGET mechanism's TARGET inputSate
            #    (i.e., from the SystemInputState to the ComparatorMechanism)
            for i, target_mech in zip(range(len(self.target_mechanisms)), self.target_mechanisms):

                # Create ProcessInputState for each target and assign to targetMechanism's target inputState
                target_mech_TARGET_input_state = target_mech.input_states[TARGET]

                # Check, for each TARGET mechanism, that the length of the corresponding item of targets matches the length
                #    of the TARGET (ComparatorMechanism) target inputState's instance_defaults.variable attribute
                if len(self.targets[i]) != len(target_mech_TARGET_input_state.instance_defaults.variable):
                    raise SystemError("Length of target ({}: {}) does not match the length ({}) of the target "
                                      "expected for its TARGET Mechanism {}".
                                      format(len(self.targets[i]),
                                             self.targets[i],
                                             len(target_mech_TARGET_input_state.instance_defaults.variable),
                                             target_mech.name))

                system_target_input_state = SystemInputState(
                    owner=self,
                    variable=target_mech_TARGET_input_state.instance_defaults.variable,
                    prefs=self.prefs,
                    name="System Target {}".format(i),
                    context=context)
                self.target_input_states.append(system_target_input_state)

                # Add MappingProjection from system_target_input_state to TARGET mechanism's target inputState
                from psyneulink.components.projections.pathway.mappingprojection import MappingProjection
                MappingProjection(sender=system_target_input_state,
                                  receiver=target_mech_TARGET_input_state,
                                  name=self.name + ' Input Projection to ' + target_mech_TARGET_input_state.name)

    def _assign_output_states(self):
        """Assign OutputStates for System (the values of which will comprise System.value)

        Assign the outputs of terminal Mechanisms in the graph to the System's output_values

        Note:
        * Current implementation simply assigns TERMINAL Mechanisms as OutputStates
        * This method is included so that sublcasses and/or future versions can override it to make custom assignments

        """
        for mech in self.terminal_mechanisms.mechanisms:
            self.output_states[mech.name] = mech.output_states

    def _instantiate_controller(self, control_mech_spec, context=None):

        if control_mech_spec is None:
            return

        # Warn for request to assign the ControlMechanism already assigned
        if control_mech_spec is self.controller and self.prefs.verbosePref:
            warnings.warn("{} has already been assigned as the {} for {}; assignment ignored".
                          format(control_mech_spec, CONTROLLER, self.name))
            return

        # An existing ControlMechanism is being assigned, possibly one declared in the System's constructor
        if isinstance(control_mech_spec, ControlMechanism):
            control_mech_spec.assign_as_controller(self, context=context)
            controller = control_mech_spec

        # A ControlMechanism class or subclass is being used to specify the controller
        elif inspect.isclass(control_mech_spec) and issubclass(control_mech_spec, ControlMechanism):
            # Instantiate controller from class specification using:
            #   monitored_output_states for System to specify its objective_mechanism (as list of OutputStates to be monitored)
            #   ControlSignals for System returned by _get_system_control_signals()
            controller = control_mech_spec(
                    system=self,
                    objective_mechanism=self._get_monitored_output_states_for_system(context=context),
                    control_signals=self._get_control_signals_for_system(self.control_signals_arg, context=context))

        else:
            raise SystemError("Specification for {} of {} ({}) is not ControlMechanism".
                              format(CONTROLLER, self.name, control_mech_spec))

        # Warn if current one is being replaced
        if self.controller and self.prefs.verbosePref:
            warnings.warn("The existing {} for {} ({}) is being replaced by {}".
                          format(CONTROLLER, self.name, self.controller.name, controller.name))

        # Make assignment (and assign controller's ControlSignals to self.control_signals)
        self._controller = controller
        # if self.control_signals is None:
        #     self.control_signals = controller.control_signals
        # else:
        #     self.control_signals.append(controller.control_signals)

        # Add controller's ObjectiveMechanism to the System's execution_list and execution_graph
        self.execution_list.append(self.controller.objective_mechanism)
        self.execution_graph[self.controller.objective_mechanism] = set(self.execution_list[:-1])

        # Check whether controller has input, and if not then disable
        has_input_states = isinstance(self.controller.input_states, ContentAddressableList)

        if not has_input_states:
            # If controller was enabled (and verbose is set), warn that it has been disabled
            if self.enable_controller and self.prefs.verbosePref:
                print("{} for {} has no input_states, so controller will be disabled".
                      format(self.controller.name, self.name))
            self.enable_controller = False

        # Compare _phaseSpecMax with controller's phaseSpec, and assign default if it is not specified
        try:
            # Get phaseSpec from controller
            self._phaseSpecMax = max(self._phaseSpecMax, self.controller.phaseSpec)
        except (AttributeError, TypeError):
            # Controller phaseSpec not specified
            try:
                # Assign System specification of Controller phaseSpec if provided
                self.controller.phaseSpec = self.paramsCurrent[CONROLLER_PHASE_SPEC]
                self._phaseSpecMax = max(self._phaseSpecMax, self.controller.phaseSpec)
            except:
                # No System specification, so use System max as default
                self.controller.phaseSpec = self._phaseSpecMax

    def _get_monitored_output_states_for_system(self, controller=None, context=None):
        """
        Parse a list of OutputState specifications for System, controller, Mechanisms and/or their OutputStates:
            - if specification in output_state is None:
                 do NOT monitor this state (this overrides any other specifications)
            - if an OutputState is specified in *any* MONITOR_FOR_CONTROL, monitor it (this overrides any other specs)
            - if a Mechanism is terminal and/or specified in the System or `controller <Systsem_Base.controller>`:
                if MonitoredOutputStatesOptions is PRIMARY_OUTPUT_STATES:  monitor only its primary (first) OutputState
                if MonitoredOutputStatesOptions is ALL_OUTPUT_STATES:  monitor all of its OutputStates
            Note: precedence is given to MonitoredOutputStatesOptions specification in Mechanism > controller > System

        Notes:
        * MonitoredOutputStatesOption is an AutoNumbered Enum declared in ControlMechanism
            - it specifies options for assigning OutputStates of TERMINAL Mechanisms in the System
                to controller.monitored_output_states;  the options are:
                + PRIMARY_OUTPUT_STATES: assign only the `primary OutputState <OutputState_Primary>` for each
                  TERMINAL Mechanism
                + ALL_OUTPUT_STATES: assign all of the outputStates of each terminal Mechanism
            - precedence is given to MonitoredOutputStatesOptions specification in Mechanism > controller > System
        * controller.monitored_output_states is a list, each item of which is an OutputState from which a Projection
            will be instantiated to a corresponding InputState of the ControlMechanism
        * controller.input_states is the usual ordered dict of states,
            each of which receives a Projection from a corresponding OutputState in controller.monitored_output_states

        Returns list of MonitoredOutputStateTuples: (OutputState, weight, exponent, matrix)

        """
        # PARSE SPECS

        # Get OutputStates already being -- or specified to be -- monitored by controller
        if controller is not None and not inspect.isclass(controller):
            try:
                # Get from monitored_output_states attribute if controller is already implemented
                monitored_output_states = controller.monitored_output_states.copy() or []
                # Convert them to MonitoredOutputStateTuple specifications (for treatment below)
                monitored_output_state_specs = []
                for monitored_output_state, input_state in zip(monitored_output_states,
                                                               controller.objective_mechanism.input_states):
                    projection = input_state.path_afferents[0]
                    if not projection.sender is monitored_output_state:
                        raise SystemError("PROGRAM ERROR: Problem identifying projection ({}) for "
                                          "monitored_output_state ({}) specified for {} ({}) assigned to {}".
                                          format(projection.name,
                                                 monitored_output_state.name,
                                                 ControlMechanism.__name__,
                                                 controller.name,
                                                 self.name))
                    monitored_output_state_specs.append(MonitoredOutputStateTuple(monitored_output_state,
                                                                                  projection.weight,
                                                                                  projection.exponent,
                                                                                  projection.matrix))

                controller_specs = monitored_output_state_specs
            except AttributeError:
                # If controller has no monitored_output_states attribute, it has not yet been fully instantiated
                #    (i.e., the call to this method is part of its instantiation by a System)
                #    so, get specification from the **object_mechanism** argument
                if isinstance(controller.objective_mechanism, list):
                    # **objective_mechanism** argument was specified as a list
                    controller_specs = controller.objective_mechanism.copy() or []
                elif isinstance(controller.objective_mechanism, ObjectiveMechanism):
                    # **objective_mechanism** argument was specified as an ObjectiveMechanism, which has presumably
                    # already been instantiated, so use its monitored_output_states attribute
                    controller_specs = controller.objective_mechanism.monitored_output_states
        else:
            controller_specs = []

        # Get system's MONITOR_FOR_CONTROL specifications (specified in paramClassDefaults, so must be there)
        system_specs = self.monitor_for_control.copy()

        # If controller_specs has a MonitoredOutputStatesOption specification, remove any such spec from system specs
        if controller_specs:
            if (any(isinstance(item, MonitoredOutputStatesOption) for item in controller_specs)):
                option_item = next((item for item in system_specs if isinstance(item,MonitoredOutputStatesOption)),None)
                if option_item is not None:
                    del system_specs[option_item]
            for item in controller_specs:
                if item in system_specs:
                    del system_specs[system_specs.index(item)]

        # Combine controller and system specs
        # If there are none, assign PRIMARY_OUTPUT_STATES as default
        all_specs = controller_specs + system_specs or [MonitoredOutputStatesOption.PRIMARY_OUTPUT_STATES]

        # Convert references to Mechanisms and/or OutputStates in all_specs to MonitoredOutputStateTuples;
        # Each spec to be converted should be one of the following:
        #    - a MonitoredOutputStatesOption (parsed below);
        #    - a MonitoredOutputStatesTuple (returned by _get_monitored_states_for_system when
        #          specs were initially processed by the System to parse its *monitor_for_control* argument;
        #    - a specification for an existing Mechanism or OutputStates from the *monitor_for_control* arg of System.
        all_specs_extracted_from_tuples=[]
        all_specs_parsed=[]
        for i, spec in enumerate(all_specs):

            # Leave MonitoredOutputStatesOption and MonitoredOutputStatesTuple spec in place;
            #    these are parsed later on
            if isinstance(spec, MonitoredOutputStatesOption):
                all_specs_extracted_from_tuples.append(spec)
                all_specs_parsed.append(spec)
                continue
            if isinstance(spec, MonitoredOutputStateTuple):
                all_specs_extracted_from_tuples.append(spec.output_state)
                all_specs_parsed.append(spec)
                continue

            # spec is from *monitor_for_control* arg, so convert/parse into MonitoredOutputStateTuple(s)
            # Note:  assign parsed spec(s) to a list, as there may be more than one (that will be added to all_specs)
            monitored_output_state_tuples = []

            weight=DEFAULT_MONITORED_STATE_WEIGHT
            exponent=DEFAULT_MONITORED_STATE_EXPONENT
            matrix=DEFAULT_MONITORED_STATE_MATRIX

            # spec is a tuple
            # - put OutputState(s) in spec
            # - assign any weight, exponent, and/or matrix specified
            if isinstance(spec, tuple):
                # 2-item tuple (<OutputState(s) name(s)>, <Mechanism>)
                if len(spec) == 2:
                    # FIX: DO ERROR CHECK ON THE FOLLOWING / ALLOW LIST OF STATES
                    spec = spec[1].output_states[spec[0]]
                # 3-item tuple (<OutputState(s) spec>, weight, exponent)
                elif len(spec) == 3:
                    spec, weight, exponent = spec
                # 4-item tuple (<OutputState(s) spec>, weight, exponent, matrix)
                elif len(spec) == 4:
                    spec, weight, exponent, matrix = spec

            if not isinstance(spec, list):
                spec_list = [spec]

            for spec in spec_list:
                # spec is an OutputState or Mechanism
                if isinstance(spec, (OutputState, Mechanism)):
                    # spec is an OutputState, so use it
                    if isinstance(spec, OutputState):
                        output_states = [spec]
                    # spec is Mechanism, so use the State's owner, and get the relevant OutputState(s)
                    elif isinstance(spec, Mechanism):
                        if (MONITOR_FOR_CONTROL in spec.params
                            and spec.params[MONITOR_FOR_CONTROL] is MonitoredOutputStatesOption.ALL_OUTPUT_STATES):
                            output_states = spec.output_states
                        else:
                            output_states = [spec.output_state]
                    for output_state in output_states:
                        monitored_output_state_tuples.extend(
                                [MonitoredOutputStateTuple(output_state=output_state,
                                                           weight=weight,
                                                           exponent=exponent,
                                                           matrix=matrix)])
                # spec is a string
                elif isinstance(spec, str):
                    # Search System for Mechanisms with OutputStates with the string as their name
                    for mech in self.mechanisms:
                        for output_state in mech.output_states:
                            if output_state.name is spec:
                                monitored_output_state_tuples.extend(
                                        [MonitoredOutputStateTuple(output_state=output_state,
                                                                   weight=weight,
                                                                   exponent=exponent,
                                                                   matrix=matrix)])

                else:
                    raise SystemError("Specification of item in \'{}\' arg in constructor for {} ({}) "
                                      "is not a recognized specification for an {}".
                                      format(MONITOR_FOR_CONTROL, self.name, spec, OutputState.__name__))

                all_specs_parsed.extend(monitored_output_state_tuples)
                all_specs_extracted_from_tuples.extend([item.output_state for item in monitored_output_state_tuples])

        all_specs = all_specs_parsed

        try:
            all (isinstance(item, (OutputState, MonitoredOutputStatesOption))
                 for item in all_specs_extracted_from_tuples)
        except:
            raise SystemError("PROGRAM ERROR: Fail to parse items of \'{}\' arg ({}) in constructor for {}".
                              format(MONITOR_FOR_CONTROL, self.name, spec, OutputState.__name__))

        # Get MonitoredOutputStatesOptions if specified for controller or System, and make sure there is only one:
        option_specs = [item for item in all_specs_extracted_from_tuples
                        if isinstance(item, MonitoredOutputStatesOption)]
        if not option_specs:
            ctlr_or_sys_option_spec = None
        elif len(option_specs) == 1:
            ctlr_or_sys_option_spec = option_specs[0]
        else:
            raise SystemError("PROGRAM ERROR: More than one MonitoredOutputStatesOption specified "
                              "for OutputStates to be monitored in {}: {}".
                           format(self.name, option_specs))

        # Get MONITOR_FOR_CONTROL specifications for each Mechanism and OutputState in the System
        # Assign OutputStates to monitored_output_states
        monitored_output_states = []

        # Notes:
        # * Use all_specs to accumulate specs from all mechanisms and their outputStates
        #     (for use in generating exponents and weights below)
        # * Use local_specs to combine *only current* Mechanism's specs with those from controller and system specs;
        #     this allows the specs for each Mechanism and its OutputStates to be evaluated independently of any others
        controller_and_system_specs = all_specs_extracted_from_tuples.copy()

        for mech in self.mechanisms:

            # For each Mechanism:
            # - add its specifications to all_specs (for use below in generating exponents and weights)
            # - extract references to Mechanisms and outputStates from any tuples, and add specs to local_specs
            # - assign MonitoredOutputStatesOptions (if any) to option_spec, (overrides one from controller or system)
            # - use local_specs (which now has this Mechanism's specs with those from controller and system specs)
            #     to assign outputStates to monitored_output_states

            local_specs = controller_and_system_specs.copy()
            option_spec = ctlr_or_sys_option_spec

            # PARSE MECHANISM'S SPECS

            # Get MONITOR_FOR_CONTROL specification from Mechanism
            try:
                mech_specs = mech.paramsCurrent[MONITOR_FOR_CONTROL]

                if mech_specs is NotImplemented:
                    raise AttributeError

                # Setting MONITOR_FOR_CONTROL to None specifies Mechanism's OutputState(s) should NOT be monitored
                if mech_specs is None:
                    raise ValueError

            # Mechanism's MONITOR_FOR_CONTROL is absent or NotImplemented, so proceed to parse OutputState(s) specs
            except (KeyError, AttributeError):
                pass

            # Mechanism's MONITOR_FOR_CONTROL is set to None, so do NOT monitor any of its outputStates
            except ValueError:
                continue

            # Parse specs in Mechanism's MONITOR_FOR_CONTROL
            else:

                # Add mech_specs to all_specs
                all_specs.extend(mech_specs)

                # Extract refs from tuples and add to local_specs
                for item in mech_specs:
                    if isinstance(item, tuple):
                        local_specs.append(item[OUTPUT_STATE_INDEX])
                        continue
                    local_specs.append(item)

                # Get MonitoredOutputStatesOptions if specified for Mechanism, and make sure there is only one:
                #    if there is one, use it in place of any specified for controller or system
                option_specs = [item for item in mech_specs if isinstance(item, MonitoredOutputStatesOption)]
                if not option_specs:
                    option_spec = ctlr_or_sys_option_spec
                elif option_specs and len(option_specs) == 1:
                    option_spec = option_specs[0]
                else:
                    raise SystemError("PROGRAM ERROR: More than one MonitoredOutputStatesOption specified in {}: {}".
                                   format(mech.name, option_specs))

            # PARSE OutputState'S SPECS

            for output_state in mech.output_states:

                # Get MONITOR_FOR_CONTROL specification from OutputState
                try:
                    output_state_specs = output_state.paramsCurrent[MONITOR_FOR_CONTROL]
                    if output_state_specs is NotImplemented:
                        raise AttributeError

                    # Setting MONITOR_FOR_CONTROL to None specifies OutputState should NOT be monitored
                    if output_state_specs is None:
                        raise ValueError

                # OutputState's MONITOR_FOR_CONTROL is absent or NotImplemented, so ignore
                except (KeyError, AttributeError):
                    pass

                # OutputState's MONITOR_FOR_CONTROL is set to None, so do NOT monitor it
                except ValueError:
                    continue

                # Parse specs in OutputState's MONITOR_FOR_CONTROL
                else:

                    # Note: no need to look for MonitoredOutputStatesOption as it has no meaning
                    #       as a specification for an OutputState

                    # Add OutputState specs to all_specs and local_specs
                    all_specs.extend(output_state_specs)

                    # Extract refs from tuples and add to local_specs
                    for item in output_state_specs:
                        if isinstance(item, tuple):
                            local_specs.append(item[OUTPUT_STATE_INDEX])
                            continue
                        local_specs.append(item)

            # Ignore MonitoredOutputStatesOption if any outputStates are explicitly specified for the Mechanism
            for output_state in mech.output_states:
                if (output_state in local_specs or output_state.name in local_specs):
                    option_spec = None


            # ASSIGN SPECIFIED OUTPUT STATES FOR MECHANISM TO monitored_output_states

            for output_state in mech.output_states:

                # If OutputState is named or referenced anywhere, include it
                if (output_state in local_specs or output_state.name in local_specs):
                    monitored_output_states.append(output_state)
                    continue

    # FIX: NEED TO DEAL WITH SITUATION IN WHICH MonitoredOutputStatesOptions IS SPECIFIED, BUT MECHANISM IS NEITHER IN
    # THE LIST NOR IS IT A TERMINAL MECHANISM

                # If:
                #   Mechanism is named or referenced in any specification
                #   or a MonitoredOutputStatesOptions value is in local_specs (i.e., was specified for a Mechanism)
                #   or it is a terminal Mechanism
                elif (mech.name in local_specs or mech in local_specs or
                              any(isinstance(spec, MonitoredOutputStatesOption) for spec in local_specs) or
                              mech in self.terminal_mechanisms.mechanisms):
                    #
                    if (not (mech.name in local_specs or mech in local_specs) and
                            not mech in self.terminal_mechanisms.mechanisms):
                        continue

                    # If MonitoredOutputStatesOption is PRIMARY_OUTPUT_STATES and OutputState is primary, include it
                    if option_spec is MonitoredOutputStatesOption.PRIMARY_OUTPUT_STATES:
                        if output_state is mech.output_state:
                            monitored_output_states.append(output_state)
                            continue
                    # If MonitoredOutputStatesOption is ALL_OUTPUT_STATES, include it
                    elif option_spec is MonitoredOutputStatesOption.ALL_OUTPUT_STATES:
                        monitored_output_states.append(output_state)
                    elif mech.name in local_specs or mech in local_specs:
                        if output_state is mech.output_state:
                            monitored_output_states.append(output_state)
                            continue
                    elif option_spec is None:
                        continue
                    else:
                        raise SystemError("PROGRAM ERROR: unrecognized specification of MONITOR_FOR_CONTROL for "
                                       "{0} of {1}".
                                       format(output_state.name, mech.name))


        # ASSIGN EXPONENTS, WEIGHTS and MATRICES

        # Get and assign specification of weights, exponents and matrices
        #    for Mechanisms or OutputStates specified in tuples
        output_state_tuples = [MonitoredOutputStateTuple(output_state=item, weight=None, exponent=None, matrix=None)
                               for item in monitored_output_states]
        for spec in all_specs:
            if isinstance(spec, MonitoredOutputStateTuple):
                object_spec = spec.output_state
                # For each OutputState in monitored_output_states
                for i, output_state_tuple in enumerate(output_state_tuples):
                    output_state = output_state_tuple.output_state
                    # If either that OutputState or its owner is the object specified in the tuple
                    if (output_state is object_spec
                        or output_state.name is object_spec
                        or output_state.owner is object_spec):
                        # Assign the weight, exponent and matrix specified in the spec to the output_state_tuple
                        # (can't just assign spec, as its output_state entry may be an unparsed string rather than
                        #  an actual OutputState)
                        output_state_tuples[i] = MonitoredOutputStateTuple(output_state=output_state,
                                                                           weight=spec.weight,
                                                                           exponent=spec.exponent,
                                                                           matrix=spec.matrix)
        return output_state_tuples

    def _validate_monitored_states_in_system(self, monitored_states, context=None):
        for spec in monitored_states:
            # if not any((spec is mech.name or spec in mech.output_states.names)
            if not any((spec in {mech, mech.name} or spec in mech.output_states or spec in mech.output_states.names)
                       for mech in self.mechanisms):
                raise SystemError("Specification of {} arg for {} appears to be a list of "
                                            "Mechanisms and/or OutputStates to be monitored, but one "
                                            "of them ({}) is in a different System".
                                            format(OBJECTIVE_MECHANISM, self.name, spec))

    def _get_control_signals_for_system(self, control_signals=None, context=None):
        """Generate and return a list of control_signal_specs for System

        Generate list from:
           ControlSignal specifications passed in from the **control_signals** argument.
           ParameterStates of the System's Mechanisms that have been assigned ControlProjections with deferred_init();
               Note: this includes any for which a ControlSignal rather than a ControlProjection
                     was used to specify control for a parameter (e.g., in a 2-item tuple specification for the
                     parameter); the initialization of the ControlProjection and, if specified, the ControlSignal
                     are completed in the call to _instantiate_control_signal() by the ControlMechanism.
        """
        control_signal_specs = control_signals or []
        for mech in self.mechanisms:
            for parameter_state in mech._parameter_states:
                for projection in parameter_state.mod_afferents:
                    # If Projection was deferred for init, instantiate its ControlSignal and then initialize it
                    if projection.context.initialization_status == ContextFlags.DEFERRED_INIT:
                        proj_control_signal_specs = projection.control_signal_params or {}
                        proj_control_signal_specs.update({PROJECTIONS: [projection]})
                        control_signal_specs.append(proj_control_signal_specs)
        return control_signal_specs

    def _validate_control_signals(self, control_signals, context=None):
        if control_signals:
            for control_signal in control_signals:
                for control_projection in control_signal.efferents:
                    if not any(control_projection.receiver in mech.parameter_states for mech in self.mechanisms):
                        raise SystemError("A parameter controlled by a ControlSignal of a controller "
                                          "being assigned to {} is not in that System".format(self.name))

    def initialize(self):
        """Assign `initial_values <System.initialize>` to mechanisms designated as `INITIALIZE_CYCLE` \and
        contained in recurrent_init_mechanisms.
        """
        # FIX:  INITIALIZE PROCESS INPUT??
        # FIX: CHECK THAT ALL MECHANISMS ARE INITIALIZED FOR WHICH mech.system[SELF]==INITIALIZE
        # FIX: ADD OPTION THAT IMPLEMENTS/ENFORCES INITIALIZATION
        # FIX: ADD SOFT_CLAMP AND HARD_CLAMP OPTIONS
        # FIX: ONLY ASSIGN ONES THAT RECEIVE PROJECTIONS
        for mech, value in self.initial_values.items():
            mech.initialize(value)

    def execute(self,
                input=None,
                target=None,
                execution_id=None,
                termination_processing=None,
                termination_learning=None,
                context=None):
        """Execute mechanisms in System at specified :ref:`phases <System_Execution_Phase>` in order \
        specified by the :py:data:`execution_graph <System.execution_graph>` attribute.

        Assign items of input to `ORIGIN` mechanisms

        Execute any learning components specified at the appropriate phase.

        Execute controller after all mechanisms have been executed (after each numPhases)

        .. Execution:
            - the input arg in System.execute() or run() is provided as input to ORIGIN mechanisms (and
              System.input);
                As with a process, `ORIGIN` Mechanisms will receive their input only once (first execution)
                    unless clamp_input (or SOFT_CLAMP or HARD_CLAMP) are specified, in which case they will continue to
            - execute() calls Mechanism.execute() for each Mechanism in its execute_graph in sequence
            - outputs of `TERMINAL` Mechanisms are assigned as System.ouputValue
            - System.controller is executed after execution of all Mechanisms in the System
            - notes:
                * the same Mechanism can be listed more than once in a System, inducing recurrent processing

        Arguments
        ---------
        input : list or ndarray
            a list or array of input value arrays, one for each `ORIGIN` Mechanism in the System.

        termination_processing : Dict[TimeScale: Condition]
            a dictionary containing `Condition`\\ s that signal the end of the associated `TimeScale` within the :ref:`processing
            phase of execution <System_Execution_Processing>`

        termination_learning : Dict[TimeScale: Condition]
            a dictionary containing `Condition`\\ s that signal the end of the associated `TimeScale` within the :ref:`learning
            phase of execution <System_Execution_Learning>`

            .. context : str

        Returns
        -------
        output values of System : 3d ndarray
            Each item is a 2d array that contains arrays for each OutputState.value of each `TERMINAL` Mechanism

        """
        if self.scheduler_processing is None:
            self.scheduler_processing = Scheduler(system=self)

        if self.scheduler_learning is None:
            self.scheduler_learning = Scheduler(graph=self.learning_execution_graph)

        if not context: # cxt-test
            context = EXECUTING + " " + SYSTEM + " " + self.name # cxt-done
            self.context.execution_phase = ContextFlags.PROCESSING
            self.context.string = EXECUTING + " " + SYSTEM + " " + self.name

        # Update execution_id for self and all mechanisms in graph (including learning) and controller
        from psyneulink.globals.environment import _get_unique_id
        self._execution_id = execution_id or _get_unique_id()
        # FIX: GO THROUGH LEARNING GRAPH HERE AND ASSIGN EXECUTION TOKENS FOR ALL MECHANISMS IN IT
        # self.learning_execution_list
        for mech in self.execution_graph:
            mech._execution_id = self._execution_id
        for learning_mech in self.learning_execution_list:
            learning_mech._execution_id = self._execution_id
        if self.controller is not None:
            self.controller._execution_id = self._execution_id
            if self.enable_controller and self.controller.input_states:
                for state in self.controller.input_states:
                    for projection in state.all_afferents:
                        projection.sender.owner._execution_id = self._execution_id

        self._report_system_output = (self.prefs.reportOutputPref and
                                      self.context.execution_phase & (ContextFlags.PROCESSING | ContextFlags.LEARNING))

        if self._report_system_output:
            self._report_process_output = any(process.reportOutputPref for process in self.processes)

        # FIX: MOVE TO RUN??
        # ASSIGN INPUTS TO SystemInputStates
        #    that will be used as the input to the MappingProjection to each ORIGIN mechanism
        num_origin_mechs = len(list(self.origin_mechanisms))

        if input is None:
            if (self.prefs.verbosePref and not (self.context.source == ContextFlags.COMMAND_LINE or
                                                self.context.initialization_status == ContextFlags.INITIALIZING)):
                print("- No input provided;  default will be used: {0}")
            input = np.zeros_like(self.instance_defaults.variable)
            for i in range(num_origin_mechs):
                input[i] = self.origin_mechanisms[i].instance_defaults.variable

        else:
            num_inputs = len(input)
            # Check if input items are of different lengths (indicated by dtype == np.dtype('O'))
            if num_inputs != num_origin_mechs:
                num_inputs = np.size(input)
               # Check that number of inputs matches number of ORIGIN mechanisms
                if isinstance(input, np.ndarray) and input.dtype is np.dtype('O') and num_inputs == num_origin_mechs:
                    pass
                else:
                    raise SystemError("Number of items in input ({0}) to {1} does not match "
                                      "its number of origin Mechanisms ({2})".
                                      format(num_inputs, self.name,  num_origin_mechs ))

            # Get SystemInputState that projects to each ORIGIN mechanism and assign input to it
            for origin_mech in self.origin_mechanisms:
                # For each inputState of the ORIGIN mechanism

                for j in range(len(origin_mech.input_states)):
                   # Get the input from each projection to that inputState (from the corresponding SystemInputState)
                    system_input_state = next((projection.sender
                                               for projection in origin_mech.input_states[j].path_afferents
                                               if isinstance(projection.sender, SystemInputState)), None)

                    if system_input_state:
                        if isinstance(input, dict):
                            system_input_state.value = input[origin_mech][j]

                        else:
                            system_input_state.value = input[j]
                    else:
                        logger.warning("Failed to find expected SystemInputState "
                                       "for {} at input state number ({}), ({})".
                              format(origin_mech.name, j+1, origin_mech.input_states[j]))
                        # raise SystemError("Failed to find expected SystemInputState for {}".format(origin_mech.name))

        self.input = input
        self.termination_processing = termination_processing
        self.termination_learning = termination_learning

        if self._report_system_output:
            self._report_system_initiation()


        # EXECUTE MECHANISMS

        # TEST PRINT:
        # for i in range(len(self.execution_list)):
        #     print(self.execution_list[i][0].name)
        # sorted_list = list(object_item[0].name for object_item in self.execution_list)

        # Execute system without learning on projections (that will be taken care of in _execute_learning()
        self._execute_processing(context=context)

        # EXECUTE LEARNING FOR EACH PROCESS

        # Execute learning except for simulation runs
        if self.context.execution_phase != ContextFlags.SIMULATION and self.learning:
            self.context.execution_phase = ContextFlags.LEARNING
            self.context.string = self.context.string.replace(EXECUTING, LEARNING + ' ')

            self._execute_learning(context=context.replace(EXECUTING, LEARNING + ' '))

            self.context.execution_phase = ContextFlags.IDLE
            self.context.string = self.context.string.replace(LEARNING, EXECUTING)


        # EXECUTE CONTROLLER
        # FIX: 1) RETRY APPENDING TO EXECUTE LIST AND COMPARING TO THIS VERSION
        # FIX: 2) REASSIGN INPUT TO SYSTEM FROM ONE DESIGNATED FOR EVC SIMULUS (E.G., StimulusPrediction)

        # Only call controller if this is not a controller simulation run (to avoid infinite recursion)
        if self.context.execution_phase != ContextFlags.SIMULATION and self.enable_controller:
            self.controller.context.execution_phase = ContextFlags.PROCESSING
            try:
                self.controller.execute(
                    runtime_params=None,
                    context=context
                )
                if self._report_system_output:
                    print("{0}: {1} executed".format(self.name, self.controller.name))

            except AttributeError as error_msg:
                if self.context.initialization_status != ContextFlags.INITIALIZING:
                    raise SystemError("PROGRAM ERROR: Problem executing controller ({}) for {}: unidentified "
                                      "attribute (\'{}\') encountered for it or one of the methods it calls."
                                      .format(self.controller.name, self.name, error_msg.args[0]))

        # Report completion of system execution and value of designated outputs
        if self._report_system_output:
            self._report_system_completion()

        return self.terminal_mechanisms.outputStateValues

    def _execute_processing(self, context=None):
        # Execute each Mechanism in self.execution_list, in the order listed during its phase
        # Only update Mechanism on time_step(s) determined by its phaseSpec (specified in Mechanism's Process entry)
        # FIX: NEED TO IMPLEMENT FRACTIONAL UPDATES (IN Mechanism.update())
        # FIX:    FOR phaseSpec VALUES THAT HAVE A DECIMAL COMPONENT
        if self.scheduler_processing is None:
            raise SystemError('System.py:_execute_processing - {0}\'s scheduler is None, '
                              'must be initialized before execution'.format(self.name))
        logger.debug('{0}.scheduler processing termination conditions: {1}'.format(self, self.termination_processing))
        for next_execution_set in self.scheduler_processing.run(termination_conds=self.termination_processing):
            logger.debug('Running next_execution_set {0}'.format(next_execution_set))
            i = 0
            for mechanism in next_execution_set:
                logger.debug('\tRunning Mechanism {0}'.format(mechanism))
                for p in self.processes:
                    try:
                        rt_params = p.runtime_params_dict[mechanism]
                    except:
                        rt_params = None

                processes = list(mechanism.processes.keys())
                process_keys_sorted = sorted(processes, key=lambda i : processes[processes.index(i)].name)
                process_names = list(p.name for p in process_keys_sorted)

                context + "| Mechanism: " + mechanism.name + " [in processes: " + str(process_names) + "]" #
                mechanism.context.string = context # cxt-push ? (note:  currently also assigned in Mechanism.execute())
                mechanism.context.composition = self

                mechanism.context.execution_phase = ContextFlags.PROCESSING
                mechanism.execute(runtime_params=rt_params, context=context) # cxt-pass
                mechanism.context.execution_phase = ContextFlags.IDLE

                if self._report_system_output and  self._report_process_output:

                    # REPORT COMPLETION OF PROCESS IF ORIGIN:
                    # Report initiation of process(es) for which mechanism is an ORIGIN
                    # Sort for consistency of reporting:
                    processes = list(mechanism.processes.keys())
                    process_keys_sorted = sorted(processes, key=lambda i : processes[processes.index(i)].name)
                    for process in process_keys_sorted:
                        if mechanism.processes[process] in {ORIGIN, SINGLETON} and process.reportOutputPref:
                            process._report_process_initiation(input=mechanism.input_values[0])

                    # REPORT COMPLETION OF PROCESS IF TERMINAL:
                    # Report completion of process(es) for which mechanism is a TERMINAL
                    # Sort for consistency of reporting:
                    processes = list(mechanism.processes.keys())
                    process_keys_sorted = sorted(processes, key=lambda i : processes[processes.index(i)].name)
                    for process in process_keys_sorted:
                        if process.learning and process._learning_enabled:
                            continue
                        if mechanism.processes[process] == TERMINAL and process.reportOutputPref:
                            process._report_process_completion()

            if i == 0:
                # Zero input to first mechanism after first run (in case it is repeated in the pathway)
                # IMPLEMENTATION NOTE:  in future version, add option to allow Process to continue to provide input
                # FIX: USE clamp_input OPTION HERE, AND ADD HARD_CLAMP AND SOFT_CLAMP
                pass
            i += 1

    def _execute_learning(self, context=None):
        # Execute each LearningMechanism as well as LearningProjections in self.learning_execution_list

        # FIRST, if targets were specified as a function, call the function now
        #    (i.e., after execution of the pathways, but before learning)
        # Note:  this accomodates functions that predicate the target on the outcome of processing
        #        (e.g., for rewards in reinforcement learning)
        from psyneulink.components.mechanisms.adaptive.learning.learningmechanism import LearningMechanism
        # if isinstance(self.targets, function_type):
        #     self.current_targets = self.targets()
        #     for i in range(len(self.target_mechanisms)):
        #         self.target_input_states[i].value = self.current_targets[i]
<<<<<<< HEAD
=======

        if not hasattr(self, "target"):
            self.target = self.targets
>>>>>>> cdce0f1e
        if isinstance(self.target, dict):
            for i in range(len(self.target_mechanisms)):

                terminal_mechanism = self.target_mechanisms[i].input_states[SAMPLE].path_afferents[0].sender.owner
                target_value = self.current_targets[terminal_mechanism]
                if callable(target_value):
                    self.target_input_states[i].value = target_value()
                else:
                    self.target_input_states[i].value = target_value

        elif isinstance(self.target, (list, np.ndarray)):
            for i in range(len(self.target_mechanisms)):
                self.target_input_states[i].value = self.current_targets[i]
        # NEXT, execute all components involved in learning
        if self.scheduler_learning is None:
            raise SystemError('System.py:_execute_learning - {0}\'s scheduler is None, '
                              'must be initialized before execution'.format(self.name))
        logger.debug('{0}.scheduler learning termination conditions: {1}'.format(self, self.termination_learning))
        for next_execution_set in self.scheduler_learning.run(termination_conds=self.termination_learning):
            logger.debug('Running next_execution_set {0}'.format(next_execution_set))
            for component in next_execution_set:
                logger.debug('\tRunning component {0}'.format(component))

                from psyneulink.components.projections.pathway.mappingprojection import MappingProjection
                if isinstance(component, MappingProjection):
                    continue

                params = None

                component_type = component.componentType

                processes = list(component.processes.keys())

                # Sort for consistency of reporting:
                process_keys_sorted = sorted(processes, key=lambda i : processes[processes.index(i)].name)
                process_names = list(p.name for p in process_keys_sorted)

                context_str = str("{} | {}: {} [in processes: {}]".
                                  format(context,
                                         component_type,
                                         component.name,
                                         re.sub(r'[\[,\],\n]','',str(process_names)))) # cxt-done

                component.context.composition = self
                component.context.execution_phase = ContextFlags.LEARNING
                component.context.string = context_str

                # Note:  DON'T include input arg, as that will be resolved by mechanism from its sender projections
                component.execute(runtime_params=params, context=context_str)
                # # TEST PRINT:
                # print ("EXECUTING LEARNING UPDATES: ", component.name)

                component.context.execution_phase = ContextFlags.IDLE


        # THEN update all MappingProjections
        for next_execution_set in self.scheduler_learning.run(termination_conds=self.termination_learning):
            logger.debug('Running next_execution_set {0}'.format(next_execution_set))
            for component in next_execution_set:
                logger.debug('\tRunning component {0}'.format(component))

                if isinstance(component, (LearningMechanism, ObjectiveMechanism)):
                    continue
                if not isinstance(component, MappingProjection):
                    raise SystemError("PROGRAM ERROR:  Attempted learning on non-MappingProjection")

                component_type = "mappingProjection"
                processes = list(component.sender.owner.processes.keys())


                # Sort for consistency of reporting:
                process_keys_sorted = sorted(processes, key=lambda i : processes[processes.index(i)].name)
                process_names = list(p.name for p in process_keys_sorted)

                context_str = str("{} | {}: {} [in processes: {}]".
                                  format(context,
                                         component_type,
                                         component.name,
                                         re.sub(r'[\[,\],\n]','',str(process_names)))) # cxt-done
                component.context.execution_phase = ContextFlags.LEARNING
                component.context.string = context_str

                component._parameter_states[MATRIX].update(context=context_str)

                component.context.execution_phase = ContextFlags.IDLE

                # TEST PRINT:
                # print ("EXECUTING WEIGHT UPDATES: ", component.name)

        # FINALLY report outputs
        if self._report_system_output and self._report_process_output:
            # Report learning for target_mechanisms (and the processes to which they belong)
            # Sort for consistency of reporting:
            print("\n\'{}' learning completed:".format(self.name))

            for target_mech in self.target_mechanisms:
                processes = list(target_mech.processes.keys())
                process_keys_sorted = sorted(processes, key=lambda i : processes[processes.index(i)].name)
                process_names = list(p.name for p in process_keys_sorted)
                # print("\n\'- Target: {}' error: {} (processes: {})".
                print("- error for target ({}): {}".
                      # format(append_type_to_name(target_mech),
                      format(target_mech.name,
                             re.sub(r'[\[,\],\n]','',str([float("{:0.3}".format(float(i)))
                                                         for i in target_mech.output_state.value])),
                             ))
                             # process_names))

    def run(self,
            inputs,
            num_trials=None,
            initialize=False,
            initial_values=None,
            targets=None,
            learning=None,
            call_before_trial=None,
            call_after_trial=None,
            call_before_time_step=None,
            call_after_time_step=None,
            termination_processing=None,
            termination_learning=None,
            context=None):
        """Run a sequence of executions

        Call execute method for each execution in a sequence specified by inputs.  See :doc:`Run` for details of
        formatting input specifications.

        Arguments
        ---------

        inputs : List[input] or ndarray(input) : default default_variable for a single execution
            the input for each in a sequence of executions (see :doc:`Run` for detailed description of formatting
            requirements and options).

        initialize : bool default :keyword:`False`
            if `True`, calls the :py:meth:`initialize <System.initialize>` method of the System before a
            sequence of executions.

        initial_values : Dict[Mechanism: List[input] or np.ndarray(input)] : default None
            the initial values assigned to Mechanisms designated as `INITIALIZE_CYCLE`.

        targets : List[input] or np.ndarray(input) : default `None`
            the target values for the LearningMechanisms of the System for each execution.
            The length (of the outermost level if a nested list, or lowest axis if an ndarray) must be equal to that
            of ``inputs``.

        learning : bool :  default `None`
            enables or disables learning during execution.
            If it is not specified, the current state is left intact.
            If it is `True`, learning is forced on; if it is :keyword:`False`, learning is forced off.

        call_before_trial : Function : default `None`
            called before each trial in the sequence is executed.

        call_after_trial : Function : default `None`
            called after each trial in the sequence is executed.

        call_before_time_step : Function : default `None`
            called before each time_step of each trial is executed.

        call_after_time_step : Function : default `None`
            called after each time_step of each trial is executed.

        termination_processing : Dict[TimeScale: Condition]
            a dictionary containing `Condition`\\ s that signal the end of the associated `TimeScale` within the :ref:`processing
            phase of execution <System_Execution_Processing>`

        termination_learning : Dict[TimeScale: Condition]
            a dictionary containing `Condition`\\ s that signal the end of the associated `TimeScale` within the :ref:`learning
            phase of execution <System_Execution_Learning>`

        Returns
        -------

        <System>.results : List[Mechanism.OutputValue]
            list of the OutputValue for each `TERMINAL` Mechanism of the System returned for each execution.

        """
        if self.scheduler_processing is None:
            self.scheduler_processing = Scheduler(system=self)

        if self.scheduler_learning is None:
            self.scheduler_learning = Scheduler(graph=self.learning_execution_graph)

        self.initial_values = initial_values

        logger.debug(inputs)

        from psyneulink.globals.environment import run
        return run(self,
                   inputs=inputs,
                   num_trials=num_trials,
                   initialize=initialize,
                   initial_values=initial_values,
                   targets=targets,
                   learning=learning,
                   call_before_trial=call_before_trial,
                   call_after_trial=call_after_trial,
                   call_before_time_step=call_before_time_step,
                   call_after_time_step=call_after_time_step,
                   termination_processing=termination_processing,
                   termination_learning=termination_learning,
                   context=context) # cxt-pass

    def _report_system_initiation(self):
        """Prints iniiation message, time_step, and list of Processes in System being executed
        """

        if 'system' in self.name or 'System' in self.name:
            system_string = ''
        else:
            system_string = ' system'

        # replace this with updated Clock
        if False:
            print("\n\'{}\'{} executing with: **** (Time: {}) ".
                  format(self.name, system_string, self.scheduler_processing.clock.simple_time))
            processes = list(process.name for process in self.processes)
            print("- processes: {}".format(processes))
            print("self.input = ", self.input)
            if np.size(self.input) == 1:
                input_string = ''
            else:
                input_string = 's'
            print("- input{}: {}".format(input_string, self.input))

        else:
            print("\n\'{}\'{} executing ********** (Time: {}) ".
                  format(self.name, system_string, self.scheduler_processing.clock.simple_time))

    def _report_system_completion(self):
        """Prints completion message and output_values of system
        """

        if 'system' in self.name or 'System' in self.name:
            system_string = ''
        else:
            system_string = ' system'

        # Print output value of primary (first) outputState of each terminal Mechanism in System
        # IMPLEMENTATION NOTE:  add options for what to print (primary, all or monitored outputStates)
        print("\n\'{}\'{} completed ***********(Time: {})".format(self.name, system_string, self.scheduler_processing.clock.simple_time))
        if self.learning:
            from psyneulink.library.mechanisms.processing.objective.comparatormechanism import MSE
            for mech in self.target_mechanisms:
                if not MSE in mech.output_states:
                    continue
                print("\n- MSE: {:0.3}".
                      format(float(mech.output_states[MSE].value)))


    # TBI:
    # class InspectOptions(AutoNumber):
    #     """Option value keywords for `inspect` and `show` methods.
    #     """
    #     ALL = ()
    #     """Show all values.
    #     """
    #     EXECUTION_SETS = ()
    #     """Show `execution_sets` attribute."""
    #     execution_list = ()
    #     """Show `execution_list` attribute."""
    #     ATTRIBUTES = ()
    #     """Show system's attributes."""
    #     ALL_OUTPUTS = ()
    #     """"""
    #     ALL_OUTPUT_LABELS = ()
    #     """"""
    #     PRIMARY_OUTPUTS = ()
    #     """"""
    #     PRIMARY_OUTPUT_LABELS = ()
    #     """"""
    #     MONITORED_OUTPUTS = ()
    #     """"""
    #     MONITORED_OUTPUT_LABELS = ()
    #     """"""
    #     FLAT_OUTPUT = ()
    #     """"""
    #     DICT_OUTPUT = ()
    #     """"""

    def show(self, options=None):
        """Print ``execution_sets``, ``execution_list``, `ORIGIN`, `TERMINAL` Mechanisms,
        `TARGET` Mechanisms, ``outputs`` and their labels for the System.

        Arguments
        ---------

        options : InspectionOptions
            [TBI]
        """

        # # IMPLEMENTATION NOTE:  Stub for implementing options:
        # if options and self.InspectOptions.ALL_OUTPUT_LABELS in options:
        #     pass

        print ("\n---------------------------------------------------------")
        print ("\n{0}".format(self.name))


        print ("\n\tControl enabled: {0}".format(self.enable_controller))
        print ("\n\tProcesses:")

        for process in self.processes:
            print ("\t\t{} [learning enabled: {}]".format(process.name, process._learning_enabled))

        # Print execution_sets (output of toposort)
        print ("\n\tExecution sets: ".format(self.name))
        # Sort for consistency of output
        execution_sets_sorted = sorted(self.execution_sets)
        for i in range(len(execution_sets_sorted)):
        # for i in range(len(self.execution_sets)):
            print ("\t\tSet {0}:\n\t\t\t".format(i),end='')
            print("{ ",end='')
            sorted_mechs_names_in_set = sorted(list(object_item.name
                                                    for object_item in self.execution_sets[i]))
            for name in sorted_mechs_names_in_set:
                print("{0} ".format(name), end='')
            print("}")

        # Print execution_list sorted by phase and including EVC mechanism

        # Sort execution_list by phase
        sorted_execution_list = self.execution_list.copy()


        # Sort by phaseSpec and, within each phase, by mechanism name
#        sorted_execution_list.sort(key=lambda object_item: object_item.phase)


        # Add controller to execution list for printing if enabled
        if self.enable_controller:
            sorted_execution_list.append(self.controller)

    def inspect(self):
        """Return dictionary with system attributes and values

        Diciontary contains entries for the following attributes and values:

            PROCESSES: list of `Processes <Process>` in system;

            MECHANISMS: list of all `Mechanisms <Mechanism>` in the system;

            ORIGIN_MECHANISMS: list of `ORIGIN` Mechanisms;

            INPUT_ARRAY: ndarray of the inputs to the `ORIGIN` Mechanisms;

            RECURRENT_MECHANISMS:  list of `INITALIZE_CYCLE` Mechanisms;

            RECURRENT_INIT_ARRAY: ndarray of initial_values;

            TERMINAL_MECHANISMS: list of `TERMINAL` Mechanisms;

            OUTPUT_STATE_NAMES: list of `OutputState` names corresponding to 1D arrays in output_value_array;

            OUTPUT_VALUE_ARRAY: 3D ndarray of 2D arrays of output.value arrays of OutputStates for all `TERMINAL`
            Mechanisms;

            NUM_PHASES_PER_TRIAL: number of phases required to execute all Mechanisms in the system;

            LEARNING_MECHANISMS: list of `LearningMechanisms <LearningMechanism>`;

            TARGET: list of `TARGET` Mechanisms;

            LEARNING_PROJECTION_RECEIVERS: list of `MappingProjections <MappingProjection>` that receive learning
            projections;

            CONTROL_MECHANISM: `ControlMechanism <ControlMechanism>` of the System;

            CONTROL_PROJECTION_RECEIVERS: list of `ParameterStates <ParameterState>` that receive learning projections.

        Returns
        -------
        Dictionary of System attributes and values : dict

        """

        input_array = []
        for mech in list(self.origin_mechanisms.mechanisms):
            input_array.append(mech.value)
        input_array = np.array(input_array)

        recurrent_init_array = []
        for mech in list(self.recurrent_init_mechanisms.mechanisms):
            recurrent_init_array.append(mech.value)
        recurrent_init_array = np.array(recurrent_init_array)

        output_state_names = []
        output_value_array = []
        for mech in list(self.terminal_mechanisms.mechanisms):
            output_value_array.append(mech.output_values)
            for name in mech.output_states:
                output_state_names.append(name)
        output_value_array = np.array(output_value_array)

        from psyneulink.components.projections.modulatory.controlprojection import ControlProjection
        from psyneulink.components.projections.modulatory.learningprojection import LearningProjection
        learning_projections = []
        controlled_parameters = []
        for mech in list(self.mechanisms):
            for parameter_state in mech._parameter_states:
                try:
                    for projection in parameter_state.mod_afferents:
                        if isinstance(projection, ControlProjection):
                            controlled_parameters.append(parameter_state)
                except AttributeError:
                    pass
            for output_state in mech.output_states:
                try:
                    for projection in output_state.efferents:
                        for parameter_state in projection.paramaterStates:
                            for sender in parameter_state.mod_afferents:
                                if isinstance(sender, LearningProjection):
                                    learning_projections.append(projection)
                except AttributeError:
                    pass

        inspect_dict = {
            PROCESSES: self.processes,
            MECHANISMS: self.mechanisms,
            ORIGIN_MECHANISMS: self.origin_mechanisms.mechanisms,
            INPUT_ARRAY: input_array,
            RECURRENT_MECHANISMS: self.recurrent_init_mechanisms,
            RECURRENT_INIT_ARRAY: recurrent_init_array,
            TERMINAL_MECHANISMS: self.terminal_mechanisms.mechanisms,
            OUTPUT_STATE_NAMES: output_state_names,
            OUTPUT_VALUE_ARRAY: output_value_array,
            NUM_PHASES_PER_TRIAL: self.numPhases,
            LEARNING_MECHANISMS: self.learning_mechanisms,
            TARGET_MECHANISMS: self.target_mechanisms,
            LEARNING_PROJECTION_RECEIVERS: learning_projections,
            CONTROL_MECHANISM: self.control_mechanisms,
            CONTROL_PROJECTION_RECEIVERS: controlled_parameters,
        }

        return inspect_dict

    def _toposort_with_ordered_mechs(self, data):
        """Returns a single list of dependencies, sorted by object_item[MECHANISM].name"""
        result = []
        for dependency_set in toposort(data):
            d_iter = iter(dependency_set)
            result.extend(sorted(dependency_set, key=lambda item : next(d_iter).name))
        return result

    def _cache_state(self):

        # http://stackoverflow.com/questions/11218477/how-can-i-use-pickle-to-save-a-dict
        # import pickle
        #
        # a = {'hello': 'world'}
        #
        # with open('filename.pickle', 'wb') as handle:
        #     pickle.dump(a, handle, protocol=pickle.HIGHEST_PROTOCOL)
        #
        # with open('filename.pickle', 'rb') as handle:
        #     b = pickle.load(handle)
        #
        # print a == b

        # >>> import dill
        # >>> pik = dill.dumps(d)

        # import pickle
        # with open('cached_PNL_sys.pickle', 'wb') as handle:
        #     pickle.dump(self, handle, protocol=pickle.HIGHEST_PROTOCOL)

        # import dill
        # self.cached_system = dill.dumps(self, recurse=True)

        # def mechanisms_cache:
        #     self.input_value = []
        #     self.value= []
        #     self.output_value = []
        #
        # for mech in self.mechanisms:
        #     for
        pass

    def _restore_state(self):
        pass

    @property
    def mechanisms(self):
        """List of all mechanisms in the system

        Returns
        -------
        all mechanisms in the system : List[Mechanism]

        """
        return self._all_mechanisms.mechanisms

    @property
    def numPhases(self):
        """Number of phases required to execute all ProcessingMechanisms in the system

        Equals maximum phase value of ProcessingMechanisms in the system + 1

        Returns
        -------
        number of phases in system : int

        """
        return self._phaseSpecMax + 1

    @property
    def controller(self):
        try:
            return self._controller
        except AttributeError:
            self._controller = None
            return self._controller

    @controller.setter
    def controller(self, control_mech_spec):
        self._instantiate_controller(control_mech_spec, context='System.controller setter')

    @property
    def control_signals(self):
        if self.controller is None:
            return None
        else:
            return self.controller.control_signals

    def _get_label(self, item, show_dimensions):

        # For Mechanisms, show length of each InputState and OutputState
        if isinstance(item, Mechanism):
            if show_dimensions in {ALL, MECHANISMS}:
                input_str = "in ({})".format(",".join(str(len(input_state.variable))
                                                      for input_state in item.input_states))
                output_str = "out ({})".format(",".join(str(len(np.atleast_1d(output_state.value)))
                                                        for output_state in item.output_states))
                return "{}\n{}\n{}".format(output_str, item.name, input_str)
            else:
                return item.name

        # For Projection, show dimensions of matrix
        elif isinstance(item, Projection):
            if show_dimensions in {ALL, PROJECTIONS}:
                # MappingProjections use matrix
                if isinstance(item, MappingProjection):
                    value = np.array(item.matrix)
                    dim_string = "({})".format("x".join([str(i) for i in value.shape]))
                    return "{}\n{}".format(item.name, dim_string)
                # ModulatoryProjections use value
                else:
                    value = np.array(item.value)
                    dim_string = "({})".format(len(value))
                    return "{}\n{}".format(item.name, dim_string)
            else:
                return item.name

        elif isinstance(item, (System, SystemInputState)):
            if "SYSTEM" in item.name.upper():
                return item.name + ' Target Input'
            else:
                return "{}\nSystem".format(item.name)

        else:
            raise SystemError("Unrecognized node type ({}) in graph for {}".format(item, self.name))

    def show_graph(self,
                   active_item = None,
                   show_learning = False,
                   show_control = False,
                   show_dimensions = False,
                   show_mechanism_structure=False,
                   show_headers=True,
                   show_projection_labels=False,
                   direction = 'BT',
                   active_color = 'yellow',
                   origin_color = 'green',
                   terminal_color = 'red',
                   origin_and_terminal_color = 'brown',
                   learning_color = 'orange',
                   control_color='blue',
                   prediction_mechanism_color='pink',
                   system_color = 'purple',
                   output_fmt='pdf',
                   ):
        """Generate a display of the graph structure of Mechanisms and Projections in the System.

        .. note::
           This method relies on `graphviz <http://www.graphviz.org>`_, which must be installed and imported
           (standard with PsyNeuLink pip install)

        Displays a graph showing the structure of the System (based on the `System's graph <System.graph>`).
        By default, only the primary processing Components are shown, and Mechanisms are displayed as simple nodes.
        However, the **show_mechanism_structure** argument can be used to display more detailed information about
        each Mechanism, including its States and, optionally, the `function <Component.function>` and `value
        <Component.value>` of the Mechanism and each of its States (using the **show_functions** and **show_values**
        arguments, respectively).  In addition, the **show_learning** and **show_control** arguments can be used to
        show the Components associated with `learning <LearningMechanism>` and those associated with the
        System's `controller <System_Control>`. `Mechanisms <Mechanism>` are always displayed as nodes.  If
        **show_mechanism_structure** is `True`, Mechanism nodes are subdivided into sections for its States with
        information about each determined by the **show_values** and **show_functions** specifications.  Otherwise,
        Mechanism nodes are simple ovals.  `ORIGIN` and  `TERMINAL` Mechanisms of the System are displayed with
        thicker borders in a colors specified for each. `Projections <Projection>` are displayed as labelled arrows,
        unless **show_learning** is assigned **True**, in which case MappingProjections that receive a
        `LearningProjection` are displayed as diamond-shaped nodes. The numbers in parentheses within a Mechanism
        node indicate its dimensionality.

        COMMENT:
        node shapes: https://graphviz.gitlab.io/_pages/doc/info/shapes.html
        arrow shapes: https://graphviz.gitlab.io/_pages/doc/info/arrows.html
        colors: https://graphviz.gitlab.io/_pages/doc/info/colors.html
        COMMENT

        Arguments
        ---------

        active_item : Component : default None
            specifies the item in the graph to display in the color specified by *active_color**.

        show_mechanism_structure : bool, VALUES, FUNCTIONS or ALL : default False
            specifies whether or not to show a detailed representation of each `Mechanism` in the graph, including its
            `States`;  can have the following settings:

            * `True` -- shows States of Mechanism, but not information about the `value
              <Component.value>` or `function <Component.function>` of the Mechanism or its States.

            * *VALUES* -- shows the `value <Mechanism_Base.value>` of the Mechanism and the `value
              <State_Base.value>` of each of its States.

            * *LABELS* -- shows the `value <Mechanism_Base.value>` of the Mechanism and the `value
              <State_Base.value>` of each of its States, using any labels for the values of InputStates and
              OutputStates specified in the Mechanism's `input_labels_dict <Mechanism.input_labels_dict>` and
              `output_labels_dict <Mechanism.output_labels_dict>`, respectively.

            * *FUNCTIONS* -- shows the `function <Mechanism_Base.function>` of the Mechanism and the `function
              <State_Base.function>` of its InputStates and OutputStates.

            * *ALL* -- shows both `value <Component.value>` and `function <Component.function>` of the Mechanism and
              its States (using labels for the values, if specified;  see above).

        COMMENT:
             and, optionally, the `function <Component.function>` and `value <Component.value>` of each
            (these can be specified using the **show_functions** and **show_values** arguments.  If this option
            is specified, Projections are connected to and from the State that is the `sender <Projection.sender>` or
            `receiver <Projection.receiver>` of each.
        COMMENT

        show_headers : bool : default False
            specifies whether or not to show headers in the subfields of a Mechanism's node;  only takes effect if
            **show_mechanism_structure** is specified (see above).

        COMMENT:
        show_functions : bool : default False
            specifies whether or not to show `function <Component.function>` of Mechanisms and their States in the
            graph;  this requires **show_mechanism_structure** to be specified as `True` to take effect.

        show_values : bool : default False
            specifies whether or not to show `value <Component.value>` of Mechanisms and their States in the
            graph;  this requires **show_mechanism_structure** to be specified as `True` to take effect.
        COMMENT

        show_projection_labels : bool : default False
            specifies whether or not to show names of projections.

        show_learning : bool or ALL : default False
            specifies whether or not to show the learning components of the system;
            they will all be displayed in the color specified for **learning_color**.
            Projections that receive a `LearningProjection` will be shown as a diamond-shaped node.
            if set to *ALL*, all Projections associated with learning will be shown:  the LearningProjections
            as well as from `ProcessingMechanisms <ProcessingMechanism>` to `LearningMechanisms <LearningMechanism>`
            that convey error and activation information;  if set to `True`, only the LearningPojections are shown.

        show_control :  bool : default False
            specifies whether or not to show the control components of the system;
            they will all be displayed in the color specified for **control_color**.

        show_dimensions : bool, MECHANISMS, PROJECTIONS or ALL : default False
            specifies whether or not to show dimensions of Mechanisms (and/or MappingProjections when show_learning
            is `True`);  can have the following settings:

            * *MECHANISMS* -- shows `Mechanism` input and output dimensions.  Input dimensions are shown in parentheses
              below the name of the Mechanism; each number represents the dimension of the `variable
              <InputState.variable>` for each `InputState` of the Mechanism; Output dimensions are shown above
              the name of the Mechanism; each number represents the dimension for `value <OutputState.value>` of each
              of `OutputState` of the Mechanism.

            * *PROJECTIONS* -- shows `MappingProjection` `matrix <MappingProjection.matrix>` dimensions.  Each is
              shown in (<dim>x<dim>...) format;  for standard 2x2 "weight" matrix, the first entry is the number of
              rows (input dimension) and the second the number of columns (output dimension).

            * *ALL* -- eqivalent to `True`; shows dimensions for both Mechanisms and Projections (see above for
              formats).

        direction : keyword : default 'BT'
            'BT': bottom to top; 'TB': top to bottom; 'LR': left to right; and 'RL`: right to left.

        active_color : keyword : default 'yellow'
            specifies the color in which to display the item specified in *active_item**.

        origin_color : keyword : default 'green',
            specifies the color in which the `ORIGIN` Mechanisms of the System are displayed.

        terminal_color : keyword : default 'red',
            specifies the color in which the `TERMINAL` Mechanisms of the System are displayed.

        origin_and_terminal_color : keyword : default 'brown'
            specifies the color in which Mechanisms that are both
            an `ORIGIN` and a `TERMINAL` of the System are displayed.

        learning_color : keyword : default `green`
            specifies the color in which the learning components are displayed.

        control_color : keyword : default `blue`
            specifies the color in which the learning components are displayed (note: if the System's
            `controller <System.controller>`) is an `EVCControlMechanism`, then a link is shown in red from the
            `prediction Mechanisms <EVCControlMechanism_Prediction_Mechanisms>` it creates to the corresponding
            `ORIGIN` Mechanisms of the System, to indicate that although no projection are created for these,
            the prediction Mechanisms determine the input to the `ORIGIN` Mechanisms when the EVCControlMechanism
            `simulates execution <EVCControlMechanism_Execution>` of the System.

        prediction_mechanism_color : keyword : default `pink`
            specifies the color in which the `prediction_mechanisms
            <EVCControlMechanism.prediction_mechanisms>` are displayed for a System using an `EVCControlMechanism`

        system_color : keyword : default `purple`
            specifies the color in which the node representing input from the System is displayed.

        output_fmt : keyword : default 'pdf'
            'pdf': generate and open a pdf with the visualization;
            'jupyter': return the object (ideal for working in jupyter/ipython notebooks).

        Returns
        -------

        display of system : `pdf` or Graphviz graph object
            'pdf' (placed in current directory) if :keyword:`output_fmt` arg is 'pdf';
            Graphviz graph object if :keyword:`output_fmt` arg is 'jupyter'.

        """

        import graphviz as gv

        system_graph = self.graph
        learning_graph=self.learningGraph
        if show_dimensions == True:
            show_dimensions = ALL

        # Argument values used to call Mechanism.show_structure()
        mech_struct_args = {'show_functions':show_mechanism_structure in {FUNCTIONS, ALL},
                            'show_values':show_mechanism_structure in {VALUES, LABELS, ALL},
                            'use_labels':show_mechanism_structure in {LABELS, ALL},
                            'show_headers':show_headers,
                            'output_fmt':'struct'}

        default_node_color = 'black'
        mechanism_shape = 'oval'
        projection_shape = 'diamond'
        # projection_shape = 'Mdiamond'
        # projection_shape = 'hexagon'

        bold_width = '3'
        default_width = '1'

        # build graph and configure visualisation settings
        G = gv.Digraph(
                name = self.name,
                engine = "dot",
                node_attr  = {
                    'fontsize':'12',
                    'fontname':'arial',
                    # 'shape':mechanism_shape,
                    'shape':'record',
                    'color':default_node_color,
                    'penwidth':default_width
                },
                edge_attr  = {
                    # 'arrowhead':'halfopen',
                    'fontsize': '10',
                    'fontname': 'arial'
                },
                graph_attr = {
                    "rankdir" : direction
                }
        )

        # work with system graph
        rcvrs = list(system_graph.keys())
        # loop through receivers
        for rcvr in rcvrs:

            # Set rcvr color and penwidth info
            if rcvr is active_item:
                rcvr_color = active_color
                rcvr_penwidth = bold_width
            elif ORIGIN in rcvr.systems[self] and TERMINAL in rcvr.systems[self]:
                rcvr_color = origin_and_terminal_color
                rcvr_penwidth = bold_width
            elif ORIGIN in rcvr.systems[self]:
                rcvr_color = origin_color
                rcvr_penwidth = bold_width
            elif TERMINAL in rcvr.systems[self]:
                rcvr_color = terminal_color
                rcvr_penwidth = bold_width
            else:
                rcvr_color = default_node_color
                rcvr_penwidth = default_width

            # Implement rcvr node
            if show_mechanism_structure:
                rcvr_label=rcvr.name
                G.node(rcvr_label,
                       rcvr.show_structure(**mech_struct_args),
                       color=rcvr_color,
                       penwidth=rcvr_penwidth)
            else:
                rcvr_label = self._get_label(rcvr, show_dimensions)
                G.node(rcvr_label, shape=mechanism_shape, color=rcvr_color, penwidth=rcvr_penwidth)

            # handle auto-recurrent projections
            for input_state in rcvr.input_states:
                for proj in input_state.path_afferents:
                    if proj.sender.owner is not rcvr:
                        continue
                    if show_mechanism_structure:
                        sndr_proj_label = '{}:{}-{}'.format(rcvr.name, OutputState.__name__, proj.sender.name)
                        rcvr_proj_label = '{}:{}-{}'.format(rcvr.name, InputState.__name__, proj.receiver.name)
                    else:
                        sndr_proj_label = rcvr_proj_label = rcvr_label
                    if show_projection_labels:
                        edge_label = self._get_label(proj, show_dimensions)
                    else:
                        edge_label = ''
                    try:
                        has_learning = proj.has_learning_projection
                    except AttributeError:
                        has_learning = None
                    if show_learning and has_learning:
                        # show projection as node
                        if proj is active_item:
                            proj_color = active_color
                        else:
                            proj_color = default_node_color
                        G.node(edge_label, shape=projection_shape, color=proj_color)
                        G.edge(sndr_proj_label, edge_label, arrowhead='none')
                        G.edge(edge_label, rcvr_proj_label)
                    else:
                        # show projection as edge
                        G.edge(sndr_proj_label, rcvr_proj_label, label=edge_label)

            # loop through senders to implment edges
            sndrs = system_graph[rcvr]
            for sndr in sndrs:

                # Set sndr info
                if show_mechanism_structure:
                    sndr_label = sndr.name
                else:
                    sndr_label = self._get_label(sndr, show_dimensions)
                if sndr is active_item:
                    sndr_color = active_color
                else:
                    sndr_color = default_node_color

                # find edge name
                for output_state in sndr.output_states:
                    projs = output_state.efferents
                    for proj in projs:
                        if proj.receiver.owner == rcvr:
                            if show_mechanism_structure:
                                sndr_proj_label = '{}:{}-{}'.format(sndr_label, OutputState.__name__, proj.sender.name)
                                rcvr_proj_label = '{}:{}-{}'.format(rcvr_label, InputState.__name__, proj.receiver.name)
                            else:
                                sndr_proj_label = sndr_label
                                rcvr_proj_label = rcvr_label
                            edge_name = self._get_label(proj, show_dimensions)
                            # edge_shape = proj.matrix.shape
                            try:
                                has_learning = proj.has_learning_projection
                            except AttributeError:
                                has_learning = None
                edge_label = edge_name

                # if rcvr is a LearningMechanism or an ObjectiveMechanism used for control:
                #    break, as those handled below
                if isinstance(rcvr, LearningMechanism):
                    break
                # if recvr is ObjectiveMechanism for ControlMechanism that is System's controller
                if isinstance(rcvr, ObjectiveMechanism) and rcvr.controller is True:
                    break

                # Render projections
                if proj is active_item:
                    proj_color = active_color
                else:
                    proj_color = default_node_color

                if show_learning and has_learning:
                    # Render Projection as node
                    # Note: Projections can't yet use structured nodes:
                    G.node(edge_label, shape=projection_shape, color=proj_color)
                    # Edges to and from Projection node
                    G.edge(sndr_proj_label, edge_label, arrowhead='none', color=proj_color)
                    G.edge(edge_label, rcvr_proj_label, color=proj_color)
                else:
                    # Render Projection normally (as edge)
                    if show_projection_labels:
                        label = edge_label
                    else:
                        label = ''
                    G.edge(sndr_proj_label, rcvr_proj_label, label=label, color=proj_color)

        # Add learning-related Components to graph if show_learning
        if show_learning:
            rcvrs = list(learning_graph.keys())
            for rcvr in rcvrs:

                # Get rcvr info
                if show_mechanism_structure:
                    rcvr_label=rcvr.name
                else:
                    rcvr_label = self._get_label(rcvr, show_dimensions)
                if rcvr is active_item:
                    rcvr_color = active_color
                else:
                    rcvr_color = learning_color

                # if rcvr is projection (i.e., recipient of a LearningProjection)
                if isinstance(rcvr, MappingProjection):
                    # for each sndr of rcvr
                    sndrs = learning_graph[rcvr]
                    for sndr in sndrs:
                        if show_projection_labels:
                            edge_label = rcvr._parameter_states['matrix'].mod_afferents[0].name
                        else:
                            edge_label = ''
                        if show_mechanism_structure:
                            G.edge(sndr.name + ':' + OutputState.__name__ + '-' + 'LearningSignal',
                                   self._get_label(rcvr, show_dimensions),
                                   label=edge_label,
                                   color=rcvr_color)
                        else:
                            G.edge(self._get_label(sndr, show_dimensions),
                                   self._get_label(rcvr, show_dimensions),
                                   label = edge_label,
                                   color=rcvr_color)

                # rcvr is a LearningMechanism or ComparatorMechanism
                else:
                    if self not in rcvr.systems:
                        continue

                    # Implement node for LearningMechanism
                    if rcvr is active_item:
                        rcvr_color = active_color
                    else:
                        rcvr_color = learning_color

                    if show_mechanism_structure:
                        G.node(rcvr.name,
                               rcvr.show_structure(**mech_struct_args),
                               color=rcvr_color)
                    else:
                        G.node(self._get_label(rcvr, show_dimensions), color=rcvr_color, shape=mechanism_shape)

                    # Implement edges for Projections to LearningMechanism
                    #    from other LearningMechanisms and from ProcessingMechanisms if 'ALL' is set
                    for input_state in rcvr.input_states:
                        for proj in input_state.path_afferents:

                            if proj is active_item:
                                learning_proj_color = active_color
                            else:
                                learning_proj_color = learning_color

                            # Get sndr info
                            sndr = proj.sender.owner
                            if show_mechanism_structure:
                                sndr_label = sndr.name
                            else:
                                sndr_label = self._get_label(sndr, show_dimensions)
                            if sndr is active_item:
                                sndr_color = active_color
                            else:
                                sndr_color = learning_color

                            # If Projection is not from another learning component
                            #    only show if ALL is set, and don't color
                            if (isinstance(sndr, LearningMechanism) or
                                (isinstance(sndr, ObjectiveMechanism)
                                 and sndr._role is LEARNING
                                 and self in sndr.systems)):

                                if show_mechanism_structure:
                                    G.node(sndr_label,
                                           sndr.show_structure(**mech_struct_args),
                                           color=sndr_color)
                                else:
                                    G.node(self._get_label(sndr, show_dimensions),
                                           color=sndr_color, shape=mechanism_shape)
                            else:
                                if not show_learning is ALL:
                                    continue

                            if self in sndr.systems:
                                if show_projection_labels:
                                    edge_label = proj.name
                                else:
                                    edge_label = ''
                                if show_mechanism_structure:
                                    G.edge(sndr_label + ':' + OutputState.__name__ + '-' + proj.sender.name,
                                           rcvr_label + ':' + InputState.__name__ + '-' + proj.receiver.name,
                                           label=edge_label,
                                           color=learning_proj_color)
                                else:
                                    G.edge(sndr_label, rcvr_label, label=edge_label, color=learning_proj_color)

                            # Get Projections to ComparatorMechanism as well
                            if (isinstance(sndr, ObjectiveMechanism)
                                    and self in sndr.systems
                                    and sndr._role is LEARNING
                                    and show_learning is ALL):
                                for input_state in sndr.input_states:
                                    for proj in input_state.path_afferents:

                                        smpl_or_trgt_src = proj.sender.owner

                                        # Skip any Projections from ProcesInputStates
                                        if isinstance(smpl_or_trgt_src, Process):
                                            continue

                                        # Projection is from System
                                        # Create node for System "targets" input
                                        # Note: Mechanism.show_structure is not called for SystemInterfaceMechanism
                                        elif isinstance(smpl_or_trgt_src, System):
                                            
                                            if smpl_or_trgt_src is active_item:
                                                smpl_or_trgt_src_color = active_color
                                            else:
                                                smpl_or_trgt_src_color = system_color

                                            G.node(self._get_label(smpl_or_trgt_src, show_dimensions),
                                                   color=smpl_or_trgt_src_color,
                                                   penwidth='3')

                                        if proj is active_item:
                                            learning_proj_color = active_item
                                        else:
                                            learning_proj_color = learning_color

                                        if show_projection_labels:
                                            edge_label = proj.name
                                        else:
                                            edge_label = ''

                                        if show_mechanism_structure and not isinstance(smpl_or_trgt_src, System):
                                            G.edge(proj.sender.owner.name + ':'
                                                       + OutputState.__name__ + '-' + proj.sender.name,
                                                   proj.receiver.owner.name + ':'
                                                       + InputState.__name__ + '-' + proj.receiver.name,
                                                   label=edge_label,
                                                   color=learning_proj_color)
                                        else:
                                            G.edge(self._get_label(smpl_or_trgt_src, show_dimensions),
                                                   self._get_label(sndr, show_dimensions),
                                                   color=learning_proj_color,
                                                   label=edge_label)


        # Add control-related Components to graph if show_control
        if show_control:

            controller = self.controller
            if controller is active_item:
                ctlr_color = active_color
            else:
                ctlr_color = control_color

            if controller is None:
                print ("\nWARNING: {} has not been assigned a \'controller\', so \'show_control\' option "
                       "can't be used in its show_graph() method\n".format(self.name))
                return

            # get projection from ObjectiveMechanism to ControlMechanism
            objmech_ctlr_proj = controller.input_state.path_afferents[0]
            if objmech_ctlr_proj is active_item:
                objmech_ctlr_proj_color = active_color
            else:
                objmech_ctlr_proj_color = control_color

            # get ObjectiveMechanism
            objmech = objmech_ctlr_proj.sender.owner
            if objmech is active_item:
                objmech_color = active_color
            else:
                objmech_color = control_color


            if show_mechanism_structure:
                ctlr_label = controller.name
                objmech_label = objmech.name
                G.node(ctlr_label,
                       controller.show_structure(**mech_struct_args),
                       color=ctlr_color)
                G.node(objmech_label,
                       objmech.show_structure(**mech_struct_args),
                       color=objmech_color)
            else:
                ctlr_label = self._get_label(controller, show_dimensions)
                objmech_label = self._get_label(objmech, show_dimensions)
                G.node(ctlr_label, color=ctlr_color, shape=mechanism_shape)
                G.node(objmech_label, color=objmech_color, shape=mechanism_shape)

            # objmech to controller edge
            if show_projection_labels:
                edge_label = objmech_ctlr_proj.name
            else:
                edge_label = ''
            if show_mechanism_structure:
                G.edge(objmech.name + ':' + OutputState.__name__ + '-' + objmech_ctlr_proj.sender.name,
                       controller.name + ':' + InputState.__name__ + '-' + objmech_ctlr_proj.receiver.name,
                       label=edge_label,
                       color=objmech_ctlr_proj_color)
            else:
                G.edge(objmech_label,
                       ctlr_label,
                       label=edge_label,
                       color=objmech_ctlr_proj_color)

            # outgoing edges
            for output_state in controller.control_signals:
                for projection in output_state.efferents:
                    if projection is active_item:
                        proj_color = active_color
                    else:
                        proj_color = control_color
                    if show_mechanism_structure:
                        ctlr_proj_label = ctlr_label + ':' + OutputState.__name__ + '-' + output_state.name
                        rcvr_proj_label = projection.receiver.owner.name + ':' + \
                                          ParameterState.__name__ + '-' + projection.receiver.name
                    else:
                        ctlr_proj_label = ctlr_label
                        rcvr_proj_label = self._get_label(projection.receiver.owner, show_dimensions)
                    if show_projection_labels:
                        edge_label = projection.name
                    else:
                        edge_label = ''
                    G.edge(ctlr_proj_label,
                           rcvr_proj_label,
                           label=edge_label,
                           color=proj_color)

            # incoming edges
            for input_state in objmech.input_states:
                for projection in input_state.path_afferents:
                    if projection is active_item:
                        proj_color = active_color
                    else:
                        proj_color = control_color
                    if show_mechanism_structure:
                        sndr_proj_label = projection.sender.owner.name + ':' + OutputState.__name__ + '-' + projection.sender.name
                        # objmech_proj_label = projection.receiver.owner.name + ':' + projection.receiver.name
                        objmech_proj_label = objmech_label + ':' + InputState.__name__ + '-' + input_state.name
                    else:
                        sndr_proj_label = self._get_label(projection.sender.owner, show_dimensions)
                        objmech_proj_label = self._get_label(objmech, show_dimensions)
                    if show_projection_labels:
                        edge_label = projection.name
                    else:
                        edge_label = ''
                    G.edge(sndr_proj_label, objmech_proj_label ,color=proj_color, label=edge_label)

            # prediction mechanisms
            for mech in self.execution_list:
                if mech is active_item:
                    pred_mech_color = active_color
                else:
                    pred_mech_color = prediction_mechanism_color
                if mech._role is CONTROL and hasattr(mech, 'origin_mech'):
                    recvr = mech.origin_mech

                    # IMPLEMENTATION NOTE:
                    #     THIS IS HERE FOR FUTURE COMPATIBILITY WITH FULL IMPLEMENTATION OF PredictionMechanisms
                    if show_mechanism_structure and False:
                        proj = mech.output_state.efferents[0]
                        if proj is active_item:
                            pred_proj_color = active_color
                        else:
                            pred_proj_color = prediction_mechanism_color
                        G.node(mech.name,
                               mech.show_structure(**mech_struct_args),
                               color=pred_mech_color)


                        G.edge(mech.name + ':' + OutputState.__name__ + '-' + mech.output_state.name,
                               rcvr.name + ':' + InputState.__name__ + '-' + proj.receiver.name,
                               label=' prediction assignment',
                               color=pred_proj_color)
                    else:
                        G.node(self._get_label(mech, show_dimensions),
                               color=pred_mech_color, shape=mechanism_shape)
                        G.edge(self._get_label(mech, show_dimensions),
                               self._get_label(recvr, show_dimensions),
                               label=' prediction assignment',
                               color=prediction_mechanism_color)
                    pass

        # return
        if output_fmt == 'pdf':
            G.view(self.name.replace(" ", "-"), cleanup=True)
        elif output_fmt == 'jupyter':
            return G

    def add_prediction_learning(self, origin_mechanisms, learning_rates):
        from psyneulink.components.functions.function import Reinforcement
        from psyneulink.components.projections.modulatory.learningprojection import LearningProjection
        for i in range(len(origin_mechanisms)):
            mech = origin_mechanisms[i]
            if mech in self.controller.origin_prediction_mechanisms:
                prediction_mechanism = self.controller.origin_prediction_mechanisms[mech]

                # Turn integrator mode off because the prediction now happens via RL
                if hasattr(prediction_mechanism, "integrator_mode"):
                    prediction_mechanism.integrator_mode = False

                for proj in prediction_mechanism.path_afferents:
                    prediction_process = Process(pathway=[proj.sender.owner,
                                                          proj,
                                                          prediction_mechanism],
                                                 learning=LearningProjection(learning_function=Reinforcement(learning_rate=learning_rates[i])),
                                                 name="Prediction")
                    self.processes.append(prediction_process)

                # store the origin mechanism so that we know how to assign its predicted inputs later
                if hasattr(self, "prediction_learning_origin_mechanisms"):
                    self.prediction_learning_origin_mechanisms.append(mech)
                else:
                    self.prediction_learning_origin_mechanisms = [mech]
        self._instantiate_processes(context="ADDING PREDICTION LEARNING")
        self._instantiate_learning_graph(context="ADDING PREDICTION LEARNING")


SYSTEM_TARGET_INPUT_STATE = 'SystemInputState'

from psyneulink.components.states.outputstate import OutputState
class SystemInputState(OutputState):
    """Represents inputs and targets specified in a call to the System's `execute <Process.execute>` and `run
    <Process.run>` methods.

    COMMENT:
        Each instance encodes a `target <System.target>` to the system (also a 1d array in 2d array of
        `targets <System.targets>`) and provides it to a `MappingProjection` that projects to a `TARGET`
        Mechanism of the System.

        .. Declared as a subclass of OutputState so that it is recognized as a legitimate sender to a Projection
           in Projection_Base._instantiate_sender()

           self.value is used to represent the item of the targets arg to system.execute or system.run
    COMMENT

    A SystemInputState is created for each `InputState` of each `ORIGIN` Mechanism in `origin_mechanisms`, and for the
    *TARGET* `InputState <ComparatorMechanism_Structure>` of each `ComparatorMechanism <ComparatorMechanism>` listed
    in `target_mechanisms <System.target_mechanisms>`.  A `MappingProjection` is created that projects to each
    of these InputStates from the corresponding SystemInputState.  When the System's `execute <System.execute>` or
    `run <System.run>` method is called, each item of its **inputs** and **targets** arguments is assigned as
    the `value <SystemInputState.value>` of a SystemInputState, which is then conveyed to the
    corresponding InputState of the `origin_mechanisms <System.origin_mechanisms>` and `terminal_mechanisms
    <System.terminal_mechanisms>`.  See `System_Mechanisms` and `System_Execution` for additional details.

    """

    def __init__(self, owner=None, variable=None, name=None, prefs=None, context=None):
        """Pass variable to MappingProjection from Process to first Mechanism in Pathway

        :param variable:
        """
        if not name:
            self.name = owner.name + "_" + SYSTEM_TARGET_INPUT_STATE
        else:
            self.name = owner.name + "_" + name
        self.context.initialization_status = ContextFlags.INITIALIZING
        self.context.string = context
        self.prefs = prefs
        self.log = Log(owner=self)
        self.recording = False
        self.efferents = []
        self.owner = owner
        self.value = variable<|MERGE_RESOLUTION|>--- conflicted
+++ resolved
@@ -2727,12 +2727,9 @@
         #     self.current_targets = self.targets()
         #     for i in range(len(self.target_mechanisms)):
         #         self.target_input_states[i].value = self.current_targets[i]
-<<<<<<< HEAD
-=======
 
         if not hasattr(self, "target"):
             self.target = self.targets
->>>>>>> cdce0f1e
         if isinstance(self.target, dict):
             for i in range(len(self.target_mechanisms)):
 
