# -*- coding: utf-8 -*-
# Princeton University licenses this file to You under the Apache License, Version 2.0 (the "License");
# you may not use this file except in compliance with the License.  You may obtain a copy of the License at:
#     http://www.apache.org/licenses/LICENSE-2.0
# Unless required by applicable law or agreed to in writing, software distributed under the License is distributed
# on an "AS IS" BASIS, WITHOUT WARRANTIES OR CONDITIONS OF ANY KIND, either express or implied.
# See the License for the specific language governing permissions and limitations under the License.
#
#
# **************************************************  Log **************************************************************

"""

Overview
--------

A Log object is used to record the `value <Component.value>` of PsyNeuLink Components during their "life cycle" (i.e.,
when they are created, validated, and/or executed).  Every Component has a Log object, assigned to its `log
<Component.log>` attribute when the Component is created, that can be used to record its value and/or that of other
Components that belong to it.  These are stored in `entries <Log.entries>` of the Log, that contain a sequential list
of the recorded values, along with the time and context of the recording.  The conditions under which values are
recorded is specified by the `logPref <Component.logPref>` property of a Component.  While these can be set directly,
they are most easily specified using the Log's `set_log_conditions <Log.set_log_conditions>` method, together with its
`loggable_items <Log.loggable_items>` and `logged_items <Log.logged_items>` attributes that identify and track the
items to be logged, respectively. Entries can also be made by the user programmatically, using the `log_values
<Log.log_values>` method. Logging can be useful not only for observing the behavior of a Component in a model, but also
in debugging the model during construction. The entries of a Log can be displayed in a "human readable" table using
its `print_entries <Log.print_entries>` method, and returned in CSV and numpy array formats using its and `nparray
<Log.nparray>`, `nparray_dictionary <Log.nparray_dictionary>` and `csv <Log.csv>`  methods.

.. _Log_Creation:

Creating Logs and Entries
-------------------------

A log object is automatically created for and assigned to a Component's `log <Component.log>` attribute when the
Component is created.  An entry is automatically created and added to the Log's `entries <Log.entries>` attribute
when its `value <Component.value>` or that of a Component that belongs to it is recorded in the Log.

.. _Log_Structure:

Structure
---------

A Log is composed of `entries <Log.entries>`, each of which is a dictionary that maintains a record of the logged
values of a Component.  The key for each entry is a string that is the name of the Component, and its value is a list
of `LogEntry` tuples recording its values.  Each `LogEntry` tuple has three items:
    * *time* -- the `RUN`, `TRIAL`, `PASS`, and `TIME_STEP` in which the value of the item was recorded;
    * *context* -- a string indicating the context in which the value was recorded;
    * *value* -- the value of the item.
The time is recorded only if the Component is executed within a `System`;  otherwise, the time field is `None`.

A Log has several attributes and methods that make it easy to manage how and when it values are recorded, and
to access its `entries <Log.entries>`:

    * `loggable_items <Log.loggable_items>` -- a dictionary with the items that can be logged in a Component's `log
      <Component.log>`;  the key for each entry is the name of a Component,  and the value is the currently assigned
      `condition(s) <Log_Conditions>` under which it will be logged.
    ..
    * `set_log_conditions <Log.set_log_conditions>` -- used to assign the `condition <Log_Conditions>` for logging one
      or more Components. Components can be specified by their names, a reference to the Component object,
      in a tuple that specifies the `condition(s) <Log_Conditions>` for logging that Component, or in a list with a
      condition to be assigned to multiple items at once.
    ..
    * `log_values <Log.log_values>` -- used to the `value <Component.value>` of one or more Components in the Log
      programmatically ("manually").  Components can be specified by their names or references to the objects.
    ..
    * `logged_items <Log.logged_items>` -- a dictionary with the items that currently have entries in a Component's
      `log <Component.log>`; the key for each entry is the name of a Component, and the `condition(s)
      <Log_Conditions>` under which it is being logged.
    ..
    * `print_entries <Log.print_entries>` -- this prints a formatted list of the `entries <Log.entries>` in the Log.
    ..
    * `nparray <Log.csv>` -- returns a 2d np.array with the `entries <Log.entries>` in the Log.
    ..
    * `nparray_dictionary <Log.nparray_dictionary>` -- returns a dictionary of np.arrays with the `entries <Log.entries>` in the Log.
    ..
    * `csv <Log.csv>` -- returns a CSV-formatted string with the `entries <Log.entries>` in the Log.

.. _Log_Loggable_Items:

Loggable Items
~~~~~~~~~~~~~~

Although every Component is assigned its own Log, that records the `value <Component.value>` of that Component,
the Logs for `Mechanisms <Mechanism>` and `MappingProjections <MappingProjection>` also  provide access to and control
the Logs of their `States <State>`.  Specifically the Logs of these Components contain the following information:

* **Mechanisms**

  * *value* -- the `value <Mechanism_Base.value>` of the Mechanism.
  |
  * *InputStates* -- the `value <InputState.value>` of any `InputState` (listed in the Mechanism's `input_states
    <Mechanism_Base.input_states>` attribute).
  |
  * *ParameterStates* -- the `value <ParameterState.value>` of `ParameterState` (listed in the Mechanism's
    `parameter_states <Mechanism_Base.parameter_states>` attribute);  this includes all of the `user configurable
    <Component_User_Params>` parameters of the Mechanism and its `function <Mechanism_Base.function>`.
  |
  * *OutputStates* -- the `value <OutputState.value>` of any `OutputState` (listed in the Mechanism's `output_states
    <Mechanism_Base.output_states>` attribute).
..
* **Projections**

  * *value* -- the `value <Projection_Base.value>` of the Projection.
  |
  * *matrix* -- the value of the `matrix <MappingProjection.matrix>` parameter (for `MappingProjections
    <MappingProjection>` only).

.. _Log_Conditions:

Logging Conditions
~~~~~~~~~~~~~~~~~~

Configuring a Component to be logged is done using a condition, that specifies a `LogCondition` under which its
`value <Component.value>` should be entered in its Log.  These can be specified in the `set_log_conditions
<Log.set_log_conditions>` method of a Log, or directly by specifying a `LogCondition` for the value a Component's
`logPref  <Compnent.logPref>` item of its `prefs <Component.prefs>` attribute.  The former is easier, and allows
multiple Components to be specied at once, while the latter affords more control over the specification (see
`Preferences`).  `LogConditions <LogCondition>` are treated as binary "flags", and can be combined to permit logging
under more than one condition using bitwise operators on the `LogConditions <LogCondition>`.  For convenience, they
can also be referred to by their names, and combined by specifying a list.  For example, all of the following specify
that the `value <Mechanism_Base.value>` of ``my_mech`` be logged both during execution and learning::

    >>> import psyneulink as pnl
    >>> my_mech = pnl.TransferMechanism()
    >>> my_mech.set_log_conditions('value', pnl.LogCondition.EXECUTION | pnl.LogCondition.LEARNING)
    >>> my_mech.set_log_conditions('value', pnl.LogCondition.EXECUTION + pnl.LogCondition.LEARNING)
    >>> my_mech.set_log_conditions('value', [pnl.EXECUTION, LEARNING])


.. note::
   Currently, the `VALIDATION` `LogCondition` is not implemented.

.. note::
   Using `LogCondition.INITIALIZATION` to log the `value <Component.value>` of a Component during its initialization
   requires that it be assigned in the **prefs** argument of the Component's constructor.  For example::

   COMMENT:
   FIX: THIS EXAMPLE CAN'T CURRENTLY BE EXECUTED AS IT PERMANENTLY SETS THE LogPref FOR ALL TransferMechanism
   COMMENT
    >>> my_mech = pnl.TransferMechanism(
    ...        prefs={pnl.LOG_PREF: pnl.PreferenceEntry(pnl.LogCondition.INITIALIZATION, pnl.PreferenceLevel.INSTANCE)})

.. hint::
   `LogCondition.TRIAL` logs the `value <Component.value>` of a Component at the end of a `TRIAL`.  To log its
   `value <Component.value>` at the start of a `TRIAL`, use its `log_values <Component.log_values>` method in the
   **call_before_trial** argument of the System's `run <System.run>` method.

.. _Log_Execution:

Execution
---------

The value of a Component is recorded to a Log when the condition assigned to its `logPref <Component.logPref>` is met.
This is specified as a `LogCondition` or a boolean combination of them (see `Log_Conditions`).  The default LogCondition
is `OFF`.

.. _Log_Examples:

Examples
--------

The following example creates a Process with two `TransferMechanisms <TransferMechanism>`, one that projects to
another, and logs the `noise <TransferMechanism.noise>` and *RESULTS* `OutputState` of the first and the
`MappingProjection` from the first to the second::

    # Create a Process with two TransferMechanisms, and get a reference for the Projection created between them:
    >>> my_mech_A = pnl.TransferMechanism(name='mech_A', size=2)
    >>> my_mech_B = pnl.TransferMechanism(name='mech_B', size=3)
    >>> my_process = pnl.Process(pathway=[my_mech_A, my_mech_B])
    >>> my_system = pnl.System(processes=[my_process])
    >>> proj_A_to_B = my_mech_B.path_afferents[0]

    COMMENT:
    FIX: THESE EXAMPLES CAN'T BE EXECUTED AS THEY RETURN DICT ENTRIES IN UNRELIABLE ORDERS
    COMMENT
    # Show the loggable items (and current condition assignments) for each Mechanism and the Projection between them:
    >> my_mech_A.loggable_items
    {'InputState-0': 'OFF', 'slope': 'OFF', 'RESULTS': 'OFF', 'smoothing_factor': 'OFF', 'intercept': 'OFF', 'noise': 'OFF'}
    >> my_mech_B.loggable_items
    {'InputState-0': 'OFF', 'slope': 'OFF', 'RESULTS': 'OFF', 'intercept': 'OFF', 'noise': 'OFF', 'smoothing_factor': 'OFF'}
    >> proj_A_to_B.loggable_items
    {'value': 'OFF', 'matrix': 'OFF'}

    # Assign the noise parameter and RESULTS OutputState of my_mech_A, and the matrix of the Projection, to be logged
    >>> my_mech_A.set_log_conditions([pnl.NOISE, pnl.RESULTS])
    >>> proj_A_to_B.set_log_conditions(pnl.MATRIX)

Note that since no `condition <Log_Conditions>` was specified, the default (LogCondition.EXECUTION) is used.
Executing the Process generates entries in the Logs, that can then be displayed in several ways::

    COMMENT:
        disable this test due to inconsistent whitespacing across machines
    COMMENT
    # Execute the System twice (to generate some values in the logs):
    >> my_system.execute()
    [array([ 0.,  0.,  0.])]
    >> my_system.execute()
    [array([ 0.,  0.,  0.])]

    COMMENT:
    FIX: THESE EXAMPLES CAN'T BE EXECUTED AS THEY RETURN DICT ENTRIES IN UNRELIABLE ORDERS
    COMMENT
    # List the items of each Mechanism and the Projection that were actually logged:
    >> my_mech_A.logged_items
    {'RESULTS': 'EXECUTION', 'noise': 'EXECUTION'}
    >> my_mech_B.logged_items
    {}
    >> proj_A_to_B.logged_items
    {'matrix': 'EXECUTION'}

Notice that entries dictionary of the Log for ``my_mech_B`` is empty, since no items were specified to be logged for
it.  The results of the two other logs can be printed to the console using the `print_entries <Log.print_entries>`
method of a Log::

    COMMENT:
    FIX: THIS EXAMPLE CAN'T BE EXECUTED AS IT REQUIRES INSERTION OF "<BLANKLINE>"'S THAT CAN'T BE SUPPRESSED IN HTML
    COMMENT
    # Print the Log for ``my_mech_A``:
    >> my_mech_A.log.print_entries()

    Log for mech_A:

    Logged Item:   Time       Context                                                                   Value

    'RESULTS'      0:0:0     " EXECUTING  System System-0| Mechanism: mech_A [in processes: ['Pro..."   [ 0.  0.]
    'RESULTS'      0:1:0     " EXECUTING  System System-0| Mechanism: mech_A [in processes: ['Pro..."   [ 0.  0.]


    'noise'        0:0:0     " EXECUTING  System System-0| Mechanism: mech_A [in processes: ['Pro..."   [ 0.]
    'noise'        0:1:0     " EXECUTING  System System-0| Mechanism: mech_A [in processes: ['Pro..."   [ 0.]


They can also be exported in numpy array and CSV formats.  The following shows the CSV-formatted output of the Logs
for ``my_mech_A`` and  ``proj_A_to_B``, using different formatting options::

    COMMENT:
    FIX: THESE EXAMPLES CAN'T BE EXECUTED AS THEY RETURN FORMATS ON JENKINS THAT DON'T MATCH THOSE ON LOCAL MACHINE(S)
    COMMENT
    >> print(my_mech_A.log.csv(entries=[pnl.NOISE, pnl.RESULTS], owner_name=False, quotes=None))
    'Run', 'Trial', 'Time_step', 'noise', 'RESULTS'
    0, 0, 0, 0.0, 0.0 0.0
    0, 1, 0, 0.0, 0.0 0.0
    COMMENT:
    <BLANKLINE>
    COMMENT

    # Display the csv formatted entry of Log for ``proj_A_to_B``
    #    with quotes around values and the Projection's name included in the header:
    >> print(proj_A_to_B.log.csv(entries=pnl.MATRIX, owner_name=False, quotes=True))
    'Run', 'Trial', 'Time_step', 'matrix'
    '0', '0', '1', '1.0 1.0 1.0' '1.0 1.0 1.0'
    '0', '1', '1', '1.0 1.0 1.0' '1.0 1.0 1.0'
    COMMENT:
    <BLANKLINE>
    COMMENT

Note that since the `name <Projection.name>` attribute of the Projection was not assigned, its default name is
reported.

The following shows the Log of ``proj_A_to_B`` in numpy array format, with and without header information::

    COMMENT:
    FIX: THESE EXAMPLES CAN'T BE EXECUTED AS THEY RETURN FORMATS ON JENKINS THAT DON'T MATCH THOSE ON LOCAL MACHINE(S)
    COMMENT
    >> proj_A_to_B.log.nparray(entries=[pnl.MATRIX], owner_name=False, header=True)
    [[['Run'] [0] [0]]
     [['Trial'] [0] [1]]
     [['Time_step'] [1] [1]]
     ['matrix' [[1.0, 1.0, 1.0], [1.0, 1.0, 1.0]] [[1.0, 1.0, 1.0], [1.0, 1.0, 1.0]]]]

    >> proj_A_to_B.log.nparray(entries=[pnl.MATRIX], owner_name=False, header=False)
    [[[0] [0]]
     [[0] [1]]
     [[1] [1]]
     [[[1.0, 1.0, 1.0], [1.0, 1.0, 1.0]] [[1.0, 1.0, 1.0], [1.0, 1.0, 1.0]]]]

COMMENT:
 MY MACHINE:
    >> proj_A_to_B.log.nparray(entries=[pnl.MATRIX], owner_name=False, header=False)
    array([[[0], [1]],
           [[[1.0, 1.0, 1.0], [1.0, 1.0, 1.0]],
            [[1.0, 1.0, 1.0], [1.0, 1.0, 1.0]]]], dtype=object)

JENKINS:
    >> proj_A_to_B.log.nparray(entries=[pnl.MATRIX], owner_name=False, header=False)
    array([[list([0]), list([1])],
           [list([[1.0, 1.0, 1.0], [1.0, 1.0, 1.0]]),
            list([[1.0, 1.0, 1.0], [1.0, 1.0, 1.0]])]], dtype=object)

OR

    print(proj_A_to_B.log.nparray(entries=[pnl.MATRIX], owner_name=False, header=False))
Expected:
    [[[0] [1]]
     [[[1.0, 1.0, 1.0], [1.0, 1.0, 1.0]] [[1.0, 1.0, 1.0], [1.0, 1.0, 1.0]]]]
Got:
    [[list([0]) list([1])]
     [list([[1.0, 1.0, 1.0], [1.0, 1.0, 1.0]])
      list([[1.0, 1.0, 1.0], [1.0, 1.0, 1.0]])]]
COMMENT


COMMENT:

IMPLEMENTATION NOTE(S):

Name of owner Component is aliased to VALUE in loggable_items and logged_items,
but is the Component's actual name in log_entries

LogCondition flags are compared bitwise against the ContextFlags currently set for the Component

Entries are made to the Log based on the `LogCondition` specified in the
`logPref` item of the component's `prefs <Component.prefs>` attribute.

# Adding an item to prefs.logPref validates it and adds an entry for that attribute to the Log dict

An attribute is logged if:

# * it is one `automatically included <LINK>` in logging;

* it is included in the *LOG_ENTRIES* entry of a `parameter specification dictionary <ParameterState_Specification>`
  assigned to the **params** argument of the constructor for the Component;

* the LogCondition(s) specified in a Component's logpref match the current `ContextFlags` in its context attribute

Entry values are added by the setter method for the attribute being logged.

The following entries are automatically included in the `loggable_items` of a `Mechanism` object:
    - the `value <Mechanism_Base.value>` of the Mechanism;
    - the value attribute of every State for which the Mechanism is an owner
    - value of every projection that sends to those States]
    - the system variables defined in SystemLogEntries (see declaration above)
    - any variables listed in the params[LOG_ENTRIES] of a Mechanism


DEFAULT LogCondition FOR ALL COMPONENTS IS *OFF*

Structure
---------

Each entry of `entries <Log.entries>` has:
    + a key that is the name of the attribute being logged
    + a value that is a list of sequentially entered LogEntry tuples since recording of the attribute began
    + each tuple has three items:
        - time (CentralClock): when it was recorded in the run
        - context (str): the context in which it was recorded (i.e., where the attribute value was assigned)
        - value (value): the value assigned to the attribute

The LogCondition class (see declaration below) defines the conditions under which a value can be logged.

Entries can also be added programmatically by:
    - including them in the logPref of a PreferenceSet
    - using the add_entries() method (see below)
    - using the log_entries() method (see below)

The owner.prefs.logPref setting contains a list of entries to actively record
    - when entries are added to an object's logPref list, the log.add_entries() method is called,
        which validates the entries against the object's attributes and SystemLogEntries
    - if entries are removed from the object's logPref list, they still remain in the log dict;
        they can be deleted from the log dict using the remove_log_entries() method
    - data is recorded in an entry using the log_entries() method, which records data to all entries
        in the self.owner.prefs.logPrefs list;  this is generally carried out by the update methods
        of Category classes in the Function hierarchy (e.g., Process, Mechanism and Projection)
        on each cycle of the execution sequence;
    - log_entries() adds entries to the self.owner.prefs.logPrefs list,
        which will record data for those attributes when logging is active;
    - suspend_entries() removes entries from the self.owner.prefs.logPrefs list;
        data will not be recorded for those entries when logging is active

    Notes:
    * A list of viable entries should be defined as the classLogEntries class attribute of a Function subclass
COMMENT


.. _Log_Class_Reference:

Class Reference
---------------

"""
import inspect
import warnings
from collections import OrderedDict, namedtuple
# from enum import IntEnum, unique, auto
from enum import IntEnum

import numpy as np
import typecheck as tc

<<<<<<< HEAD
from psyneulink.scheduling.time import TimeScale
from psyneulink.globals.utilities import ContentAddressableList, AutoNumber, is_component
from psyneulink.globals.keywords \
    import COMMAND_LINE, INITIALIZING, EXECUTING, VALIDATE, CONTROL, LEARNING, TRIAL, RUN, CONTEXT, VALUE, TIME, ALL
=======
>>>>>>> bf3d16ba
from psyneulink.globals.context import ContextFlags, _get_context, _get_time
from psyneulink.globals.keywords import ALL, COMMAND_LINE, CONTEXT, INITIALIZING, LEARNING, TIME, VALUE
from psyneulink.globals.utilities import AutoNumber, ContentAddressableList, is_component

__all__ = [
    'EntriesDict', 'Log', 'LogEntry', 'LogError', 'LogCondition'
]


LogEntry = namedtuple('LogEntry', 'time, context, value')


class LogCondition(IntEnum):
    """Used to specify the context in which a value of the Component or its attribute is `logged <Log_Conditions>`.

    .. note::
      The values of LogCondition are subset of (and directly reference) the ContextFlags bitwise enum,
      with the exception of TRIAL and RUN, which are bit-shifted to follow the ContextFlags.SIMULATION value.
    """
    OFF = ContextFlags.UNSET
    # """No recording."""
    # INITIALIZATION = ContextFlags.INITIALIZING
    INITIALIZATION = ContextFlags.INITIALIZED
    """Set during execution of the Component's constructor."""
    VALIDATION =  ContextFlags.VALIDATING
    """Set during validation of the value of a Component or its attribute."""
    EXECUTION =  ContextFlags.EXECUTING
    """Set during all `phases of execution <System_Execution>` of the Component."""
    PROCESSING = ContextFlags.PROCESSING
    """Set during the `processing phase <System_Execution_Processing>` of execution of a Composition."""
    LEARNING = ContextFlags.LEARNING
    """Set during the `learning phase <System_Execution_Learning>` of execution of a Composition."""
    CONTROL = ContextFlags.CONTROL
    """Set during the `control phase System_Execution_Control>` of execution of a Composition."""
    SIMULATION = ContextFlags.SIMULATION
    # Set during simulation by Composition.controller
    TRIAL = ContextFlags.SIMULATION<<1
    """Set at the end of a `TRIAL`."""
    RUN = ContextFlags.SIMULATION<<2
    """Set at the end of a `RUN`."""
    ALL_ASSIGNMENTS = \
        INITIALIZATION | VALIDATION | EXECUTION | PROCESSING | LEARNING | CONTROL
    """Specifies all contexts."""

    @classmethod
    def _get_log_condition_string(cls, condition, string=None):
        """Return string with the names of all flags that are set in **condition**, prepended by **string**"""
        if string:
            string += ": "
        else:
            string = ""
        flagged_items = []
        # If OFF or ALL_ASSIGNMENTS, just return that
        if condition in (LogCondition.ALL_ASSIGNMENTS, LogCondition.OFF):
            return condition.name
        # Otherwise, append each flag's name to the string
        for c in list(cls.__members__):
            # Skip ALL_ASSIGNMENTS (handled above)
            if c is LogCondition.ALL_ASSIGNMENTS.name:
                continue
            if LogCondition[c] & condition:
                if c in EXECUTION_CONDITION_NAMES:
                    if condition & LogCondition.EXECUTION == ContextFlags.EXECUTION_PHASE_MASK:
                        continue
                flagged_items.append(c)
        string += ", ".join(flagged_items)
        return string


TIME_NOT_SPECIFIED = 'Time Not Specified'
EXECUTION_CONDITION_NAMES = {LogCondition.PROCESSING.name,
                             LogCondition.LEARNING.name,
                             LogCondition.CONTROL.name,
                             LogCondition.SIMULATION.name}


class LogTimeScaleIndices(AutoNumber):
    RUN = ()
    TRIAL = ()
    PASS = ()
    TIME_STEP = ()
NUM_TIME_SCALES = len(LogTimeScaleIndices.__members__)
TIME_SCALE_NAMES = list(LogTimeScaleIndices.__members__)


def _time_string(time):

    # if any(t is not None for t in time ):
    #     run, trial, time_step = time
    #     time_str = "{}:{}:{}".format(run, trial, time_step)
    # else:
    #     time_str = "None"
    # return time_str

    if all(t is not None for t in time ):
        time_str = ":".join([str(i) for i in time])
    else:
        time_str = "None"
    return time_str


#region Custom Entries Dict
# Modified from: http://stackoverflow.com/questions/7760916/correct-useage-of-getter-setter-for-dictionary-values
from collections import MutableMapping
class EntriesDict(MutableMapping,dict):
    """Maintains a Dict of Log entries; assignment of a LogEntry to an entry appends it to the list for that entry.

    The key for each entry is the name of an attribute being logged (usually the `value <Component.value>` of
    the Log's `owner <Log.owner>`.

    The value of each entry is a list, each item of which is a LogEntry.

    When a LogEntry is assigned to an entry:
       - if the entry does not already exist, it is created and assigned a list with the LogEntry as its first item;
       - if it exists, the LogEntry is appended to the list;
       - assigning anything other than a LogEntry raises and LogError exception.

    """
    def __init__(self, owner):

        # Log to which this dict belongs
        self._ownerLog = owner
        # Object to which the log belongs
        self._owner = owner.owner

        # # VERSION THAT USES OWNER'S logPref TO LIST ENTRIES TO BE RECORDED
        # # List of entries (in owner's logPrefs) of entries to record
        # self._recordingList = self._owner.prefs._log_pref.setting

        # # VERSION THAT USES OWNER'S logPref AS RECORDING SWITCH
        # # Recording state (from owner's logPrefs setting)
        # self._recording = self._owner.prefs._log_pref.setting

        super(EntriesDict, self).__init__({})

    def __getitem__(self,key):
        return dict.__getitem__(self,key)

    def __setitem__(self, key, value):

        if not isinstance(value, LogEntry):
            raise LogError("Object other than a {} assigned to Log for {}".format(LogEntry.__name__, self.owner.name))
        try:
        # If the entry already exists, use its value and append current value to it
            self._ownerLog.entries[key].append(value)
            value = self._ownerLog.entries[key]
        except KeyError:
        # Otherwise, initialize list with value as first item
            dict.__setitem__(self,key,[value])
        else:
            dict.__setitem__(self,key,value)

    def __delitem__(self, key):
        dict.__delitem__(self,key)

    def __iter__(self):
        return dict.__iter__(self)

    def __len__(self):
        return dict.__len__(self)

    def __contains__(self, x):
        return dict.__contains__(self,x)
#endregion

#region LogError
class LogError(Exception):
    def __init__(self, error_value):
        self.error_value = error_value

    def __str__(self):
        return repr(self.error_value)
#endregion


class Log:
    """Maintain a Log for an object, which contains a dictionary of logged value(s).

    COMMENT:

    IMPLEMENTATION NOTE: Name of owner Component is aliases to VALUE in loggable_items and logged_items,
    but is the Component's actual name in log_entries

    Description:
        Log maintains a dict (self.entries), with an entry for each attribute of the owner object being logged
        Each entry of self.entries has:
            + a key that is the name of the attribute being logged
            + a value that is a list of sequentially entered LogEntry tuples since recording of the attribute began
            + each tuple has three items:
                - time (CentralClock): when it was recorded in the run
                - context (str): the context in which it was recorded (i.e., where the attribute value was assigned)
                - value (value): the value assigned to the attribute
        An attribute is recorded if:
            - it is one automatically included in logging (see below)
            - it is included in params[LOG_ENTRIES] of the owner object
            - the context of the assignment is above the ContextFlags specified in the logPref setting of the owner object
        Entry values are added by the setter method for the attribute being logged
        The following entries are automatically included in self.entries for a Mechanism object:
            - the value attribute of every State for which the Mechanism is an owner
            [TBI: - value of every projection that sends to those States]
            - the system variables defined in SystemLogEntries (see declaration above)
            - any variables listed in the params[LOG_ENTRIES] of a Mechanism
        The ContextFlags class (see declaration above) defines five levels of logging:
            + OFF: No logging for attributes of the owner object
            + EXECUTION: Log values for all assignments during exeuction (e.g., including aggregation of projections)
            + VALIDATION: Log value assignments during validation as well as execution
            + ALL_ASSIGNMENTS:  Log all value assignments (e.g., including initialization)
            Note: ContextFlags is an IntEnum, and thus its values can be used directly in numerical comparisons

        # Entries can also be added programmtically by:
        #     - including them in the logPref of a PreferenceSet
        #     - using the add_entries() method (see below)
        #     - using the log_entries() method (see below)
        # The owner.prefs.logPref setting contains a list of entries to actively record
        #     - when entries are added to an object's logPref list, the log.add_entries() method is called,
        #         which validates the entries against the object's attributes and SystemLogEntries
        #     - if entries are removed from the object's logPref list, they still remain in the log dict;
        #         they can be deleted from the log dict using the remove_log_entries() method
        #     - data is recorded in an entry using the log_entries() method, which records data to all entries
        #         in the self.owner.prefs.logPrefs list;  this is generally carried out by the update methods
        #         of Category classes in the Function hierarchy (e.g., Process, Mechanism and Projection)
        #         on each cycle of the execution sequence;
        #     - log_entries() adds entries to the self.owner.prefs.logPrefs list,
        #         which will record data for those attributes when logging is active;
        #     - suspend_entries() removes entries from the self.owner.prefs.logPrefs list;
        #         data will not be recorded for those entries when logging is active

        Notes:
        * A list of viable entries should be defined as the classLogEntries class attribute of a Function subclass

    Instantiation:
        A Log object is automatically instantiated for a Function object by Function.__init__(), which assigns to it
            any entries specified in the logPref of the prefs arg used to instantiate the owner object
        Adding an item to self.owner.prefs.logPref will validate and add an entry for that attribute to the log dict

    Initialization arguments:
        - entries (list): list of keypaths for attributes to be logged

    Class Attributes:
        + log (dict)

    Class Methods:
        - add_entries(entries) - add entries to log dict
        - delete_entries(entries, confirm) - delete entries from log dict; confirm=True requires user confirmation
        - reset_entries(entries, confirm) - delete all data from entries but leave them in log dict;
                                                 confirm=True requires user confirmation
        - log_entries(entries) - activate recording of data for entries (adds them to self.owner.prefs.logPref)
        - suspend_entries(entries) - halt recording of data for entries (removes them from self.owner.prefs.logPref)
        - log_entries(entries) - logs the current values of the attributes corresponding to entries
        - print_entries(entries) - prints entry values
        - [TBI: save_log - save log to disk]
    COMMENT

    Attributes
    ----------

    owner : Component
        the `Component <Component>` to which the Log belongs (and assigned as its `log <Component.log>` attribute).

    loggable_components : ContentAddressableList
        each item is a Component that is loggable for the Log's `owner <Log.owner>`

    loggable_items : Dict[Component.name: List[LogEntry]]
        identifies Components that can be logged by the owner; the key of each entry is the name of a Component,
        and the value is its currently assigned `LogCondition`.

    entries : Dict[Component.name: List[LogEntry]]
        contains the logged information for `loggable_components <Log.loggable_components>`; the key of each entry
        is the name of a Component, and its value is a list of `LogEntry` items for that Component.  Only Components
        for which information has been logged appear in the `entries <Log.entries>` dict.

    logged_items : Dict[Component.name: List[LogEntry]]
        identifies Components that currently have entries in the Log; the key for each entry is the name
        of a Component, and the value is its currently assigned `LogCondition`.

    """

    def __init__(self, owner, entries=None):
        """Initialize Log with list of entries

        Each item of the entries list should be a string designating a Component to be logged;
        Initialize self.entries dict, each entry of which has a:
            - key corresponding to a State of the Component to which the Log belongs
            - value that is a list of sequentially logged LogEntry items
        """

        self.owner = owner
        # self.entries = EntriesDict({})
        self.entries = EntriesDict(self)

        if entries is None:
            return

    def set_log_conditions(self, items, log_condition=LogCondition.EXECUTION):
        """Specifies items to be logged under the specified `LogCondition`\\(s).

        Arguments
        ---------

        items : str, Component, tuple or List of these
            specifies items to be logged;  these must be be `loggable_items <Log.loggable_items>` of the Log.
            Each item must be a:
            * string that is the name of a `loggable_item` <Log.loggable_item>` of the Log's `owner <Log.owner>`;
            * a reference to a Component;
            * tuple, the first item of which is one of the above, and the second a `ContextFlags` to use for the item.

        log_condition : LogCondition : default LogCondition.EXECUTION
            specifies `LogCondition` to use as the default for items not specified in tuples (see above).
            For convenience, the name of a LogCondition can be used in place of its full specification
            (e.g., *EXECUTION* instead of `LogCondition.EXECUTION`).

        params_set : list : default None
            list of parameters to include as loggable items;  these must be attributes of the `owner <Log.owner>`
            (for example, Mechanism

        """
        from psyneulink.components.component import Component
        from psyneulink.globals.preferences.preferenceset import PreferenceEntry, PreferenceLevel
        from psyneulink.globals.keywords import ALL

        def assign_log_condition(item, level):

            # Handle multiple level assignments (as LogCondition or strings in a list)
            if not isinstance(level, list):
                level = [level]
            levels = LogCondition.OFF
            for l in level:
                try:
                    l = LogCondition[l.upper()] if isinstance(l, str) else l
                except KeyError:
                    raise LogError("\'{}\' is not a value of {}".
                                   format(l, LogCondition.__name__))
                levels |= l
            level = levels

            if not item in self.loggable_items:
                raise LogError("\'{0}\' is not a loggable item for {1} (try using \'{1}.log.add_entries()\')".
                               format(item, self.owner.name))
            try:
                component = next(c for c in self.loggable_components if self._alias_owner_name(c.name) == item)
                component.logPref=PreferenceEntry(level, PreferenceLevel.INSTANCE)
            except AttributeError:
                raise LogError("PROGRAM ERROR: Unable to set ContextFlags for {} of {}".format(item, self.owner.name))

        if items is ALL:
            for component in self.loggable_components:
                component.logPref = PreferenceEntry(log_condition, PreferenceLevel.INSTANCE)
            # self.logPref = PreferenceEntry(log_condition, PreferenceLevel.INSTANCE)
            return

        if not isinstance(items, list):
            items = [items]

        for item in items:
            if isinstance(item, (str, Component)):
                if isinstance(item, Component):
                    item = item.name
                assign_log_condition(item, log_condition)
            else:
                assign_log_condition(item[0], item[1])

    @tc.typecheck
    def _log_value(self, 
                   value, 
                   time=None, 
                   condition:tc.optional(LogCondition)=None, 
                   context:tc.optional(tc.enum(ContextFlags.COMMAND_LINE))=None):
        """Add LogEntry to an entry in the Log

        If **value** is a LogEntry, it is assigned to the entry
        If **condition** is specified, it is used to determine whether the value is logged; **time** must be passed.
        Otherwise, the Component's `log_pref <Component.log_pref>` attribute is used to determine whether value is
        logged.
        If **value** is specified, that is the value logged; otherwise the owner's `value <Component.value>`
           attribute is logged.

        COMMENT:
            IMPLEMENTATION NOTE:

            Component.log_value calls with **context** = *ContextFlags.COMMAND_LINE*; this logs the specified value.

            Since _log_value is usually called by the setter for the `value <Component.value>` property of a Component
            (which doesn't/can't receive a context argument), it does not pass a **condition** argument to _log_value;
            in that case, the context attribute of the log's owner is used.
            DEPRECATED:
            As a backup, it searches the stack for the most recent frame with a context specification, and uses that.
        COMMENT


        """
        from psyneulink.components.shellclasses import Function
        programmatic = False

        if isinstance(value, LogEntry):
            self.entries[self.owner.name] = value

        else:
            # LEGACY:
            # # Get context from stack
            #     if context is COMMAND_LINE:
            #         # If _log_value is being called programmatically,
            #         #    flag for later and set context to None to get context from the stack
            #         programmatic = True
            #         context = None # cxt-done
            #     # Get context from the stack
            #     if context is None: # cxt-test
            #         curr_frame = inspect.currentframe()
            #         prev_frame = inspect.getouterframes(curr_frame, 2)
            #         i = 1
            #         # Search stack for first frame (most recent call) with a context specification
            #         while context is None:
            #             try:
            #                 context = inspect.getargvalues(prev_frame[i][0]).locals['context'] # cxt-done
            #             except KeyError:
            #                 # Try earlier frame
            #                 i += 1
            #             except IndexError:
            #                 # Ran out of frames, so just set context to empty string
            #                 context = "" # cxt-done
            #             else:
            #                 break
            # 
            #     # If context is a Component object, it must be during its initialization, so assign accordingly:
            #     if isinstance(context, Component):
            #         context = "{} of {}".format(INITIALIZING, context.name) # cxt-done
            #     # No context was specified in any frame
            #     if context is None: # cxt-done
            #         raise LogError("PROGRAM ERROR: No context specification found in any frame")
            # 
            #     if not isinstance(context, str):
            #         raise LogError("PROGRAM ERROR: Unrecognized context specification ({})".format(context))
            # 
            #     # Context is an empty string, but called programmatically
            #     if not context and programmatic: # cxt-done
            #         context = ContextFlags.COMMAND_LINE # cxt-done
            #         #  context = self.owner.prev_context + "FROM " + COMMAND_LINE
            #         # context = self.owner.prev_context
            # 
            #     condition = _get_context(context)

            condition = condition or context
            if not condition:
                # IMPLEMENTATION NOTE:  Functions not supported for logging at this time.
                if isinstance(self.owner, Function):
                    return
                elif self.owner.context.flags:
                    condition = self.owner.context.flags
                else:
                    raise LogError("PROGRAM ERROR: No condition or context specified in call to _log_value for "
                                   "{} and it has not context.flags".format(self.owner.name))

            condition_string = ContextFlags._get_context_string(condition)

            log_pref = self.owner.prefs.logPref if self.owner.prefs else None

            # Get time and log value if logging condition is satisfied or called for programmatically
            if (log_pref and log_pref & condition) or condition & ContextFlags.COMMAND_LINE:
                time = time or _get_time(self.owner, condition)
                self.entries[self.owner.name] = LogEntry(time, condition_string, value)

        if not condition & ContextFlags.COMMAND_LINE: # cxt-done
            self.owner.prev_context = self.owner.context

    @tc.typecheck
    def log_values(self, entries):
        """Log the value of one or more Components programmatically.

        This can be used to "manually" enter the `value <Component.value>` of any of a Component's `loggable_items
        <Component.loggable_items>` (including its own `value <Component.value>`) in its `log <Component.log>`.
        The context item of its `LogEntry` is assigned *COMMAND_LINE*.  If the call to log_values is made while a
        System to which the Component belongs is being run (e.g., in a **call_before..** or **call_after...** argument
        of its `run <System_Base.run>` method), then the time of the LogEntry is assigned the value of the `Clock` of
        the System's `scheduler_processing` or `scheduler_learning`, whichever is currently executing
        (see `System_Scheduler`).

        Arguments
        ---------

        entries : string, Component or list containing either : default ALL
            specifies the Components, the current `value <Component.value>`\\s of which should be added to the Log.
            they must be `loggable_items <Log.loggable_items>` of the owner's Log. If **entries** is *ALL* or is not
            specified, then the `value <Component.value>`\\s of all `loggable_items <Log.loggable_items>` are logged.
        """
        entries = self._validate_entries_arg(entries)

        # Validate the Component field of each LogEntry
        for entry in entries:
            self._log_value(value=self.loggable_components[self._dealias_owner_name(entry)].value,
                            context=ContextFlags.COMMAND_LINE)

    def clear_entries(self, entries=ALL, delete_entry=True, confirm=False):
        """Clear one or more entries either by deleting the entry or just removing its data.

        Arguments
        ---------

        entries : string, Component or list containing either : default ALL
            specifies the entries of the Log to be cleared;  they must be `loggable_items
            <Log.loggable_items>` of the Log that have been logged (i.e., are also `logged_items <Log.logged_items>`).
            If **entries** is *ALL* or is not specified, then all `logged_items <Log.logged_items>` are cleared.

        delete_entry : bool : default True
            specifies whether to delete the entry (if `True`) from the log to which it belongs, or just
            delete the data, but leave the entry itself (if `False`).

            .. note::
                This option is included for generality and potential future features, but is not advised;
                the Log interface (e.g., the `logged_items <Log.logged_items>` interface generally assumes that
                the only `entries <Log.entries>` in a log are ones with data.

        confirm : bool : default False
            specifies whether user confirmation is required before clearing the entries.

            .. note::
                If **confirm** is `True`, only a single confirmation will occur for a list or *ALL*

        """

        entries = self._validate_entries_arg(entries)

        # If any entries remain
        if entries:
            if confirm:
                delete = input("\nAll data will be deleted from {0} in the Log for {1}.  Proceed? (y/n)".
                               format(entries,self.owner.name))
                while delete != 'y' and delete != 'y':
                    input("\nDelete all data from entries? (y/n)")
                if delete == 'n':
                    return

            # Clear entries
            for entry in entries:
                self.logged_entries[entry]=[]
                if delete_entry:
                # Delete the entire entry from the log to which it belongs
                    del self.loggable_components[entry].log.entries[entry]
                else:
                    # Delete the data for the entry but leave the entry itself in the log to which it belongs
                    del self.logged_entries[entry][0:]
                assert True

    @tc.typecheck
    def print_entries(self,
                      entries:tc.optional(tc.any(str, list, is_component))=ALL,
                      width:int=120,
                      display:tc.any(tc.enum(TIME, CONTEXT, VALUE, ALL), list)=ALL,
                      # long_context=False
                      ):
        """
        print_entries(          \
              entries=ALL,      \
              width=120,        \
              display=None      \
            )

        Print summary of the Log's entries in a (human-readable) table format.

        Arguments
        ---------

        entries : string, Component or list containing either : default ALL
            specifies the entries of the Log to printed;  they must be `loggable_items <Log.loggable_items>` of the
            Log that have been logged (i.e., are also `logged_items <Log.logged_items>`).
            If **entries** is *ALL* or is not specified, then all `logged_items <Log.logged_items>` are printed.

        width : int : default 120
            specifies the width of the display. The widths of each column are adjusted accordingly, and based
            on which items are displayed (see **display** below);  information that does not fit within its column's
            width is truncated and suffixes with an ellipsis.

        display : TIME, CONTEXT, VALUE, a list containing any of these, or ALL : default ALL
            specifies the information items to display.  The name of the entry is always displayed, followed by the 
            specified items;  the widths of the columns for the items is dynamically adjusted, based on how many
            are specified, allowing more information about one to be shown by omitting others (this is useful 
            if the context strings are long and/or the values are arrays).
        COMMENT:
        long_context : bool : default False
            specifies the use of the full context string in the display;  this can be informative, but can also take up
            more space in each line of the display.
        COMMENT
            
        """

        entries = self._validate_entries_arg(entries, logged=True)

        if not entries:
            return None

        class options(IntEnum):
            NONE = 0
            TIME = 2
            CONTEXT = 4
            VALUE = 8
            ALL = TIME + CONTEXT + VALUE

        display = display or ALL
        if not isinstance(display, list):
            display = [display]

        # Set option_flags for specified options
        option_flags = options.NONE
        if TIME in display:
            option_flags |= options.TIME
        if CONTEXT in display:
            option_flags |= options.CONTEXT
        if VALUE in display:
            option_flags |= options.VALUE
        if ALL in display:
            option_flags = options.ALL

        # Default widths
        full_width = width
        item_name_width = 15
        time_width = 10
        context_width = 70
        value_width = 30
        spacer = ' '
        value_spacer_width = 3
        value_spacer = " ".ljust(value_spacer_width)
        base_width = item_name_width

        # Set context_width based on long_context option (length of context string) or context flags
        if option_flags & options.CONTEXT:
            c_width = 0
            for entry in entries:
                for datum in self.logged_entries[entry]:
                    c_width = max(c_width, len(datum.context))
            context_width = min(context_width, c_width)

        # Set other widths based on options:
        # FIX: "ALGORITHMIZE" THIS:
        if option_flags == options.TIME:
            pass
        elif option_flags == options.CONTEXT:
            context_width = full_width - base_width
        elif option_flags == options.VALUE:
            value_width = full_width - base_width
        elif option_flags == options.TIME + options.CONTEXT:
            context_width = full_width - time_width - base_width
        elif option_flags == options.TIME + options.VALUE:
            value_width = full_width - time_width - base_width
        elif option_flags == options.CONTEXT + options.VALUE:
            context_width = full_width - value_width
            value_width = full_width - context_width
        elif option_flags == options.ALL:
            value_width = full_width - context_width
        else:
            raise LogError("PROGRAM ERROR:  unrecognized state of option_flags: {}".format(option_flags))

        header = "Logged Item:".ljust(item_name_width, spacer)
        if options.TIME & option_flags:
            header = header + TIME.capitalize().ljust(time_width, spacer)
        if options.CONTEXT & option_flags:
            header = header + " " + CONTEXT.capitalize().ljust(context_width, spacer)
        if options.VALUE & option_flags:
            header = header + value_spacer + " " + VALUE.capitalize()
            # header = header + value_spacer + VALUE.capitalize()

        print("\nLog for {0}:".format(self.owner.name))
        print('\n'+header+'\n')

        # Sort for consistency of reporting
        # entry_names_sorted = sorted(self.logged_entries.keys())
        entry_names_sorted = sorted(entries)
        # spacer = '_'
        # for entry_name in self.logged_entries:
        for entry_name in entry_names_sorted:
            try:
                datum = self.logged_entries[entry_name]
            except KeyError:
                warnings.warn("{0} is not an entry in the Log for {1}".
                      format(entry_name, self.owner.name))
            else:
                import numpy as np
                for i, item in enumerate(datum):

                    time, context, value = item

                    entry_name = self._alias_owner_name(entry_name)
                    data_str = repr(entry_name).ljust(item_name_width, spacer)

                    if options.TIME & option_flags:
                        time_str = _time_string(time)
                        data_str = data_str + time_str.ljust(time_width)

                    if options.CONTEXT & option_flags:
                        context = repr(context)
                        if len(context) > context_width:
                            context = context[:context_width-3] + "..."
                        data_str = data_str + context.ljust(context_width, spacer)

                    if options.VALUE & option_flags:
                        value = str(value).replace('\n',',')
                        if len(value) > value_width:
                            value = value[:value_width-3].rstrip() + "..."
                        format_str = "{{:2.{0}}}".format(value_width)
                        data_str = data_str + value_spacer + format_str.format(value).ljust(value_width)

                    print(data_str)

                if len(datum) > 1:
                    print("\n")

    @tc.typecheck
    def nparray(self,
                entries=None,
                header:bool=True,
                owner_name:bool=False
                ):
        """
        nparray(                 \
            entries=None,        \
            header:bool=True,    \
            owner_name=False):   \
            )

        Return a 2d numpy array with headers (optional) and values for the specified entries.

        Each row (axis 0) is a time series, with each item in each row the data for the corresponding time point.
        Rows are ordered in the same order as Components are specified in the **entries** argument.

        If all of the data for every entry has a time value (i.e., the time field of its LogEntry is not `None`),
        then the first four rows are time indices for the run, trial, pass, and time_step of each data item, respectively.
        Each subsequent row is the times series of data for a given entry.  If there is no data for a given entry
        at a given time point, it is entered as `None`.

        If any of the data for any entry does not have a time value (e.g., if that Component was not run within a
        System), then all of the entries must have the same number of data (LogEntry) items, and the first row is a
        sequential index (starting with 0) that simply designates the data item number.

        .. note::
           For data without time stamps, the nth items in each entry correspond (i.e., ones in the same column)
           are not guaranteed to have been logged at the same time point.

        If header is `True`, the first item of each row is a header field: for time indices it is either "Run",
        "Trial", and "Time_step", or "Index" if any data are missing time stamps.  For subsequent rows it is the name
        of the Component logged in that entry (see **owner_name** argument below for formatting).


        Arguments
        ---------

        entries : string, Component or list containing either : default ALL
            specifies the entries of the Log to be included in the output;  they must be `loggable_items
            <Log.loggable_items>` of the Log that have been logged (i.e., are also `logged_items <Log.logged_items>`).
            If **entries** is *ALL* or is not specified, then all `logged_items <Log.logged_items>` are included.

        COMMENT:
        time : TimeScale or ALL : default ALL
            specifies the "granularity" of how the time of an entry is reported.  *ALL* (same as `TIME_STEP
            <TimeScale.TIME_STEP>) reports every entry in the Log in a separate column (axis 1) of the np.array
            returned.
        COMMENT

        header : bool : default True
            specifies whether or not to include a header in each row with the name of the Component for that entry.

        owner_name : bool : default False
            specifies whether or not to include the Log's `owner <Log.owner>` in the header of each field;
            if it is True, the format of the header for each field is "<Owner name>[<entry name>]";
            otherwise, it is "<entry name>".

        Returns:
            2d np.array
        """

        entries = self._validate_entries_arg(entries, logged=True)

        if not entries:
            return None

        if owner_name is True:
            owner_name_str = self.owner.name
            lb = "["
            rb = "]"
        else:
            owner_name_str = lb = rb = ""

        header = 1 if header is True else 0

        time_values = self._parse_entries_for_time_values(entries)

        npa = []

        # Create time rows (one for each time scale)
        if time_values:
            for i in range(NUM_TIME_SCALES):
                row = [[t[i]] for t in time_values]
                if header:
                    time_header = [TIME_SCALE_NAMES[i].capitalize()]
                    row = [time_header] + row
                npa.append(row)
        # If any time values are empty, revert to indexing the entries;
        #    this requires that all entries have the same length
        else:
            max_len = max([len(self.logged_entries[self._dealias_owner_name(e)]) for e in entries])

            # If there are no time values, only support entries of the same length
            # Must dealias both e and zeroth entry because either/both of these could be 'value'
            if not all(len(self.logged_entries[self._dealias_owner_name(e)])==len(self.logged_entries[self._dealias_owner_name(entries[0])])for e in entries):
                raise LogError("nparray output requires that all entries have time values or are of equal length")

            npa = np.arange(max_len).reshape(max_len,1).tolist()
            if header:
                npa = [["Index"] + npa]
            else:
                npa = [npa]

        for entry in entries:
            row = self._assemble_entry_data(entry, time_values)

            if header:
                entry_header = "{}{}{}{}".format(owner_name_str, lb, self._alias_owner_name(entry), rb)
                row = [entry_header] + row
            npa.append(row)

        npa = np.array(npa, dtype=object)

        return npa

    def nparray_dictionary(self,
                           entries=None):
        """
        nparray_dictionary(                 \
            entries=None,        \
            )

        Returns an `OrderedDict <https://docs.python.org/3.5/library/collections.html#collections.OrderedDict>`_

        *Keys:*

            Keys of the OrderedDict are strings.

            Keys are the names of logged Components specified in the **entries** argument, plus either Run, Trial, Pass,
            and Time_step, or Index.

            If all of the data for every entry has a time value (i.e., the time field of its LogEntry is not `None`),
            then the first four keys are Run, Trial, Pass, and Time_step, respectively.

            If any of the data for any entry does not have a time value (e.g., if that Component was not run within a
            System), then all of the entries must have the same number of data (LogEntry) items, and the first key is Index.

            Then, the logged components follow in the same order as they were specified.

        *Values:*

            Values of the OrderedDict are numpy arrays.

            The numpy array value for a given component key consists of that logged Component's data over many time points
            or executions.

            The numpy array values for Run, Trial, Pass, and Time_step are counters for each of those time scales. The ith
            elements of the Run, Trial, Pass, Time_step and component data arrays can be taken together to represent the value of
            that component during a particular time step of a particular trial of a particular run.

            For example, if log_dict is a log dictionary in which log_dict['slope'][5] = 2.0, log_dict['Time_step'][5] = 1,
            log_dict['Pass'][5] = 0, log_dict['Trial'][5] = 2, and log_dict['Run'][5] = 0, then the value of slope was
            2.0 during time step 1 of pass 0 of trial 2 of run 0. If there is no data for a given entry at a given time
            point, it is entered as `None`.

            The numpy array value for Index is a sequential index starting at zero.

        .. note::
           For data without time stamps, the nth item in each dictionary key (i.e., data in the same "column")
           is not guaranteed to have been logged at the same time point across all keys (Components).


        Arguments
        ---------

        entries : string, Component or list containing either : default ALL
            specifies the entries of the Log to be included in the output;  they must be `loggable_items
            <Log.loggable_items>` of the Log that have been logged (i.e., are also `logged_items <Log.logged_items>`).
            If **entries** is *ALL* or is not specified, then all `logged_items <Log.logged_items>` are included.

        Returns:
            2d np.array
        """
        log_dict = OrderedDict()
        entries = self._validate_entries_arg(entries, logged=True)

        if entries:
            time_values = self._parse_entries_for_time_values(entries)

            # If all time values are recorded - - - log_dict = {"Run": array, "Trial": array, "Time_step": array}
            if time_values:
                for i in range(NUM_TIME_SCALES):
                    row = [[t[i]] for t in time_values]
                    time_header = TIME_SCALE_NAMES[i].capitalize()
                    log_dict[time_header] = row

            # If ANY time values are empty (components were run outside of a System) - - - log_dict = {"Index": array}
            else:
                # find number of values logged by zeroth component
                num_indicies = len(self.logged_entries[self._dealias_owner_name(entries[0])])

                # If there are no time values, only support entries of the same length
                if not all(len(self.logged_entries[self._dealias_owner_name(e)]) == num_indicies for e in entries):
                    raise LogError("nparray output requires that all entries have time values or are of equal length")

                log_dict["Index"] = np.arange(num_indicies).reshape(num_indicies, 1).tolist()

            for entry in entries:
                log_dict[self._alias_owner_name(entry)] = np.array(self._assemble_entry_data(entry, time_values))

        return log_dict

    @tc.typecheck
    def csv(self, entries=None, owner_name:bool=False, quotes:tc.optional(tc.any(bool, str))="\'"):
        """
        csv(                           \
            entries=None,              \
            owner_name=False,          \
            quotes=\"\'\"              \
            )

        Returns a CSV-formatted string with headers and values for the specified entries.

        Each row (axis 0) is a time point, beginning with the time stamp and followed by the data for each
        Component at that time point, in the order they are specified in the **entries** argument. If all of the data
        for every Component have time values, then the first four items of each row are the time indices for the run,
        trial, pass, and time_step of that time point, respectively, followed by the data for each Component at that time
        point;  if a Component has no data for a time point, `None` is entered.

        If any of the data for any Component does not have a time value (i.e., it has `None` in the time field of
        its `LogEntry`) then all of the entries must have the same number of data (LogEntry) items, and the first item
        of each row is a sequential index (starting with 0) that designates the data item number.

        .. note::
           For data without time stamps, items in the same row are not guaranteed to refer to the same time point.

        The **owner_name** argument can be used to prepend the header for each Component with its owner.
        The **quotes** argument can be used to suppress or specifiy quotes to use around numeric values.


        Arguments
        ---------

        entries : string, Component or list containing either : default ALL
            specifies the entries of the Log to be included in the output;  they must be `loggable_items
            <Log.loggable_items>` of the Log that have been logged (i.e., are also `logged_items <Log.logged_items>`).
            If **entries** is *ALL* or is not specified, then all `logged_items <Log.logged_items>` are included.

        owner_name : bool : default False
            specifies whether or not to include the Component's `owner <Log.owner>` in the header of each field;
            if it is True, the format of the header for each field is "<Owner name>[<entry name>]"; otherwise,
            it is "<entry name>".

        quotes : bool, str : default '
            specifies whether or not to enclose numeric values in quotes (may be useful for arrays);
            if not specified or `True`, single quotes are used for *all* items;
            if specified with a string, that is used in place of single quotes to enclose *all* items;
            if `False` or `None`, single quotes are used for headers (the items in the first row), but no others.

        Returns:
            CSV-formatted string
        """

        # Get and transpose nparray of entries
        try:
            npa = self.nparray(entries=entries, header=True, owner_name=owner_name)
        except LogError as e:
            raise LogError(e.args[0].replace('nparray', 'csv'))
        npaT = npa.T

        if not quotes:
            quotes = ''
        elif quotes is True:
            quotes = '\''

        # Headers
        csv = "\'" + "\', \'".join(i[0] if isinstance(i, list) else i for i in npaT[0]) + "\'"
        # csv = "\'" + "\', \'".join(npaT[0]) + "\'"
        # Data
        for i in range(1, len(npaT)):
            csv += '\n' + ', '.join([str(j) for j in [str(k).replace(',','') for k in npaT[i]]]).\
                replace('[[',quotes).replace(']]',quotes).replace('[',quotes).replace(']',quotes)
        csv += '\n'

        return(csv)

    def _validate_entries_arg(self, entries, loggable=True, logged=False):
        from psyneulink.components.component import Component

        # If ALL, set entries to all entries in self.logged_entries
        if entries is ALL or entries is None:
            entries = self.logged_entries.keys()

        # If entries is a single entry, put in list for processing below
        if isinstance(entries, (str, Component)):
            entries = [entries]

        # Make sure all entries are the names of Components
        entries = [entry.name if isinstance(entry, Component) else entry for entry in entries ]

        # Validate entries
        for entry in entries:
            if loggable:
                if self._alias_owner_name(entry) not in self.loggable_items:
                    raise LogError("{0} is not a loggable attribute of {1}".format(repr(entry), self.owner.name))
            if logged:
                if entry not in self.logged_entries and entry != 'value':
                    # raise LogError("{} is not currently being logged by {} (try using set_log_conditions)".
                    #                format(repr(entry), self.owner.name))
                    print("\n{} is not currently being logged by {} or has not data (try using set_log_conditions)".
                          format(repr(entry), self.owner.name))
        return entries

    def _alias_owner_name(self, name):
        """Alias name of owner Component to VALUE in loggable_items and logged_items
        Component's actual name is preserved and used in log_entries (i.e., as entered by _log_value)
        """
        return VALUE if name is self.owner.name else name

    def _dealias_owner_name(self, name):
        """De-alias VALUE to name of owner
        """
        return self.owner.name if name is VALUE else name

    def _scan_for_duplicates(self, time_values):
        # TEMPORARY FIX: this is slow and may not cover all possible cases properly!
        # TBI: fix permanently in Time/SimpleTime
        # In the case where scheduling leads to duplicate SimpleTime tuples (since Pass is ignored)
        # _scan_for_duplicates() will increment the Time_step (index 2) value of the tuple

        mod_time_values = sorted(list(time_values))
        time_step_increments = []
        chain = 0
        for t in range(1, len(time_values)):
            if time_values[t] == time_values[t - 1]:
                chain += 1
            else:
                chain = 0
            time_step_increments.append(chain)
        for i in range(1, len(time_values)):
            update_tuple = list(time_values[i])
            update_tuple[2] = update_tuple[2] + time_step_increments[i - 1]*0.01
            mod_time_values[i] = tuple(update_tuple)
        return mod_time_values

    def _parse_entries_for_time_values(self, entries):
        # Returns sorted list of SimpleTime tuples for all time points at which these entries logged values

        time_values = []
        for entry in entries:
            entry = self._dealias_owner_name(entry)
            # OLD: finds duplicate time points within any one entry and modifies their values to be unique
            #
            # # collect all time values for this entry
            # entry_time_values = []
            # entry_time_values.extend([item.time for item in self.logged_entries[entry] if all(i is not None for i in item.time)])

            # # increment any time stamp duplicates (on the actual data item)
            # if len(set(entry_time_values)) != len(entry_time_values):
            #     adjusted_time = self._scan_for_duplicates(entry_time_values)
            #     for i in range(len(self.logged_entries[entry])):
            #         temp_list = list(self.logged_entries[entry][i])
            #         temp_list[0] = adjusted_time[i]
            #         self.logged_entries[entry][i] = LogEntry(temp_list[0], temp_list[1], temp_list[2])

            time_values.extend([item.time
                                for item in self.logged_entries[entry]
                                if all(i is not None for i in item.time)])

        # Insure that all time values are assigned, get rid of duplicates, and sort
        if all(all(i is not None for i in t) for t in time_values):
            time_values = sorted(list(set(time_values)))

        return time_values

    def _assemble_entry_data(self, entry, time_values):
        # Assembles list of entry's (component's) value at each of the time points specified in time_values
        # If data was not recorded for this entry (component) for a given time point, it will be stored as None

        entry = self._dealias_owner_name(entry)
        row = []
        time_col = iter(time_values)
        for datum in self.logged_entries[entry]:
            # iterate through log entry tuples:
            # check whether tuple's time value matches the time for which data is currently being recorded
            # if so, enter tuple's Component value in the entry's list
            # if not, enter `None` in the entry's list

            if time_values:
                for i in range(len(time_values)):
                    time = next(time_col, None)
                    if time is None:
                        break
                    if datum.time != time:
                        row.append(None)
                        continue
                    value = None if datum.value is None else np.array(datum.value).tolist()
                    row.append(value)
                    break
            else:
                value = None if datum.value is None else datum.value.tolist()
                row.append(value)
        return row

    @property
    def loggable_items(self):
        """Return dict of loggable items.

        Keys are names of the Components, values their ContextStates
        """
        # FIX: The following crashes during init as prefs have not all been assigned
        # return {key: value for (key, value) in [(c.name, c.logPref.name) for c in self.loggable_components]}

        loggable_items = {}
        for c in self.loggable_components:
            name = self._alias_owner_name(c.name)
            try:
                log_pref_names = LogCondition._get_log_condition_string(c.logPref)
            except:
                log_pref_names = None
            loggable_items[name] = log_pref_names
        return loggable_items

    @property
    def loggable_components(self):
        """Return a list of owner's Components that are loggable

        The loggable items of a Component are the Components (typically States) specified in the _logagble_items
        property of its class, and its own `value <Component.value>` attribute.
        """
        from psyneulink.components.component import Component

        try:
            loggable_items = ContentAddressableList(component_type=Component, list=self.owner._loggable_items)
            loggable_items[self.owner.name] = self.owner
        except AttributeError:
            return []
        return loggable_items

    @property
    def logged_items(self):
        """Dict of items that have logged `entries <Log.entries>`, indicating their specified `ContextFlags`.
        """
        log_condition = 'ContextFlags.'
        # Return ContextFlags for items in log.entries

        logged_items = {key: value for (key, value) in
                        [(self._alias_owner_name(l), self.loggable_items[self._alias_owner_name(l)])
                         for l in self.logged_entries.keys()]}

        return logged_items

    @property
    def logged_entries(self):
        entries = {}
        for e in self.loggable_components:
            entries.update(e.log.entries)
        return entries

    # def save_log(self):
    #     print("Saved")

def _log_trials_and_runs(composition, curr_condition:tc.enum(LogCondition.TRIAL, LogCondition.RUN), context):
    # FIX: ALSO CHECK TIME FOR scheduler_learning, AND CHECK DATE FOR BOTH, AND USE WHICHEVER IS LATEST
    # FIX:  BUT WHAT IF THIS PARTICULAR COMPONENT WAS RUN IN THE LAST TIME_STEP??
    for mech in composition.mechanisms:
        for component in mech.log.loggable_components:
            if component.logPref & curr_condition:
                # value = LogEntry((composition.scheduler_processing.clock.time.run,
                #                   composition.scheduler_processing.clock.time.trial,
                #                   composition.scheduler_processing.clock.time.time_step),
                #                  # context,
                #                  curr_condition,
                #                  component.value)
                # component.log._log_value(value=value, context=context)
                component.log._log_value(value=component.value, condition=curr_condition.name)

        for proj in mech.afferents:
            for component in proj.log.loggable_components:
                if component.logPref & curr_condition:
                    # value = LogEntry((composition.scheduler_processing.clock.time.run,
                    #                   composition.scheduler_processing.clock.time.trial,
                    #                   composition.scheduler_processing.clock.time.time_step),
                    #                  context,
                    #                  component.value)
                    # component.log._log_value(value, context)
                    component.log._log_value(value=component.value, condition=curr_condition.name)


    # FIX: IMPLEMENT ONCE projections IS ADDED AS ATTRIBUTE OF Composition
    # for proj in composition.projections:
    #     for component in proj.log.loggable_components:
    #         if component.logPref & curr_condition:
    #             value = LogEntry((composition.scheduler_processing.clock.time.run,
    #                               composition.scheduler_processing.clock.time.trial,
    #                               composition.scheduler_processing.clock.time.time_step),
    #                              context,
    #                              component.value)
    #             component.log._log_value(value, context)<|MERGE_RESOLUTION|>--- conflicted
+++ resolved
@@ -389,13 +389,6 @@
 import numpy as np
 import typecheck as tc
 
-<<<<<<< HEAD
-from psyneulink.scheduling.time import TimeScale
-from psyneulink.globals.utilities import ContentAddressableList, AutoNumber, is_component
-from psyneulink.globals.keywords \
-    import COMMAND_LINE, INITIALIZING, EXECUTING, VALIDATE, CONTROL, LEARNING, TRIAL, RUN, CONTEXT, VALUE, TIME, ALL
-=======
->>>>>>> bf3d16ba
 from psyneulink.globals.context import ContextFlags, _get_context, _get_time
 from psyneulink.globals.keywords import ALL, COMMAND_LINE, CONTEXT, INITIALIZING, LEARNING, TIME, VALUE
 from psyneulink.globals.utilities import AutoNumber, ContentAddressableList, is_component
@@ -758,10 +751,10 @@
                 assign_log_condition(item[0], item[1])
 
     @tc.typecheck
-    def _log_value(self, 
-                   value, 
-                   time=None, 
-                   condition:tc.optional(LogCondition)=None, 
+    def _log_value(self,
+                   value,
+                   time=None,
+                   condition:tc.optional(LogCondition)=None,
                    context:tc.optional(tc.enum(ContextFlags.COMMAND_LINE))=None):
         """Add LogEntry to an entry in the Log
 
@@ -817,23 +810,23 @@
             #                 context = "" # cxt-done
             #             else:
             #                 break
-            # 
+            #
             #     # If context is a Component object, it must be during its initialization, so assign accordingly:
             #     if isinstance(context, Component):
             #         context = "{} of {}".format(INITIALIZING, context.name) # cxt-done
             #     # No context was specified in any frame
             #     if context is None: # cxt-done
             #         raise LogError("PROGRAM ERROR: No context specification found in any frame")
-            # 
+            #
             #     if not isinstance(context, str):
             #         raise LogError("PROGRAM ERROR: Unrecognized context specification ({})".format(context))
-            # 
+            #
             #     # Context is an empty string, but called programmatically
             #     if not context and programmatic: # cxt-done
             #         context = ContextFlags.COMMAND_LINE # cxt-done
             #         #  context = self.owner.prev_context + "FROM " + COMMAND_LINE
             #         # context = self.owner.prev_context
-            # 
+            #
             #     condition = _get_context(context)
 
             condition = condition or context
