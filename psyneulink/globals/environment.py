--- conflicted
+++ resolved
@@ -563,14 +563,9 @@
 
 from psyneulink.components.component import function_type
 from psyneulink.components.shellclasses import Mechanism, Process_Base, System_Base
-<<<<<<< HEAD
-from psyneulink.globals.keywords import CONTROL_SIMULATION, MECHANISM, PROCESS, PROCESSES_DIM, RUN, SAMPLE, SYSTEM, TARGET
-from psyneulink.globals.utilities import append_type_to_name, iscompatible
-=======
 from psyneulink.globals.context import ContextFlags
 from psyneulink.globals.keywords import INPUT_LABELS_DICT, MECHANISM, OUTPUT_LABELS_DICT, PROCESS, RUN, SAMPLE, SYSTEM, TARGET
 from psyneulink.globals.log import LogCondition
->>>>>>> d94293a2
 from psyneulink.scheduling.time import TimeScale
 
 __all__ = [
@@ -848,20 +843,6 @@
                         else:
                             execution_targets[mech] = targets[mech][input_num]
                     if object_type is SYSTEM:
-<<<<<<< HEAD
-                        object.target = execution_targets
-                        object.current_targets = execution_targets
-
-
-            # MODIFIED 3/16/17 END
-            if RUN in context and not CONTROL_SIMULATION in context: # cxt-test
-                context = RUN + ": EXECUTING " + object_type.upper() + " " + object.name # cxt-done ? cxt-pass
-                object.context.status &= ~(ContextStatus.VALIDATION | ContextStatus.INITIALIZATION)
-                object.context.status |= ContextStatus.EXECUTION
-                object.context.string = RUN + ": EXECUTING " + object_type.upper() + " " + object.name
-                object.execution_status = ExecutionStatus.EXECUTING
-            result = object.execute(
-=======
                         obj.target = execution_targets
                         obj.current_targets = execution_targets
 
@@ -871,7 +852,6 @@
                 obj.context.string = RUN + ": EXECUTING " + object_type.upper() + " " + obj.name
 
             result = obj.execute(
->>>>>>> d94293a2
                 input=execution_inputs,
                 execution_id=execution_id,
                 termination_processing=termination_processing,
