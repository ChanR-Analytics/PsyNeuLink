--- conflicted
+++ resolved
@@ -1530,13 +1530,9 @@
         call_after_trial=None,
         clamp_input=SOFT_CLAMP,
         targets=None,
-<<<<<<< HEAD
+        initial_values=None,
         runtime_params=None,
         context=None
-=======
-        initial_values=None,
-        runtime_params=None
->>>>>>> 3d011974
     ):
         '''
             Passes inputs to compositions, then executes
