--- conflicted
+++ resolved
@@ -754,20 +754,18 @@
 
 #region TEST Energy and Distance @@@@@@@@@@@@@@@@@@@@@@@@@@@@@@@@@@@@@@@@@@@@@@@@@@@@@@@@@@@@@@@@@@@
 
-<<<<<<< HEAD
+matrix = [[0,-1],[-1,0]]
+normalize = False
+
 e = Distance(variable_default=[0,0],
            matrix=[[0,-1],[-1,0]])
-=======
-matrix = [[0,-1],[-1,0]]
-normalize = False
->>>>>>> eda42114
 
 eng = Energy(variable_default=[0,0],
              matrix=matrix,
              normalize=normalize
              )
 
-ent = Entropy(variable_default=[0,0],
+ent = Distance(variable_default=[0,0],
               matrix=matrix,
               normalize=normalize
               )
