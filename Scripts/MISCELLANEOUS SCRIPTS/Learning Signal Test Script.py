--- conflicted
+++ resolved
@@ -1,15 +1,7 @@
-<<<<<<< HEAD
-# from psyneulink.components.functions.Function import Logistic, random_matrix
-from psyneulink.components.functions.Function import Logistic
-from psyneulink.components.mechanisms.ProcessingMechanisms.TransferMechanism import TransferMechanism
-from psyneulink.components.Process import process
-from psyneulink.components.Projections.PathwayProjections.MappingProjection import MappingProjection
-=======
 from psyneulink.components.functions.function import Logistic
 from psyneulink.components.mechanisms.processing.transfermechanism import TransferMechanism
 from psyneulink.components.process import Process
 from psyneulink.components.projections.pathway.mappingprojection import MappingProjection
->>>>>>> 78ef03fb
 
 random_weight_matrix = lambda sender, receiver : random_matrix(sender, receiver, .2, -.1)
 
@@ -56,11 +48,6 @@
             prefs={VERBOSE_PREF: True,
                    REPORT_OUTPUT_PREF: True})
 
-
-<<<<<<< HEAD
-# from psyneulink.components.mechanisms.AdaptiveMechanisms.ObjectiveMechanisms.ComparatorMechanism \
-=======
->>>>>>> 78ef03fb
 #                                                                                   import COMPARATOR_TARGET
 # Learned_Weights.monitoringMechanism.paramsCurrent[COMPARATOR_TARGET] = [1,1]
 
