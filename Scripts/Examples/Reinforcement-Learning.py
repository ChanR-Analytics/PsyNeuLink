--- conflicted
+++ resolved
@@ -34,13 +34,9 @@
 action_selection.output_state.value = [0, 0, 1]
 # Get reward value for selected action)
 
+
 def reward():
-<<<<<<< HEAD
-    """Return the reward associated with the selected action
-    """
-=======
     """Return the reward associated with the selected action"""
->>>>>>> 1c7ca36b
     return [reward_values[int(np.nonzero(action_selection.output_state.value)[0])]]
 
 
